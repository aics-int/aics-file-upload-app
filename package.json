--- conflicted
+++ resolved
@@ -19,7 +19,6 @@
   "author": "Lisa Harrylock",
   "license": "ISC",
   "devDependencies": {
-    "@types/antd": "^1.0.0",
     "@types/axios": "^0.14.0",
     "@types/chai": "^4.1.4",
     "@types/sinon": "^5.0.1",
@@ -56,12 +55,9 @@
     "@types/classnames": "^2.2.6",
     "@types/electron": "^1.6.10",
     "@types/lodash": "^4.14.112",
-<<<<<<< HEAD
-=======
     "@types/react": "^16.4.6",
     "@types/react-dom": "^16.0.6",
     "@types/react-redux": "^6.0.4",
->>>>>>> a689e734
     "antd": "^3.10.4",
     "classnames": "^2.2.6",
     "core-js": "^2.5.7",
