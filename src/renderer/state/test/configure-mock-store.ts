import {
  applyMiddleware,
  combineReducers,
  createStore,
  Middleware,
  Store,
} from "redux";
import { createLogicMiddleware, LogicMiddleware } from "redux-logic";
import { Logic } from "redux-logic/definitions/logic";
import { SinonStub, stub } from "sinon";

import {
  enableBatching,
  feedback,
  job,
  metadata,
  route,
  selection,
  setting,
  template,
  upload,
} from "../";
import { JobStatusClient, LabkeyClient, MMSClient } from "../../services";
<<<<<<< HEAD
import { LocalStorage } from "../../types";
=======
import { FileManagementSystem } from "../../services/aicsfiles";
>>>>>>> 5f8dff25
import { State } from "../types";

import { Actions, default as ActionTracker } from "./action-tracker";
import { getMockStateWithHistory } from "./mocks";

export interface LocalStorageStub {
  clear: SinonStub;
  delete: SinonStub;
  get: SinonStub;
  has: SinonStub;
  reset: SinonStub;
  set: SinonStub;
}

export interface ReduxLogicDependencies {
  dialog: {
    showMessageBox: SinonStub;
    showOpenDialog: SinonStub;
  };
  fms: FileManagementSystem;
  getApplicationMenu: SinonStub;
  getRetryUploadWorker: SinonStub;
  getUploadWorker: SinonStub;
  httpClient: {
    get: SinonStub;
    post: SinonStub;
    put: SinonStub;
    patch: SinonStub;
    delete: SinonStub;
  };
  ipcRenderer: {
    on: SinonStub;
    send: SinonStub;
  };
  jssClient: JobStatusClient;
  labkeyClient: LabkeyClient;
  logger: {
    debug: SinonStub;
    error: SinonStub;
    info: SinonStub;
    warn: SinonStub;
  };
  mmsClient: MMSClient;
  readFile: SinonStub;
  storage: LocalStorageStub;
  writeFile: SinonStub;
}

const host = "localhost";
const port = "80";
export const storage: LocalStorageStub = {
  clear: stub(),
  delete: stub(),
  get: stub(),
  has: stub(),
  reset: stub(),
  set: stub(),
};
export const httpClient = {
  get: stub(),
  post: stub(),
  put: stub(),
  patch: stub(),
  delete: stub(),
};

export const fms = new FileManagementSystem({ host, port });
export const jssClient = new JobStatusClient(
  httpClient,
  (storage as any) as LocalStorage,
  false
);
export const labkeyClient = new LabkeyClient(
  httpClient,
  (storage as any) as LocalStorage,
  false
);
export const mmsClient = new MMSClient(
  httpClient,
  (storage as any) as LocalStorage,
  false
);

export const switchEnvMenuItem = {
  enabled: true,
  label: "Switch Environment",
};

export const getApplicationMenu = stub().returns({
  items: [
    {
      enabled: true,
      label: "File",
      submenu: {
        items: [
          { enabled: true, label: "New" },
          { enabled: true, label: "Open" },
          switchEnvMenuItem,
        ],
      },
    },
  ],
});

export const dialog = {
  showMessageBox: stub(),
  showOpenDialog: stub(),
  showSaveDialog: stub(),
};

export const logger = {
  debug: stub(),
  error: stub(),
  info: stub(),
  time: stub(),
  timeEnd: stub(),
  warn: stub(),
};

export const ipcRenderer = {
  on: stub(),
  send: stub(),
};

export const mockReduxLogicDeps: ReduxLogicDependencies = {
  dialog,
  fms,
  getApplicationMenu,
  getRetryUploadWorker: stub(),
  getUploadWorker: stub(),
  httpClient,
  ipcRenderer,
  jssClient,
  labkeyClient,
  logger,
  mmsClient,
  readFile: stub().resolves("foo"),
  storage,
  writeFile: stub().resolves(),
};

const reducers = {
  feedback: feedback.reducer,
  job: job.reducer,
  metadata: metadata.reducer,
  route: route.reducer,
  selection: selection.reducer,
  setting: setting.reducer,
  template: template.reducer,
  upload: upload.reducer,
};

const allLogics: Array<Logic<any, any, any, any, any, any>> = [
  ...feedback.logics,
  ...job.logics,
  ...metadata.logics,
  ...route.logics,
  ...selection.logics,
  ...setting.logics,
  ...template.logics,
  ...upload.logics,
];

const initialState: State = {
  feedback: feedback.initialState,
  job: job.initialState,
  metadata: metadata.initialState,
  route: route.initialState,
  selection: getMockStateWithHistory(selection.initialState),
  setting: setting.initialState,
  template: getMockStateWithHistory(template.initialState),
  upload: getMockStateWithHistory(upload.initialState),
};

export function createMockReduxStore(
  mockState: State = initialState,
  reduxLogicDependencies: ReduxLogicDependencies = mockReduxLogicDeps,
  logics?: Array<Logic<any, any, any, any, any, any>>,
  spreadBatched = true
): {
  store: Store;
  logicMiddleware: LogicMiddleware<State, ReduxLogicDependencies>;
  actions: Actions;
} {
  if (!logics) {
    logics = allLogics;
  }
  // redux-logic middleware
  const logicMiddleware: LogicMiddleware<
    State,
    ReduxLogicDependencies
  > = createLogicMiddleware(logics);
  logicMiddleware.addDeps(reduxLogicDependencies);

  // action tracking middleware
  const actionTracker = new ActionTracker();
  const trackActionsMiddleware: Middleware = () => (next) => (action) => {
    if (action.batch && spreadBatched) {
      actionTracker.track(...action.payload);
    } else {
      actionTracker.track(action);
    }
    return next(action);
  };
  const middleware = applyMiddleware(logicMiddleware, trackActionsMiddleware);
  const rootReducer = enableBatching<State>(combineReducers(reducers));

  return {
    actions: actionTracker.actions,
    logicMiddleware,
    store: createStore(rootReducer, mockState, middleware),
  };
}<|MERGE_RESOLUTION|>--- conflicted
+++ resolved
@@ -21,11 +21,8 @@
   upload,
 } from "../";
 import { JobStatusClient, LabkeyClient, MMSClient } from "../../services";
-<<<<<<< HEAD
+import { FileManagementSystem } from "../../services/aicsfiles";
 import { LocalStorage } from "../../types";
-=======
-import { FileManagementSystem } from "../../services/aicsfiles";
->>>>>>> 5f8dff25
 import { State } from "../types";
 
 import { Actions, default as ActionTracker } from "./action-tracker";
