--- conflicted
+++ resolved
@@ -81,7 +81,6 @@
   reset: stub(),
   set: stub(),
 };
-<<<<<<< HEAD
 export const httpClient = {
   get: stub(),
   post: stub(),
@@ -106,25 +105,11 @@
   false
 );
 export const fms = new FileManagementSystem({
-=======
-export const fms = new FileManagementSystem({
   getCopyWorker: stub().returns({
     postMessage: stub(),
     onerror: stub(),
     onmessage: stub(),
   }),
-  host,
-  port,
-});
-export const jssClient = new JobStatusClient({ host, port, username });
-export const labkeyClient = new LabkeyClient({
-  host,
-  localStorage: storage,
-  port,
-  protocol,
-});
-export const mmsClient = new MMSClient({
->>>>>>> 8f6af045
   host,
   jobStatusClient: jssClient,
   port,
