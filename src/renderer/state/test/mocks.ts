--- conflicted
+++ resolved
@@ -428,7 +428,6 @@
   user: "test_user",
 };
 
-<<<<<<< HEAD
 export const mockFSSUploadJob: FSSUpload = {
   created: new Date(),
   currentStage: "UPLOAD_IN_PROGRESS",
@@ -443,9 +442,7 @@
   user: "test_user",
 };
 
-export const mockWorkingUploadJob: UploadJob = {
-=======
-export const mockSuccessfulUploadJobWithUnexposedAnnotation: JSSJob = {
+export const mockSuccessfulUploadJobWithUnexposedAnnotation: UploadJob = {
   created: new Date(),
   currentStage: "Completed",
   jobId: "123434234",
@@ -475,20 +472,16 @@
         },
       },
     ],
-    lastModified: {},
-    md5: {},
     type: "upload",
-    uploadDirectory: "/foo",
   },
   status: JSSJobStatus.SUCCEEDED,
   user: "test_user",
 };
 
-export const mockWorkingUploadJob: JSSJob<UploadServiceFields> = {
->>>>>>> ea070f85
+export const mockWorkingUploadJob: UploadJob = {
   created: new Date(),
   currentStage: "Copying files",
-  jobId: "2222222222",
+  jobId: "1111111111",
   jobName: "mockWorkingUploadJob",
   modified: new Date(),
   service: Service.FILE_UPLOAD_APP,
@@ -503,8 +496,38 @@
 };
 
 export const mockWaitingUploadJob: UploadJob = {
-  ...mockWorkingUploadJob,
+  created: new Date(),
+  currentStage: "Waiting",
+  jobId: "2222222222",
+  jobName: "mockWaitingUploadJob",
+  modified: new Date(),
+  service: Service.FILE_UPLOAD_APP,
+  serviceFields: {
+    files: [
+      {
+        customMetadata: {
+          annotations: [
+            {
+              annotationId: 1,
+              values: ["test", "1"],
+            },
+          ],
+          templateId: 1,
+        },
+        file: {
+          originalPath: "/some/filepath",
+          fileType: "other",
+          shouldBeInArchive: true,
+          shouldBeInLocal: true,
+        },
+      },
+    ],
+    lastModifiedInMS: new Date().getMilliseconds(),
+    md5CalculationInformation: {},
+    type: "upload",
+  },
   status: JSSJobStatus.WAITING,
+  user: "test_user",
 };
 
 export const mockFailedUploadJob: UploadJob = {
