--- conflicted
+++ resolved
@@ -3,20 +3,14 @@
 import { LabkeyImagingSession, LabKeyPlateBarcodePrefix } from "../../util/labkey-client/types";
 import { JobStateBranch, PendingJob } from "../job/types";
 
-<<<<<<< HEAD
-import { GridCell } from "../../containers/AssociateWells/grid-cell";
+import { GridCell } from "../../components/AssociateWells/grid-cell";
 import { ImagingSession, Unit } from "../metadata/types";
-import { Page, SelectionStateBranch, Well } from "../selection/types";
-=======
-import { GridCell } from "../../components/AssociateWells/grid-cell";
-import { Unit } from "../metadata/types";
 import {
     Page,
     SelectionStateBranch,
     Well,
     Workflow
 } from "../selection/types";
->>>>>>> 4f69fc94
 import { State } from "../types";
 import { getUploadPayload } from "../upload/selectors";
 import { UploadStateBranch } from "../upload/types";
