import { JSSJob } from "@aics/job-status-client/type-declarations/types";
import { StateWithHistory } from "redux-undo";
import { LabkeyChannel, LabkeyImagingSession, LabKeyPlateBarcodePrefix } from "../../util/labkey-client/types";
import { JobStateBranch, PendingJob } from "../job/types";

import { GridCell } from "../../components/AssociateWells/grid-cell";
import { Unit } from "../metadata/types";
import {
    Page,
    SelectionStateBranch,
    Well,
    Workflow
} from "../selection/types";
import {
    Annotation,
    AnnotationDraft,
    AnnotationLookup,
    AnnotationType,
    ColumnType,
    Lookup,
    Template,
    TemplateAnnotation,
    TemplateDraft,
    TemplateStateBranch,
} from "../template/types";
import { State } from "../types";
import { getUploadPayload } from "../upload/selectors";
import { UploadStateBranch } from "../upload/types";

export const mockAuditInfo = {
    created: new Date(),
    createdBy: 1,
    modified: new Date(),
    modifiedBy: 1,
} ;

export const getMockStateWithHistory = <T>(state: T): StateWithHistory<T> => {
    return {
        _latestUnfiltered: {...state},
        future: [],
        group: {},
        index: 0,
        limit: 10,
        past: [],
        present: {...state},
    };
};

export const mockSelection: SelectionStateBranch = {
    barcode: undefined,
    expandedUploadJobRows: {},
    files: [],
    imagingSessionId: undefined,
    imagingSessionIds: [],
    openTemplateModalVisible: false,
    page: Page.DragAndDrop,
    selectedWells: [],
    selectedWorkflows: [],
    stagedFiles: [],
    templateEditorVisible: false,
    view: Page.DragAndDrop,
    wells: [],
};

export const mockTemplateStateBranch: TemplateStateBranch = {
    appliedTemplate: undefined,
    draft: {
        annotations: [],
    },
};

export const mockWellUpload: UploadStateBranch = {
    "/path/to/file1": {
        barcode: "1234",
        file: "/path/to/file1",
        wellIds: [1],
        wellLabels: ["A1"],
    },
    "/path/to/file2": {
        barcode: "1235",
        file: "/path/to/file2",
        wellIds: [2],
        wellLabels: ["A2"],
    },
    "/path/to/file3": {
        barcode: "1236",
        file: "/path/to/file3",
        wellIds: [1, 2, 3],
        wellLabels: ["A1", "A2", "B1"],
    },
};

export const mockState: State = {
    feedback: {
        events: [],
        isLoading: false,
        requestsInProgress: [],
    },
    job: {
        copyJobs: [],
        pendingJobs: [],
        uploadJobs: [],
    },
    metadata: {
        annotationLookups: [],
        annotationTypes: [],
        annotations: [],
        barcodePrefixes: [],
        barcodeSearchResults: [],
        channels: [],
        history: {
            selection: {},
            upload: {},
        },
        imagingSessions: [],
        lookups: [],
        templates: [],
        units: [],
        workflowOptions: [],
    },
    selection: getMockStateWithHistory(mockSelection),
    setting: {
        associateByWorkflow: false,
        limsHost: "localhost",
        limsPort: "8080",
        limsProtocol: "http",
        templateIds: [],
    },
    template: getMockStateWithHistory(mockTemplateStateBranch),
    upload: getMockStateWithHistory(mockWellUpload),
};

export const mockUnits: Unit[] = [
    {
        description: "",
        name: "unit1",
        type: "volume",
        unitsId: 1,
    },
    {
        description: "",
        name: "unit2",
        type: "volume",
        unitsId: 2,
    },
    {
        description: "",
        name: "unit3",
        type: "mass",
        unitsId: 3,
    },
    {
        description: "",
        name: "unit4",
        type: "mass",
        unitsId: 4,
    },
];

export const mockWell: Well = {
    cellPopulations: [],
    col: 0,
    row: 0,
    solutions: [],
    wellId: 1,
};

export const mockWells: Well[] = [
    {...mockWell, col: 1, row: 0, wellId: 2},
    mockWell,
    {...mockWell, col: 1, row: 1, wellId: 4},
    {...mockWell, col: 0, row: 1, wellId: 3},
];

export const mockSelectedWells: GridCell[] = [
    new GridCell(0, 0),
    new GridCell(0, 1),
    new GridCell(1, 0),
    new GridCell(1, 1),
];

export const mockSelectedWorkflows: Workflow[] = [
    { workflowId: 1, name: "name1", description: "cool workflow"},
    { workflowId: 2, name: "name2", description: "cool workflow"},
    { workflowId: 3, name: "name3", description: "cool workflow"},
    { workflowId: 4, name: "name4", description: "cool workflow"},
];

export const mockSuccessfulUploadJob: JSSJob = {
    created: new Date(),
    currentStage: "Completed",
    jobId: "123434234",
    jobName: "mockJob1",
    modified: new Date(),
    serviceFields: {
        copyJobId: "copyJobId1",
    },
    status: "SUCCEEDED",
    user: "test_user",
};

export const mockUnrecoverableUploadJob: JSSJob = {
    ...mockSuccessfulUploadJob,
    status: "UNRECOVERABLE",
};

export const mockWorkingUploadJob: JSSJob = {
    created: new Date(),
    currentStage: "Copying files",
    jobId: "2222222222",
    jobName: "mockWorkingUploadJob",
    modified: new Date(),
    serviceFields: {
        copyJobId: "copyJobId2",
    },
    status: "WORKING",
    user: "test_user",
};

export const mockRetryingUploadJob: JSSJob = {
    ...mockWorkingUploadJob,
    status: "RETRYING",
};

export const mockWaitingUploadJob: JSSJob = {
    ...mockWorkingUploadJob,
    status: "WAITING",
};

export const mockBlockedUploadJob: JSSJob = {
    ...mockWorkingUploadJob,
    status: "BLOCKED",
};

export const mockFailedUploadJob: JSSJob = {
    created: new Date(),
    currentStage: "Copy error",
    jobId: "3333333333",
    jobName: "mockFailedUploadJob",
    modified: new Date(),
    status: "FAILED",
    user: "test_user",
};

export const mockSuccessfulCopyJob: JSSJob = {
    created: new Date(),
    currentStage: "Complete",
    jobId: "copyJobId1",
    jobName: "Copy job parent for 123434234",
    modified: new Date(),
    status: "SUCCEEDED",
    user: "test_user",
};

export const mockWorkingCopyJob: JSSJob = {
    ...mockSuccessfulCopyJob,
    currentStage: "Copying files",
    jobId: "copyJobId2",
    jobName: "Copy job parent for 2222222222",
    status: "WORKING",
};

export const mockFailedCopyJob: JSSJob = {
    ...mockSuccessfulCopyJob,
    currentStage: "Invalid permissions",
    jobId: "copyJobId3",
    jobName: "Copy job parent for 3333333333",
    status: "FAILED",
};

export const mockPendingJob: PendingJob = {
    ...mockWorkingUploadJob,
    uploads: getUploadPayload(mockState),
};

export const nonEmptyJobStateBranch: JobStateBranch = {
    ...mockState.job,
    copyJobs: [mockFailedCopyJob, mockSuccessfulCopyJob, mockWorkingCopyJob],
    pendingJobs: [mockPendingJob],
    uploadJobs: [mockSuccessfulUploadJob, mockWorkingUploadJob, mockFailedUploadJob],
};

export const mockAnnotationDraft: AnnotationDraft = {
    annotationId: 1,
    annotationTypeId: 1,
    annotationTypeName: "Text",
    canHaveManyValues: false,
    description: "You know what a color is",
    index: 0,
    name: "Color",
    required: false,
};

export const mockTemplateDraft: TemplateDraft = {
    annotations: [mockAnnotationDraft],
    name: "My Template",
};

export const mockAnnotation: Annotation = {
    ...mockAuditInfo,
    annotationId: 1,
    annotationTypeId: 1,
    description: "You know what a color is",
    name: "Color",
};

export const mockAnnotations: Annotation[] = [mockAnnotation];

export const mockAnnotationLookups: AnnotationLookup[] = [
    {
        annotationId: 1,
        lookupId: 1,
    },
];

export const mockAnnotationTypes: AnnotationType[] = [
    {
        annotationTypeId: 1,
        name: ColumnType.TEXT,
    },
    {
        annotationTypeId: 2,
        name: ColumnType.BOOLEAN,
    },
    {
        annotationTypeId: 3,
        name: ColumnType.LOOKUP,
    },
    {
        annotationTypeId: 4,
        name: ColumnType.DROPDOWN,
    },
];

export const mockImagingSessions: LabkeyImagingSession[] = [
    {
        Description: "",
        ImagingSessionId: 1,
        Name: "1 Week",
    },
    {
        Description: "",
        ImagingSessionId: 2,
        Name: "2 Weeks",
    },
];

export const mockBarcodePrefixes: LabKeyPlateBarcodePrefix[] = [
    {
        PlateBarcodePrefixId: 1,
        Prefix: "AX",
        TeamName: "Assay Dev",
    },
    {
        PlateBarcodePrefixId: 2,
        Prefix: "MX",
        TeamName: "Microscopy",
    },
];

<<<<<<< HEAD
export const mockChannels: LabkeyChannel[] = [
    {
        ContentTypeId: 1,
        Description: "a channel",
        Name: "Raw 468nm",
    },
];
=======
export const mockTemplateAnnotation: TemplateAnnotation = {
    ...mockAuditInfo,
    annotationId: 1,
    annotationOptions: undefined,
    annotationTypeId: 1,
    canHaveManyValues: false,
    description: "a description",
    name: "favoriteColor",
    required: true,
};

export const mockMMSTemplate: Template = {
    ...mockAuditInfo,
    annotations: [mockTemplateAnnotation],
    name: "Test",
    templateId: 1,
    version: 1,
};
>>>>>>> cd3e0f55

export const mockUnit: Unit = {
    description: "description",
    name: "name",
    type: "type",
    unitsId: 1,
};

export const mockLookups: Lookup[] = [
    {
        ...mockAuditInfo,
        columnName: "columnname",
        descriptionColumn: "description",
        lookupId: 1,
        schemaName: "schema",
        tableName: "tablename",
    },
];<|MERGE_RESOLUTION|>--- conflicted
+++ resolved
@@ -358,7 +358,6 @@
     },
 ];
 
-<<<<<<< HEAD
 export const mockChannels: LabkeyChannel[] = [
     {
         ContentTypeId: 1,
@@ -366,7 +365,7 @@
         Name: "Raw 468nm",
     },
 ];
-=======
+
 export const mockTemplateAnnotation: TemplateAnnotation = {
     ...mockAuditInfo,
     annotationId: 1,
@@ -385,7 +384,6 @@
     templateId: 1,
     version: 1,
 };
->>>>>>> cd3e0f55
 
 export const mockUnit: Unit = {
     description: "description",
