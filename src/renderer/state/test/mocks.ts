import { JSSJob } from "@aics/job-status-client/type-declarations/types";
import { StateWithHistory } from "redux-undo";
import { LabkeyChannel, LabkeyImagingSession, LabKeyPlateBarcodePrefix } from "../../util/labkey-client/types";
import { JobStateBranch, PendingJob } from "../job/types";

import { GridCell } from "../../components/AssociateWells/grid-cell";
import { Channel, Unit } from "../metadata/types";
import {
    Page,
    SelectionStateBranch,
    Well,
    Workflow
} from "../selection/types";
import {
    Annotation,
    AnnotationDraft,
    AnnotationLookup,
    AnnotationOption,
    AnnotationType,
    ColumnType,
    Lookup,
    Template,
    TemplateAnnotation,
    TemplateDraft,
    TemplateStateBranch,
} from "../template/types";
import { State } from "../types";
import { getUploadRowKey } from "../upload/constants";
import { getUploadPayload } from "../upload/selectors";
import { UploadStateBranch } from "../upload/types";

export const mockAuditInfo = {
    created: new Date(2019, 9, 30),
    createdBy: 1,
    modified: new Date(2019, 9, 30),
    modifiedBy: 1,
};

export const mockFavoriteColorAnnotation: TemplateAnnotation = {
    ...mockAuditInfo,
    annotationId: 1,
    annotationOptions: undefined,
    annotationTypeId: 1,
    canHaveManyValues: false,
    description: "a description",
    name: "Favorite Color",
    required: true,
};

export const mockWellAnnotation: Annotation = {
    ...mockAuditInfo,
    annotationId: 2,
    annotationTypeId: 3,
    description: "Well associated with this file",
    name: "Well",
};

export const mockWorkflowAnnotation: Annotation = {
    ...mockAuditInfo,
    annotationId: 4,
    annotationTypeId: 3,
    description: "Workflow associated with this file",
    name: "Workflow",
};

export const mockNotesAnnotation: Annotation = {
    ...mockAuditInfo,
    annotationId: 3,
    annotationTypeId: 1,
    description: "Other information",
    name: "Notes",
};

export const mockMMSTemplate: Template = {
    ...mockAuditInfo,
    annotations: [mockFavoriteColorAnnotation],
    name: "Test",
    templateId: 1,
    version: 1,
};

export const mockTemplateStateBranch: TemplateStateBranch = {
    appliedTemplate: undefined,
    draft: {
        annotations: [],
    },
};

export const mockTemplateStateBranchWithAppliedTemplate: TemplateStateBranch = {
    ...mockTemplateStateBranch,
    appliedTemplate: mockMMSTemplate,
};

export const mockAnnotations = [
    mockFavoriteColorAnnotation,
    mockWellAnnotation,
    mockWorkflowAnnotation,
    mockNotesAnnotation,
];

export const getMockStateWithHistory = <T>(state: T): StateWithHistory<T> => {
    return {
        _latestUnfiltered: {...state},
        future: [],
        group: {},
        index: 0,
        limit: 10,
        past: [],
        present: {...state},
    };
};

export const mockSelection: SelectionStateBranch = {
    barcode: undefined,
    expandedUploadJobRows: {},
    files: [],
    imagingSessionId: undefined,
    imagingSessionIds: [],
    openTemplateModalVisible: false,
    page: Page.DragAndDrop,
    selectedWells: [],
    selectedWorkflows: [],
    stagedFiles: [],
    templateEditorVisible: false,
    view: Page.DragAndDrop,
    wells: [],
};

export const mockWellUpload: UploadStateBranch = {
    [getUploadRowKey("/path/to/file1")]: {
        barcode: "1234",
        file: "/path/to/file1",
        wellIds: [1],
        wellLabels: ["A1"],
    },
    [getUploadRowKey("/path/to/file2")]: {
        barcode: "1235",
        file: "/path/to/file2",
        wellIds: [2],
        wellLabels: ["A2"],
    },
    [getUploadRowKey("/path/to/file3")]: {
        barcode: "1236",
        file: "/path/to/file3",
        wellIds: [1, 2, 3],
        wellLabels: ["A1", "A2", "B1"],
    },
};

export const mockTextAnnotation: TemplateAnnotation = {
    ...mockAuditInfo,
    annotationId: 56,
    annotationTypeId: 1,
    canHaveManyValues: true,
    description: "some description",
    lookupSchema: undefined,
    lookupTable: undefined,
    name: "Another Garbage Text Annotation",
    required: false,
};

export const mockDateAnnotation: TemplateAnnotation = {
    ...mockAuditInfo,
    annotationId: 68,
    annotationTypeId: 4,
    canHaveManyValues: true,
    description: "dob - for testing",
    lookupSchema: undefined,
    lookupTable: undefined,
    name: "Birth Date",
    required: false,
};

export const mockNumberAnnotation: TemplateAnnotation = {
    ...mockAuditInfo,
    annotationId: 64,
    annotationTypeId: 2,
    canHaveManyValues: true,
    description: "for testing number annotations",
    lookupSchema: undefined,
    lookupTable: undefined,
    name: "Clone Number Garbage",
    required: false,
};

export const mockTemplateWithManyValues: Template = {
    ...mockAuditInfo,
    annotations: [
        mockTextAnnotation,
        mockDateAnnotation,
        {
            ...mockAuditInfo,
            annotationId: 2,
            annotationOptions: [
                "spCas9",
                "Not Recorded",
            ],
            annotationTypeId: 6,
            canHaveManyValues: true,
            description: "CRISPR associated protein 9",
            lookupSchema: "celllines",
            lookupTable: "cas9",
            name: "Cas9",
            required: false,
        },
        mockNumberAnnotation,
        {
            ...mockAuditInfo,
            annotationId: 61,
            annotationTypeId: 3,
            canHaveManyValues: true,
            description: "Is this image related to QC of a gene-edited line?",
            lookupSchema: undefined,
            lookupTable: undefined,
            name: "Qc",
            required: false,
        },
        {
            ...mockAuditInfo,
            annotationId: 69,
            annotationOptions: [
                "A",
                "B",
                "C",
                "D",
            ],
            annotationTypeId: 5,
            canHaveManyValues: false,
            description: "test",
            lookupSchema: undefined,
            lookupTable: undefined,
            name: "Dropdown",
            required: false,
        },
        {
            ...mockAuditInfo,
            annotationId: 21,
            annotationTypeId: 6,
            canHaveManyValues: true,
            description: "A well on a plate (that has been entered into the Plate UI)",
            name: "Well Ids",
            required: false,
        },
        {
            ...mockAuditInfo,
            annotationId: 18,
            annotationTypeId: 6,
            canHaveManyValues: true,
            description: "Name of pipeline or non-pipeline experimental category (e.g. Pipeline 4, R&DExp, RNA-FISH)",
            name: "Workflows",
            required: false,
        },
        {
            ...mockAuditInfo,
            annotationId: 22,
            annotationTypeId: 1,
            canHaveManyValues: true,
            description: "Additional information that doesn't align well with other annotations",
            name: "Notes",
            required: true,
        },
    ],
    name: "Test multiple values",
    templateId: 8,
    version: 1,
};

export const mockState: State = {
    feedback: {
        events: [],
        isLoading: false,
        requestsInProgress: [],
    },
    job: {
        copyJobs: [],
        pendingJobs: [],
        uploadJobs: [],
    },
    metadata: {
        annotationLookups: [],
        annotationOptions: [],
        annotationTypes: [],
        annotations: [],
        barcodePrefixes: [],
        barcodeSearchResults: [],
        channels: [],
        history: {
            selection: {},
            upload: {},
        },
        imagingSessions: [],
        lookups: [],
        templates: [],
        units: [],
        workflowOptions: [],
    },
    selection: getMockStateWithHistory(mockSelection),
    setting: {
        associateByWorkflow: false,
        limsHost: "localhost",
        limsPort: "8080",
        limsProtocol: "http",
        templateIds: [],
    },
    template: getMockStateWithHistory(mockTemplateStateBranch),
    upload: getMockStateWithHistory(mockWellUpload),
};

export const mockUnits: Unit[] = [
    {
        description: "",
        name: "unit1",
        type: "volume",
        unitsId: 1,
    },
    {
        description: "",
        name: "unit2",
        type: "volume",
        unitsId: 2,
    },
    {
        description: "",
        name: "unit3",
        type: "mass",
        unitsId: 3,
    },
    {
        description: "",
        name: "unit4",
        type: "mass",
        unitsId: 4,
    },
];

export const mockWell: Well = {
    cellPopulations: [],
    col: 0,
    row: 0,
    solutions: [],
    wellId: 1,
};

export const mockWells: Well[] = [
    {...mockWell, col: 1, row: 0, wellId: 2},
    mockWell,
    {...mockWell, col: 1, row: 1, wellId: 4},
    {...mockWell, col: 0, row: 1, wellId: 3},
];

export const mockSelectedWells: GridCell[] = [
    new GridCell(0, 0),
    new GridCell(0, 1),
    new GridCell(1, 0),
    new GridCell(1, 1),
];

export const mockSelectedWorkflows: Workflow[] = [
    { workflowId: 1, name: "name1", description: "cool workflow"},
    { workflowId: 2, name: "name2", description: "cool workflow"},
    { workflowId: 3, name: "name3", description: "cool workflow"},
    { workflowId: 4, name: "name4", description: "cool workflow"},
];

export const mockSuccessfulUploadJob: JSSJob = {
    created: new Date(),
    currentStage: "Completed",
    jobId: "123434234",
    jobName: "mockJob1",
    modified: new Date(),
    serviceFields: {
        copyJobId: "copyJobId1",
    },
    status: "SUCCEEDED",
    user: "test_user",
};

export const mockUnrecoverableUploadJob: JSSJob = {
    ...mockSuccessfulUploadJob,
    status: "UNRECOVERABLE",
};

export const mockWorkingUploadJob: JSSJob = {
    created: new Date(),
    currentStage: "Copying files",
    jobId: "2222222222",
    jobName: "mockWorkingUploadJob",
    modified: new Date(),
    serviceFields: {
        copyJobId: "copyJobId2",
    },
    status: "WORKING",
    user: "test_user",
};

export const mockRetryingUploadJob: JSSJob = {
    ...mockWorkingUploadJob,
    status: "RETRYING",
};

export const mockWaitingUploadJob: JSSJob = {
    ...mockWorkingUploadJob,
    status: "WAITING",
};

export const mockBlockedUploadJob: JSSJob = {
    ...mockWorkingUploadJob,
    status: "BLOCKED",
};

export const mockFailedUploadJob: JSSJob = {
    created: new Date(),
    currentStage: "Copy error",
    jobId: "3333333333",
    jobName: "mockFailedUploadJob",
    modified: new Date(),
    status: "FAILED",
    user: "test_user",
};

export const mockSuccessfulCopyJob: JSSJob = {
    created: new Date(),
    currentStage: "Complete",
    jobId: "copyJobId1",
    jobName: "Copy job parent for 123434234",
    modified: new Date(),
    status: "SUCCEEDED",
    user: "test_user",
};

export const mockWorkingCopyJob: JSSJob = {
    ...mockSuccessfulCopyJob,
    currentStage: "Copying files",
    jobId: "copyJobId2",
    jobName: "Copy job parent for 2222222222",
    status: "WORKING",
};

export const mockFailedCopyJob: JSSJob = {
    ...mockSuccessfulCopyJob,
    currentStage: "Invalid permissions",
    jobId: "copyJobId3",
    jobName: "Copy job parent for 3333333333",
    status: "FAILED",
};

export const mockAnnotationTypes: AnnotationType[] = [
    {
        annotationTypeId: 1,
        name: ColumnType.TEXT,
    },
    {
        annotationTypeId: 2,
        name: ColumnType.NUMBER,
    },
    {
        annotationTypeId: 3,
        name: ColumnType.BOOLEAN,
    },
    {
        annotationTypeId: 4,
        name: ColumnType.DATETIME,
    },
    {
        annotationTypeId: 5,
        name: ColumnType.DROPDOWN,
    },
    {
        annotationTypeId: 6,
        name: ColumnType.LOOKUP,
    },
    {
        annotationTypeId: 7,
        name: ColumnType.DATE,
    },
];

export const mockPendingJob: PendingJob = {
    ...mockWorkingUploadJob,
    uploads: getUploadPayload({
        ...mockState,
        metadata: {
            ...mockState.metadata,
            annotationTypes: mockAnnotationTypes,
            annotations: [mockWellAnnotation, mockWorkflowAnnotation, mockNotesAnnotation],
        },
        template: getMockStateWithHistory(mockTemplateStateBranchWithAppliedTemplate),
    }),
};

export const nonEmptyJobStateBranch: JobStateBranch = {
    ...mockState.job,
    copyJobs: [mockFailedCopyJob, mockSuccessfulCopyJob, mockWorkingCopyJob],
    pendingJobs: [mockPendingJob],
    uploadJobs: [mockSuccessfulUploadJob, mockWorkingUploadJob, mockFailedUploadJob],
};

export const mockAnnotationDraft: AnnotationDraft = {
    annotationId: 1,
    annotationTypeId: 1,
    annotationTypeName: "Text",
    canHaveManyValues: false,
    description: "You know what a color is",
    index: 0,
    name: "Color",
    required: false,
};

export const mockTemplateDraft: TemplateDraft = {
    annotations: [mockAnnotationDraft],
    name: "My Template",
};

export const mockAnnotationLookups: AnnotationLookup[] = [
    {
        annotationId: 1,
        lookupId: 1,
    },
];

<<<<<<< HEAD
export const mockAnnotationOptions: AnnotationOption[] = [
    {
        annotationId: 1,
        annotationOptionId: 1,
        value: "Green",
    },
];

export const mockAnnotationTypes: AnnotationType[] = [
    {
        annotationTypeId: 1,
        name: ColumnType.TEXT,
    },
    {
        annotationTypeId: 2,
        name: ColumnType.BOOLEAN,
    },
    {
        annotationTypeId: 3,
        name: ColumnType.LOOKUP,
    },
    {
        annotationTypeId: 4,
        name: ColumnType.DROPDOWN,
    },
];

=======
>>>>>>> cf639f95
export const mockImagingSessions: LabkeyImagingSession[] = [
    {
        Description: "",
        ImagingSessionId: 1,
        Name: "1 Week",
    },
    {
        Description: "",
        ImagingSessionId: 2,
        Name: "2 Weeks",
    },
];

export const mockBarcodePrefixes: LabKeyPlateBarcodePrefix[] = [
    {
        PlateBarcodePrefixId: 1,
        Prefix: "AX",
        TeamName: "Assay Dev",
    },
    {
        PlateBarcodePrefixId: 2,
        Prefix: "MX",
        TeamName: "Microscopy",
    },
];

export const mockChannels: LabkeyChannel[] = [
    {
        ContentTypeId: 1,
        Description: "a channel",
        Name: "Raw 468nm",
    },
];

export const mockChannel: Channel = {
    channelId: 1,
    description: "a channel",
    name: "Raw 468 nm",
};

export const mockUnit: Unit = {
    description: "description",
    name: "name",
    type: "type",
    unitsId: 1,
};

export const mockLookups: Lookup[] = [
    {
        ...mockAuditInfo,
        columnName: "columnname",
        descriptionColumn: "description",
        lookupId: 1,
        schemaName: "schema",
        tableName: "tablename",
    },
];

export const nonEmptyStateForInitiatingUpload: State = {
    ...mockState,
    metadata: {
        ...mockState.metadata,
        annotationOptions: mockAnnotationOptions,
        annotationTypes: mockAnnotationTypes,
        annotations: mockAnnotations,
    },
    template: getMockStateWithHistory({
        ...mockTemplateStateBranch,
        appliedTemplate: mockMMSTemplate,
    }),
    upload: getMockStateWithHistory(mockWellUpload),
};<|MERGE_RESOLUTION|>--- conflicted
+++ resolved
@@ -518,7 +518,6 @@
     },
 ];
 
-<<<<<<< HEAD
 export const mockAnnotationOptions: AnnotationOption[] = [
     {
         annotationId: 1,
@@ -527,27 +526,6 @@
     },
 ];
 
-export const mockAnnotationTypes: AnnotationType[] = [
-    {
-        annotationTypeId: 1,
-        name: ColumnType.TEXT,
-    },
-    {
-        annotationTypeId: 2,
-        name: ColumnType.BOOLEAN,
-    },
-    {
-        annotationTypeId: 3,
-        name: ColumnType.LOOKUP,
-    },
-    {
-        annotationTypeId: 4,
-        name: ColumnType.DROPDOWN,
-    },
-];
-
-=======
->>>>>>> cf639f95
 export const mockImagingSessions: LabkeyImagingSession[] = [
     {
         Description: "",
