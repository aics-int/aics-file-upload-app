--- conflicted
+++ resolved
@@ -1,12 +1,7 @@
 import { JSSJob } from "@aics/job-status-client/type-declarations/types";
 import { StateWithHistory } from "redux-undo";
-<<<<<<< HEAD
-import { LabkeyImagingSession } from "../../util/labkey-client";
+import { LabkeyImagingSession, LabKeyPlateBarcodePrefix } from "../../util/labkey-client";
 import { JobStateBranch, PendingJob } from "../job/types";
-=======
-import { LabkeyImagingSession, LabKeyPlateBarcodePrefix } from "../../util/labkey-client";
-import { Job, JobStateBranch, JobStatus } from "../job/types";
->>>>>>> ea3355bb
 
 import { GridCell } from "../../containers/AssociateWells/grid-cell";
 import { Unit } from "../metadata/types";
@@ -40,13 +35,18 @@
 export const mockUpload: UploadStateBranch = {
     "/path/to/file1": {
         barcode: "1234",
-        wellId: 1,
-        wellLabel: "A1",
+        wellIds: [1],
+        wellLabels: ["A1"],
     },
     "/path/to/file2": {
         barcode: "1235",
-        wellId: 2,
-        wellLabel: "A2",
+        wellIds: [2],
+        wellLabels: ["A2"],
+    },
+    "/path/to/file3": {
+        barcode: "1236",
+        wellIds: [1, 2, 3],
+        wellLabels: ["A1", "A2", "B1"],
     },
 };
 
@@ -76,27 +76,7 @@
         limsPort: "8080",
         limsProtocol: "http",
     },
-<<<<<<< HEAD
     upload: getMockStateWithHistory(mockUpload),
-=======
-    upload: getMockStateWithHistory({
-        "/path/to/file1": {
-            barcode: "1234",
-            wellIds: [1],
-            wellLabels: ["A1"],
-        },
-        "/path/to/file2": {
-            barcode: "1235",
-            wellIds: [2],
-            wellLabels: ["A2"],
-        },
-        "/path/to/file3": {
-            barcode: "1236",
-            wellIds: [1, 2, 3],
-            wellLabels: ["A1", "A2", "B1"],
-        },
-    }),
->>>>>>> ea3355bb
 };
 
 export const mockUnits: Unit[] = [
@@ -141,9 +121,6 @@
     {...mockWell, col: 0, row: 1, wellId: 3},
 ];
 
-<<<<<<< HEAD
-export const mockSuccessfulUploadJob: JSSJob = {
-=======
 export const mockSelectedWells: GridCell[] = [
     new GridCell(0, 0),
     new GridCell(0, 1),
@@ -151,9 +128,7 @@
     new GridCell(1, 1),
 ];
 
-export const mockJob: Job = {
-    copyComplete: true,
->>>>>>> ea3355bb
+export const mockSuccessfulUploadJob: JSSJob = {
     created: new Date(),
     currentStage: "Completed",
     jobId: "123434234",
