--- conflicted
+++ resolved
@@ -3,17 +3,12 @@
 import { State } from "../types";
 
 export const mockState: State = {
-<<<<<<< HEAD
     feedback: {
         isLoading: false,
     },
-    metadata: {},
-=======
-    isLoading: false,
     metadata: {
         units: [],
     },
->>>>>>> a0390af9
     selection: {
         files: [],
         page: AppPage.DragAndDrop,
