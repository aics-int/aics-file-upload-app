import { basename, extname } from "path";

import {
  castArray,
  difference,
  forEach,
  isArray,
  isEmpty,
  isEqual,
  isNil,
  keys,
  mapValues,
  omit,
  uniq,
} from "lodash";
import { isDate } from "moment";
import * as moment from "moment";
import { createSelector } from "reselect";

import {
  AnnotationName,
  DAY_AS_MS,
  HOUR_AS_MS,
  LIST_DELIMITER_SPLIT,
  MINUTE_AS_MS,
} from "../../constants";
import { ColumnType } from "../../services/labkey-client/types";
import { UploadRequest } from "../../services/types";
import { Duration } from "../../types";
import { extensionToFileTypeMap, FileType } from "../../util";
import {
  getBooleanAnnotationTypeId,
  getDateAnnotationTypeId,
  getDateTimeAnnotationTypeId,
  getDropdownAnnotationTypeId,
  getDurationAnnotationTypeId,
  getLookupAnnotationTypeId,
  getNumberAnnotationTypeId,
  getOriginalUpload,
  getPlateBarcodeToPlates,
  getTextAnnotationTypeId,
} from "../metadata/selectors";
import { getCompleteAppliedTemplate } from "../template/selectors";
import {
  TemplateAnnotationWithTypeName,
  TemplateWithTypeNames,
} from "../template/types";
import { State, FileModel, UploadStateBranch } from "../types";

<<<<<<< HEAD
import { isChannelOnlyRow, isFileRow, isSubImageRow } from "./constants";
import { MMSAnnotationValueRequest, UploadTableRow } from "./types";
=======
import { FileType, MMSAnnotationValueRequest } from "./types";
>>>>>>> 586a17fa

export const getUpload = (state: State) => state.upload.present;
export const getCurrentUploadIndex = (state: State) => state.upload.index;
export const getUploadPast = (state: State) => state.upload.past;
export const getUploadFuture = (state: State) => state.upload.future;

export const getCanRedoUpload = createSelector(
  [getUploadFuture],
  (future: UploadStateBranch[]) => {
    return !isEmpty(future);
  }
);

export const getCanUndoUpload = createSelector(
  [getCurrentUploadIndex],
  (currentUploadIndex) => {
    return currentUploadIndex !== undefined && currentUploadIndex > 0;
  }
);

const EXCLUDED_UPLOAD_FIELDS = ["file", "key"];

// this matches the metadata annotations to the ones in the database and removes
// extra stuff that does not have annotations associated with it but is needed for UI display
const removeExcludedFields = (metadata: FileModel) =>
  omit(metadata, EXCLUDED_UPLOAD_FIELDS);

<<<<<<< HEAD
const convertToUploadJobRow = (
  metadata: FileModel,
  subRows: UploadTableRow[] = [],
  channelIds: string[] = [],
  positionIndexes: number[] = [],
  scenes: number[] = [],
  subImageNames: string[] = []
): UploadTableRow => {
  return {
    ...metadata,
    subRows,
    positionIndexes,
    scenes,
    subImageNames,
    [AnnotationName.CHANNEL_TYPE]: channelIds,
    [AnnotationName.IMAGING_SESSION]:
      metadata[AnnotationName.IMAGING_SESSION] || [],
    [AnnotationName.NOTES]: metadata[AnnotationName.NOTES] || [],
    [AnnotationName.PLATE_BARCODE]:
      metadata[AnnotationName.PLATE_BARCODE] || [],
    [AnnotationName.WELL]: metadata[AnnotationName.WELL] || [],
  };
};

// there will be metadata for files, each subImage in a file, each channel in a file, and every combo
// of subImages + channels
const getFileToMetadataMap = createSelector(
  [getUpload],
  (
    uploads
  ): {
    [file: string]: FileModel[];
  } => {
    return groupBy(values(uploads), ({ file }: FileModel) => file);
  }
);

const getChannelOnlyRows = (allMetadataForFile: FileModel[]) => {
  const channelMetadata = allMetadataForFile.filter(isChannelOnlyRow);
  return channelMetadata.map((c) => convertToUploadJobRow(c));
};

const getSubImageChannelRows = (
  allMetadataForSubImage: FileModel[],
  subImageParentMetadata?: FileModel
) => {
  const sceneChannelMetadata = subImageParentMetadata
    ? without(allMetadataForSubImage, subImageParentMetadata)
    : allMetadataForSubImage;
  return sceneChannelMetadata.map((s) => convertToUploadJobRow(s));
};

const getSubImageRows = (allMetadataForFile: FileModel[]) => {
  const subImageRows: UploadTableRow[] = [];
  const subImageMetadata = allMetadataForFile.filter(isSubImageRow);
  const metadataGroupedBySubImage = groupBy(
    subImageMetadata,
    ({ positionIndex, scene, subImageName }: FileModel) =>
      positionIndex || scene || subImageName
  );

  forEach(
    values(metadataGroupedBySubImage),
    (allMetadataForSubImage: FileModel[]) => {
      const subImageOnlyMetadata = allMetadataForSubImage.find((m) =>
        isNil(m.channel)
      );
      if (subImageOnlyMetadata) {
        const subImageRow = convertToUploadJobRow(
          subImageOnlyMetadata,
          getSubImageChannelRows(allMetadataForSubImage, subImageOnlyMetadata)
        );
        subImageRows.push(subImageRow);
      } else {
        subImageRows.push(
          ...getSubImageChannelRows(
            allMetadataForSubImage,
            subImageOnlyMetadata
          )
        );
      }
    }
  );

  return subImageRows;
};

=======
>>>>>>> 586a17fa
// Maps UploadRequest to shape of data needed by react-table
export const getUploadAsTableRows = createSelector(
  [getUpload],
  (upload): FileModel[] =>
    Object.values(upload).map((fileMetadata) => ({
      ...fileMetadata,
      [AnnotationName.IMAGING_SESSION]:
        fileMetadata[AnnotationName.IMAGING_SESSION] || [],
      [AnnotationName.NOTES]: fileMetadata[AnnotationName.NOTES] || [],
      [AnnotationName.PLATE_BARCODE]:
        fileMetadata[AnnotationName.PLATE_BARCODE] || [],
      [AnnotationName.WELL]: fileMetadata[AnnotationName.WELL] || [],
    }))
);

export const getFileToAnnotationHasValueMap = createSelector(
  [getUpload],
  (fileToMetadataMap): { [file: string]: { [annotation: string]: boolean } } =>
    mapValues(fileToMetadataMap, (fileMetadata) =>
      mapValues(fileMetadata, (annotationValue) =>
        isArray(annotationValue)
          ? !isEmpty(annotationValue)
          : !isNil(annotationValue)
      )
    )
);

export const getUploadKeyToAnnotationErrorMap = createSelector(
  [
    getUpload,
    getDropdownAnnotationTypeId,
    getLookupAnnotationTypeId,
    getBooleanAnnotationTypeId,
    getNumberAnnotationTypeId,
    getTextAnnotationTypeId,
    getDurationAnnotationTypeId,
    getDateAnnotationTypeId,
    getDateTimeAnnotationTypeId,
    getCompleteAppliedTemplate,
  ],
  (
    upload: UploadStateBranch,
    dropdownAnnotationTypeId?: number,
    lookupAnnotationTypeId?: number,
    booleanAnnotationTypeId?: number,
    numberAnnotationTypeId?: number,
    textAnnotationTypeId?: number,
    durationAnnotationTypeId?: number,
    dateAnnotationTypeId?: number,
    dateTimeAnnotationTypeId?: number,
    template?: TemplateWithTypeNames
  ): { [key: string]: { [annotation: string]: string } } => {
    if (!template) {
      return {};
    }

    const result: any = {};
    forEach(upload, (metadata, key) => {
      const annotationToErrorMap: { [annotation: string]: string } = {};
      forEach(
        removeExcludedFields(metadata),
        (value: any, annotationName: string) => {
          const templateAnnotation = template.annotations.find(
            (a) => a.name === annotationName
          );
          if (!isNil(value) && templateAnnotation) {
            if (!Array.isArray(value)) {
              annotationToErrorMap[annotationName] =
                "Invalid format, expected list";
            } else {
              value = castArray(value);
              let invalidValues;
              switch (templateAnnotation.annotationTypeId) {
                case dropdownAnnotationTypeId:
                case lookupAnnotationTypeId:
                  if (templateAnnotation.annotationOptions) {
                    invalidValues = difference(
                      value,
                      templateAnnotation.annotationOptions
                    ).join(", ");
                    if (invalidValues) {
                      const expected =
                        templateAnnotation.annotationOptions.join(", ");
                      annotationToErrorMap[
                        annotationName
                      ] = `${invalidValues} did not match any of the expected values: ${expected}`;
                    }
                  }
                  break;
                case booleanAnnotationTypeId:
                  invalidValues = value
                    .filter((v: any) => typeof v !== "boolean")
                    .join(", ");
                  if (invalidValues) {
                    annotationToErrorMap[
                      annotationName
                    ] = `${invalidValues} did not match expected type: YesNo`;
                  }
                  break;
                case numberAnnotationTypeId:
                  if (
                    value.length > 0 &&
                    `${value[0]}`.trim().endsWith(LIST_DELIMITER_SPLIT)
                  ) {
                    annotationToErrorMap[annotationName] =
                      "value cannot end with a comma";
                  } else {
                    invalidValues = value
                      .filter((v: any) => typeof v !== "number")
                      .join(", ");
                    if (invalidValues) {
                      annotationToErrorMap[
                        annotationName
                      ] = `${invalidValues} did not match expected type: Number`;
                    }
                  }

                  break;
                case textAnnotationTypeId:
                  if (
                    value.length > 0 &&
                    `${value[0]}`.trim().endsWith(LIST_DELIMITER_SPLIT)
                  ) {
                    annotationToErrorMap[annotationName] =
                      "value cannot end with a comma";
                  } else {
                    invalidValues = value
                      .filter((v: any) => typeof v !== "string")
                      .join(", ");
                    if (invalidValues) {
                      annotationToErrorMap[
                        annotationName
                      ] = `${invalidValues} did not match expected type: Text`;
                    }
                  }
                  break;
                case durationAnnotationTypeId:
                  if (value.length > 1) {
                    annotationToErrorMap[
                      annotationName
                    ] = `Only one Duration value may be present`;
                  } else if (value.length === 1) {
                    const { days, hours, minutes, seconds } =
                      value[0] as Duration;

                    if (
                      [days, hours, minutes, seconds].some(
                        (v) => typeof v !== "number" || v < 0
                      )
                    ) {
                      annotationToErrorMap[
                        annotationName
                      ] = `A Duration may only include numbers greater than 0`;
                    }
                  }
                  break;
                case dateTimeAnnotationTypeId:
                case dateAnnotationTypeId:
                  invalidValues = value
                    .filter((v: any) => !isDate(v))
                    .join(", ");
                  if (invalidValues) {
                    annotationToErrorMap[
                      annotationName
                    ] = `${invalidValues} did not match expected type: Date or DateTime`;
                  }
                  break;
                default:
                  annotationToErrorMap[annotationName] = "Unexpected data type";
                  break;
              }
            }
          }
        }
      );

      if (keys(annotationToErrorMap).length) {
        result[key] = annotationToErrorMap;
      }
    });
    return result;
  }
);

/**
 * This selector validates that a template has been selected, there are uploads,
 * and enforces that each file in an upload batch:
 *    - have a well id defined if user has not explicitly noted
 *      that they do not have a plate
 *    - have values for all annotations required by template
 *    - have values for annotations that match the expected type
 */
export const getUploadValidationErrors = createSelector(
  [
    getUploadAsTableRows,
    getFileToAnnotationHasValueMap,
    getUploadKeyToAnnotationErrorMap,
    getPlateBarcodeToPlates,
    getCompleteAppliedTemplate,
  ],
  (
    rows,
    fileToAnnotationHasValueMap,
    validationErrorsMap,
    plateBarcodeToPlates,
    template?
  ): string[] => {
    if (!template) {
      return [];
    }
    const errors: string[] = [];
    // Iterate over each row value adding an error for each value with a non-ASCII character
    rows.forEach((row) => {
      Object.entries(row).forEach(([rowKey, rowValue]) => {
        const rowValues = isArray(rowValue) ? rowValue : [rowValue];
        rowValues.forEach((individualRowValue) => {
          // Checks if the value has any non-ASCII characters
          if (
            typeof individualRowValue === "string" &&
            /[^\0-\x7F]/.exec(individualRowValue)
          ) {
            errors.push(
              `Annotations cannot have special characters like in "${individualRowValue}" for ${rowKey}`
            );
          }
        });
      });
    });
    const requiredAnnotations = template.annotations
      .filter((a) => a.required)
      .map((a) => a.name);
    forEach(
      fileToAnnotationHasValueMap,
      (annotationHasValueMap: { [key: string]: boolean }, file: string) => {
        const fileName = basename(file);
        const requiredAnnotationsThatDontHaveValues =
          requiredAnnotations.filter(
            (annotation) => !annotationHasValueMap[annotation]
          );
        if (annotationHasValueMap[AnnotationName.PLATE_BARCODE]) {
          if (!annotationHasValueMap[AnnotationName.IMAGING_SESSION]) {
            const plateBarcode = rows.find((r) => r.file === file)?.[
              AnnotationName.PLATE_BARCODE
            ]?.[0];
            const plateInfoForBarcode =
              plateBarcodeToPlates[plateBarcode || ""];
            // If there are imaging sessions to choose from then the user should have to
            if (plateInfoForBarcode?.find((p) => !!p.name)) {
              requiredAnnotationsThatDontHaveValues.push(
                AnnotationName.IMAGING_SESSION
              );
            }
          }
          if (!annotationHasValueMap[AnnotationName.WELL]) {
            requiredAnnotationsThatDontHaveValues.push(AnnotationName.WELL);
          }
        }

        if (requiredAnnotationsThatDontHaveValues.length) {
          const requiredAnnotationsMissingNames =
            requiredAnnotationsThatDontHaveValues.join(", ");
          errors.push(
            `"${fileName}" is missing the following required annotations: ${requiredAnnotationsMissingNames}`
          );
        }
      }
    );

    if (keys(validationErrorsMap).length) {
      errors.push(
        "Unexpected format for annotation type. Hover red x icons for more information."
      );
    }

    return errors;
  }
);

// the userData relates to the same file
const getAnnotations = (
  fileMetadata: FileModel,
  appliedTemplate: TemplateWithTypeNames
): MMSAnnotationValueRequest[] => {
  const annotationNameToAnnotationMap: {
    [name: string]: TemplateAnnotationWithTypeName;
  } = appliedTemplate.annotations.reduce(
    (accum, annotation) => ({
      ...accum,
      [annotation.name]: annotation,
    }),
    {}
  );

  const customData = removeExcludedFields(fileMetadata);
  return Object.entries(customData).reduce(
    (annotationsAccum, [annotationName, value]) => {
      const annotation = annotationNameToAnnotationMap[annotationName];
      if (annotation) {
<<<<<<< HEAD
        if (isNil(value)) {
          value = [];
        }
        if (annotation.type === ColumnType.BOOLEAN) {
          if (isEmpty(value)) {
            value = [false];
          }
        }

        result.push({
          annotationId: annotation.annotationId,
          channelId: metadatum.channelId,
          positionIndex: metadatum.positionIndex,
          scene: metadatum.scene,
          subImageName: metadatum.subImageName,
          values: castArray(value).map((v) => {
            if (annotation.type === ColumnType.DATETIME) {
              return moment(v).format("YYYY-MM-DD HH:mm:ss");
            } else if (annotation.type === ColumnType.DATE) {
              return moment(v).format("YYYY-MM-DD");
            } else if (annotation.type === ColumnType.DURATION) {
              const { days, hours, minutes, seconds } = v as Duration;
              return (
                days * DAY_AS_MS +
                hours * HOUR_AS_MS +
                minutes * MINUTE_AS_MS +
                seconds * 1000
              ).toString();
            }
            return v.toString();
          }),
        });
=======
        // Special case where no value for a boolean type is the same as
        // declaring the value False
        if (annotation.type === ColumnType.BOOLEAN && isEmpty(value)) {
          value = [false];
        }

        const isValuePresent = Array.isArray(value)
          ? !isEmpty(value)
          : !isNil(value);

        if (isValuePresent) {
          annotationsAccum.push({
            annotationId: annotation.annotationId,
            values: castArray(value).map((v) => {
              if (annotation.type === ColumnType.DATETIME) {
                return moment(v).format("YYYY-MM-DD HH:mm:ss");
              }
              if (annotation.type === ColumnType.DATE) {
                return moment(v).format("YYYY-MM-DD");
              }
              if (annotation.type === ColumnType.DURATION) {
                const { days, hours, minutes, seconds } = v as Duration;
                return (
                  days * DAY_AS_MS +
                  hours * HOUR_AS_MS +
                  minutes * MINUTE_AS_MS +
                  seconds * 1000
                ).toString();
              }

              return v.toString();
            }),
          });
        }
>>>>>>> 586a17fa
      } else {
        // tslint:disable-next-line
        console.warn(
          `Found annotation named ${annotationName} that is not in template`
        );
      }

      return annotationsAccum;
    },
    [] as MMSAnnotationValueRequest[]
  );
};

export const getUploadRequests = createSelector(
  [getUpload, getCompleteAppliedTemplate],
  (
    uploads: UploadStateBranch,
    template?: TemplateWithTypeNames
  ): UploadRequest[] => {
    if (!template) {
      throw new Error("Template has not been applied");
    }

    return Object.entries(uploads).map(([filePath, fileMetadata]) => ({
      customMetadata: {
        annotations: getAnnotations(fileMetadata, template),
        templateId: template.templateId,
      },
      file: {
        disposition: "tape", // prevent czi -> ome.tiff conversions
        ...(fileMetadata.fileId && { fileId: fileMetadata.fileId }),
        fileType:
          extensionToFileTypeMap[extname(filePath).toLowerCase()] ||
          FileType.OTHER,
        originalPath: filePath,
        shouldBeInArchive: true,
        shouldBeInLocal: true,
      },
      // To support the current way of storing metadata in bob the blob, we continue to include
      // wellIds in the microscopy block.
      microscopy: {
        ...(fileMetadata[AnnotationName.WELL]?.length && {
          wellIds: fileMetadata[AnnotationName.WELL],
        }),
      },
    }));
  }
);

export const getUploadFileNames = createSelector(
  [getUpload],
  (upload: UploadStateBranch): string[] =>
    uniq(Object.values(upload).map(({ file }) => basename(file))).sort()
);

export const getCanSaveUploadDraft = createSelector(
  [getUpload, getOriginalUpload],
  (upload: UploadStateBranch, originalUpload?: UploadStateBranch) => {
    if (!originalUpload) {
      return !isEmpty(upload);
    }
    return !isEqual(originalUpload, upload);
  }
);<|MERGE_RESOLUTION|>--- conflicted
+++ resolved
@@ -27,7 +27,7 @@
 import { ColumnType } from "../../services/labkey-client/types";
 import { UploadRequest } from "../../services/types";
 import { Duration } from "../../types";
-import { extensionToFileTypeMap, FileType } from "../../util";
+import { extensionToFileTypeMap } from "../../util";
 import {
   getBooleanAnnotationTypeId,
   getDateAnnotationTypeId,
@@ -47,12 +47,7 @@
 } from "../template/types";
 import { State, FileModel, UploadStateBranch } from "../types";
 
-<<<<<<< HEAD
-import { isChannelOnlyRow, isFileRow, isSubImageRow } from "./constants";
-import { MMSAnnotationValueRequest, UploadTableRow } from "./types";
-=======
 import { FileType, MMSAnnotationValueRequest } from "./types";
->>>>>>> 586a17fa
 
 export const getUpload = (state: State) => state.upload.present;
 export const getCurrentUploadIndex = (state: State) => state.upload.index;
@@ -80,96 +75,6 @@
 const removeExcludedFields = (metadata: FileModel) =>
   omit(metadata, EXCLUDED_UPLOAD_FIELDS);
 
-<<<<<<< HEAD
-const convertToUploadJobRow = (
-  metadata: FileModel,
-  subRows: UploadTableRow[] = [],
-  channelIds: string[] = [],
-  positionIndexes: number[] = [],
-  scenes: number[] = [],
-  subImageNames: string[] = []
-): UploadTableRow => {
-  return {
-    ...metadata,
-    subRows,
-    positionIndexes,
-    scenes,
-    subImageNames,
-    [AnnotationName.CHANNEL_TYPE]: channelIds,
-    [AnnotationName.IMAGING_SESSION]:
-      metadata[AnnotationName.IMAGING_SESSION] || [],
-    [AnnotationName.NOTES]: metadata[AnnotationName.NOTES] || [],
-    [AnnotationName.PLATE_BARCODE]:
-      metadata[AnnotationName.PLATE_BARCODE] || [],
-    [AnnotationName.WELL]: metadata[AnnotationName.WELL] || [],
-  };
-};
-
-// there will be metadata for files, each subImage in a file, each channel in a file, and every combo
-// of subImages + channels
-const getFileToMetadataMap = createSelector(
-  [getUpload],
-  (
-    uploads
-  ): {
-    [file: string]: FileModel[];
-  } => {
-    return groupBy(values(uploads), ({ file }: FileModel) => file);
-  }
-);
-
-const getChannelOnlyRows = (allMetadataForFile: FileModel[]) => {
-  const channelMetadata = allMetadataForFile.filter(isChannelOnlyRow);
-  return channelMetadata.map((c) => convertToUploadJobRow(c));
-};
-
-const getSubImageChannelRows = (
-  allMetadataForSubImage: FileModel[],
-  subImageParentMetadata?: FileModel
-) => {
-  const sceneChannelMetadata = subImageParentMetadata
-    ? without(allMetadataForSubImage, subImageParentMetadata)
-    : allMetadataForSubImage;
-  return sceneChannelMetadata.map((s) => convertToUploadJobRow(s));
-};
-
-const getSubImageRows = (allMetadataForFile: FileModel[]) => {
-  const subImageRows: UploadTableRow[] = [];
-  const subImageMetadata = allMetadataForFile.filter(isSubImageRow);
-  const metadataGroupedBySubImage = groupBy(
-    subImageMetadata,
-    ({ positionIndex, scene, subImageName }: FileModel) =>
-      positionIndex || scene || subImageName
-  );
-
-  forEach(
-    values(metadataGroupedBySubImage),
-    (allMetadataForSubImage: FileModel[]) => {
-      const subImageOnlyMetadata = allMetadataForSubImage.find((m) =>
-        isNil(m.channel)
-      );
-      if (subImageOnlyMetadata) {
-        const subImageRow = convertToUploadJobRow(
-          subImageOnlyMetadata,
-          getSubImageChannelRows(allMetadataForSubImage, subImageOnlyMetadata)
-        );
-        subImageRows.push(subImageRow);
-      } else {
-        subImageRows.push(
-          ...getSubImageChannelRows(
-            allMetadataForSubImage,
-            subImageOnlyMetadata
-          )
-        );
-      }
-    }
-  );
-
-  return subImageRows;
-};
-
-=======
->>>>>>> 586a17fa
 // Maps UploadRequest to shape of data needed by react-table
 export const getUploadAsTableRows = createSelector(
   [getUpload],
@@ -468,40 +373,6 @@
     (annotationsAccum, [annotationName, value]) => {
       const annotation = annotationNameToAnnotationMap[annotationName];
       if (annotation) {
-<<<<<<< HEAD
-        if (isNil(value)) {
-          value = [];
-        }
-        if (annotation.type === ColumnType.BOOLEAN) {
-          if (isEmpty(value)) {
-            value = [false];
-          }
-        }
-
-        result.push({
-          annotationId: annotation.annotationId,
-          channelId: metadatum.channelId,
-          positionIndex: metadatum.positionIndex,
-          scene: metadatum.scene,
-          subImageName: metadatum.subImageName,
-          values: castArray(value).map((v) => {
-            if (annotation.type === ColumnType.DATETIME) {
-              return moment(v).format("YYYY-MM-DD HH:mm:ss");
-            } else if (annotation.type === ColumnType.DATE) {
-              return moment(v).format("YYYY-MM-DD");
-            } else if (annotation.type === ColumnType.DURATION) {
-              const { days, hours, minutes, seconds } = v as Duration;
-              return (
-                days * DAY_AS_MS +
-                hours * HOUR_AS_MS +
-                minutes * MINUTE_AS_MS +
-                seconds * 1000
-              ).toString();
-            }
-            return v.toString();
-          }),
-        });
-=======
         // Special case where no value for a boolean type is the same as
         // declaring the value False
         if (annotation.type === ColumnType.BOOLEAN && isEmpty(value)) {
@@ -536,7 +407,6 @@
             }),
           });
         }
->>>>>>> 586a17fa
       } else {
         // tslint:disable-next-line
         console.warn(
