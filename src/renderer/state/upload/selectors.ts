--- conflicted
+++ resolved
@@ -23,23 +23,18 @@
 import { createSelector } from "reselect";
 
 import { LIST_DELIMITER_JOIN } from "../../constants";
-<<<<<<< HEAD
-import { titleCase } from "../../util";
+import { getWellLabel, titleCase } from "../../util";
 import {
     getBooleanAnnotationTypeId,
     getDateAnnotationTypeId,
     getDateTimeAnnotationTypeId,
     getDropdownAnnotationTypeId,
+    getImagingSessions,
     getLookupAnnotationTypeId,
     getNumberAnnotationTypeId,
     getTextAnnotationTypeId,
 } from "../metadata/selectors";
-=======
-import { getWellLabel, titleCase } from "../../util";
-import { getImagingSessions } from "../metadata/selectors";
 import { ImagingSession } from "../metadata/types";
->>>>>>> 05a5ecdd
-
 import { getAllPlates, getAllWells, getExpandedUploadJobRows } from "../selection/selectors";
 
 import { ExpandedRows, PlateResponse, WellResponse } from "../selection/types";
