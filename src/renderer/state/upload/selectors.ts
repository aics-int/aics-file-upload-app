--- conflicted
+++ resolved
@@ -4,14 +4,9 @@
 import { createSelector } from "reselect";
 
 import { getUploadJobNames } from "../job/selectors";
-<<<<<<< HEAD
 import { getExpandedUploadJobRows, getSelectedBarcode, getSelectedWorkflows } from "../selection/selectors";
 
 import { ExpandedRows, Workflow } from "../selection/types";
-=======
-import { getSelectedBarcode, getSelectedWorkflows } from "../selection/selectors";
-import { Workflow } from "../selection/types";
->>>>>>> cd3e0f55
 import { State } from "../types";
 import { getUploadRowKey, isChannelOnlyRow, isFileRow, isSceneRow } from "./constants";
 import { FileType, UploadJobTableRow, UploadMetadata, UploadStateBranch } from "./types";
