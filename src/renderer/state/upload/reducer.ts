--- conflicted
+++ resolved
@@ -188,50 +188,6 @@
         },
       };
     },
-<<<<<<< HEAD
-    [UPDATE_UPLOADS]: {
-        accepts: (action: AnyAction): action is UpdateUploadAction => action.type === UPDATE_UPLOADS,
-        perform: (state: UploadStateBranch, {payload: { clearAll, upload: replacement }}: UpdateUploadsAction) =>
-            clearAll ? {...replacement} : { ...state, ...replacement },
-    },
-    [REMOVE_FILE_FROM_ARCHIVE]: {
-        accepts: (action: AnyAction): action is RemoveFileFromArchiveAction => action.type === REMOVE_FILE_FROM_ARCHIVE,
-        perform: (state: UploadStateBranch, action: RemoveFileFromArchiveAction) => ({
-            ...state,
-            [action.payload]: {
-                ...state[action.payload],
-                shouldBeInArchive: false,
-            },
-        }),
-    },
-    [REMOVE_FILE_FROM_ISILON]: {
-        accepts: (action: AnyAction): action is RemoveFileFromIsilonAction => action.type === REMOVE_FILE_FROM_ISILON,
-        perform: (state: UploadStateBranch, action: RemoveFileFromIsilonAction) => ({
-            ...state,
-            [action.payload]: {
-                ...state[action.payload],
-                shouldBeInLocal: false,
-            },
-        }),
-    },
-    [REPLACE_UPLOAD]: {
-        accepts: (action: AnyAction): action is ReplaceUploadAction => action.type === REPLACE_UPLOAD,
-        perform: (state: UploadStateBranch, { payload: { state: savedState } }: ReplaceUploadAction) => ({
-            ...getUpload(savedState),
-        }),
-    },
-    [CLOSE_UPLOAD_TAB]: {
-        accepts: (action: AnyAction): action is CloseUploadTabAction =>
-            action.type === CLOSE_UPLOAD_TAB,
-        perform: () => ({}),
-    },
-    [SET_APPLIED_TEMPLATE]: {
-        accepts: (action: AnyAction): action is SetAppliedTemplateAction =>
-            action.type === SET_APPLIED_TEMPLATE,
-        perform: (state: UploadStateBranch, { payload: { uploads } }: SetAppliedTemplateAction) => ({
-            ...uploads,
-        }),
-=======
   },
   [UPDATE_UPLOAD_ROWS]: {
     accepts: (action: AnyAction): action is UpdateUploadRowsAction =>
@@ -249,16 +205,15 @@
         ...state,
         ...update,
       };
->>>>>>> 80e0c876
     },
   },
   [UPDATE_UPLOADS]: {
     accepts: (action: AnyAction): action is UpdateUploadAction =>
       action.type === UPDATE_UPLOADS,
-    perform: (state: UploadStateBranch, action: UpdateUploadsAction) => ({
-      ...state,
-      ...action.payload,
-    }),
+    perform: (
+      state: UploadStateBranch,
+      { payload: { clearAll, upload: replacement } }: UpdateUploadsAction
+    ) => (clearAll ? { ...replacement } : { ...state, ...replacement }),
   },
   [REMOVE_FILE_FROM_ARCHIVE]: {
     accepts: (action: AnyAction): action is RemoveFileFromArchiveAction =>
