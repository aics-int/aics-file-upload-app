import Logger from "js-logger";
import { userInfo } from "os";
import { createLogic } from "redux-logic";
import { UploadSummaryTableRow } from "../../containers/UploadSummary";

import { addEvent, addRequestToInProgress, removeRequestFromInProgress, setAlert } from "../feedback/actions";
import { AlertType, AsyncRequest } from "../feedback/types";
import { addPendingJob, removePendingJobs, retrieveJobs } from "../job/actions";
import { deselectFiles } from "../selection/actions";
import { getSelectedBarcode } from "../selection/selectors";
import { ColumnDefinition, ColumnType } from "../setting/types";
import {
    ReduxLogicDoneCb,
    ReduxLogicNextCb,
    ReduxLogicProcessDependencies,
    ReduxLogicTransformDependencies,
} from "../types";
import { batchActions } from "../util";
<<<<<<< HEAD
import { ASSOCIATE_FILES_AND_WELLS, INITIATE_UPLOAD, RETRY_UPLOAD } from "./constants";
import { getUploadJobName, getUploadPayload } from "./selectors";
=======
import { ASSOCIATE_FILES_AND_WELLS, INITIATE_UPLOAD, UPDATE_SCHEMA } from "./constants";
import { getUpload, getUploadJobName, getUploadPayload } from "./selectors";
import { UploadMetadata, UploadStateBranch } from "./types";
>>>>>>> 3bea59e2

const associateFileAndWellLogic = createLogic({
    transform: ({action, getState}: ReduxLogicTransformDependencies, next: ReduxLogicNextCb) => {
        const state = getState();
        action.payload = {
            ...action.payload,
            barcode: getSelectedBarcode(state),
        };
        next(batchActions([
            action,
            deselectFiles(),
        ]));
    },
    type: ASSOCIATE_FILES_AND_WELLS,
});

// This logic is to add new user-defined columns to each upload row, and remove any old columns
const updateSchemaLogic = createLogic({
    transform: ({action, getState}: ReduxLogicTransformDependencies, next: ReduxLogicNextCb) => {
        const { schema, schemaFile } = action.payload;
        const state = getState();
        const uploads: UploadStateBranch = getUpload(state);
        Object.keys(uploads).forEach((filepath: string): void => {
            const upload = uploads[filepath];
            // By only grabbing the initial fields of the upload we can remove old schema columns
            const uploadData: UploadMetadata = {
                barcode: upload.barcode,
                notes: upload.notes,
                schemaFile,
                wellIds: upload.wellIds,
                wellLabels: upload.wellLabels,
            };
            if (schema) {
                // We want to have all values consistently be either null or false so we can detect them in the upload
                // especially for cases where null is a distinct value that we would have otherwise ignored
                // However, boolean fields need to be false by default because otherwise we would have null === false
                // which isn't necessarily true (except to javascript)
                schema.columns.forEach((column: ColumnDefinition) => {
                    uploadData[column.label] = column.type.type === ColumnType.BOOLEAN ? false : null;
                });
            }
            action.payload.uploads[filepath] = uploadData;
        });
        next(action);
    },
    type: UPDATE_SCHEMA,
});

const initiateUploadLogic = createLogic({
    process: async ({ctx, fms, getState, ipcRenderer}: ReduxLogicProcessDependencies,
                    dispatch: ReduxLogicNextCb, done: ReduxLogicDoneCb) => {
        const now = new Date();
        dispatch(addPendingJob({
            created: now,
            currentStage: "Pending",
            jobId: (now).toLocaleString(),
            jobName: ctx.name,
            modified: now,
            status: "WAITING",
            uploads: ctx.uploads,
            user: userInfo().username,
        }));

        try {
            const result = await fms.uploadFiles(getUploadPayload(getState()), ctx.name);
            Logger.debug(`UPLOAD_FINISHED for jobName=${ctx.name} with result:`, result);
            dispatch(addEvent("Upload Finished", AlertType.SUCCESS, new Date()));

        } catch (e) {
            Logger.error(`UPLOAD_FAILED for jobName=${ctx.name}`, e.message);
            dispatch(setAlert({
                message: `Upload Failed: ${e.message}`,
                type: AlertType.ERROR,
            }));
        }

        dispatch(removePendingJobs(ctx.name));
        done();
    },
    transform: async ({action, ctx, fms, getState}: ReduxLogicTransformDependencies, next: ReduxLogicNextCb) => {
        try {
            await fms.validateMetadata(getUploadPayload(getState()));
            ctx.name = getUploadJobName(getState());
            ctx.uploads = getUploadPayload(getState());
            next(batchActions([
                setAlert({
                    message: "Starting upload",
                    type: AlertType.INFO,
                }),
                action,
            ]));
        } catch (e) {
            next(setAlert({
                message: e.message || "Validation error",
                type: AlertType.ERROR,
            }));
        }
    },
    type: INITIATE_UPLOAD,
});

const retryUploadLogic = createLogic({
    process: async ({action, ctx, fms, getState}: ReduxLogicProcessDependencies,
                    dispatch: ReduxLogicNextCb,
                    done: ReduxLogicDoneCb) => {
        const uploadJob: UploadSummaryTableRow = action.payload;

        dispatch(setAlert({
            message: `Retry upload ${uploadJob.jobName}`,
            type: AlertType.INFO,
        }));
        dispatch(addRequestToInProgress(AsyncRequest.RETRY_UPLOAD));

        try {
            await fms.retryUpload(action.payload);
            dispatch(setAlert({
                message: `Retry upload ${uploadJob.jobName} succeeded!`,
                type: AlertType.SUCCESS,
            }));
            dispatch(retrieveJobs());
        } catch (e) {
            Logger.error(`Retry for jobId=${uploadJob.jobId} failed`, e);
            dispatch(setAlert({
                message: `Retry upload ${uploadJob.jobName} failed: ${e.message}`,
                type: AlertType.ERROR,
            }));
        }

        dispatch(removeRequestFromInProgress(AsyncRequest.RETRY_UPLOAD));
        done();
    },
    transform: ({action, ctx, fms, getState}: ReduxLogicTransformDependencies, next: ReduxLogicNextCb) => {
        const uploadJob: UploadSummaryTableRow = action.payload;
        if (!uploadJob) {
            next(setAlert({
                message: "Cannot retry undefined upload job",
                type: AlertType.ERROR,
            }));
        } else {
            next(action);
        }
    },
    type: RETRY_UPLOAD,
});

export default [
    associateFileAndWellLogic,
    initiateUploadLogic,
<<<<<<< HEAD
    retryUploadLogic,
=======
    updateSchemaLogic,
>>>>>>> 3bea59e2
];<|MERGE_RESOLUTION|>--- conflicted
+++ resolved
@@ -16,14 +16,9 @@
     ReduxLogicTransformDependencies,
 } from "../types";
 import { batchActions } from "../util";
-<<<<<<< HEAD
-import { ASSOCIATE_FILES_AND_WELLS, INITIATE_UPLOAD, RETRY_UPLOAD } from "./constants";
-import { getUploadJobName, getUploadPayload } from "./selectors";
-=======
-import { ASSOCIATE_FILES_AND_WELLS, INITIATE_UPLOAD, UPDATE_SCHEMA } from "./constants";
+import { ASSOCIATE_FILES_AND_WELLS, INITIATE_UPLOAD, RETRY_UPLOAD, UPDATE_SCHEMA } from "./constants";
 import { getUpload, getUploadJobName, getUploadPayload } from "./selectors";
 import { UploadMetadata, UploadStateBranch } from "./types";
->>>>>>> 3bea59e2
 
 const associateFileAndWellLogic = createLogic({
     transform: ({action, getState}: ReduxLogicTransformDependencies, next: ReduxLogicNextCb) => {
@@ -172,9 +167,6 @@
 export default [
     associateFileAndWellLogic,
     initiateUploadLogic,
-<<<<<<< HEAD
+    updateSchemaLogic,
     retryUploadLogic,
-=======
-    updateSchemaLogic,
->>>>>>> 3bea59e2
 ];