import {
  castArray,
  flatMap,
  forEach,
  includes,
  isEmpty,
  isNil,
  map,
  trim,
  uniq,
  values,
  without,
} from "lodash";
import { isDate, isMoment } from "moment";
import { basename, dirname, resolve as resolvePath } from "path";
import { AnyAction } from "redux";
import { createLogic } from "redux-logic";

import { INCOMPLETE_JOB_IDS_KEY } from "../../../shared/constants";

import { LIST_DELIMITER_SPLIT } from "../../constants";
import { getCurrentUploadName } from "../../containers/App/selectors";
import { UploadSummaryTableRow } from "../../containers/UploadSummary";
import {
  getSetAppliedTemplateAction,
  getUploadFilePromise,
  mergeChildPaths,
  pivotAnnotations,
  splitTrimAndFilter,
} from "../../util";
import {
<<<<<<< HEAD
    clearUploadError,
    closeModal,
    openModal,
    removeRequestFromInProgress,
    setAlert,
    setDeferredAction,
    setErrorAlert,
    setSuccessAlert,
    setUploadError,
=======
  clearUploadError,
  closeModal,
  openModal,
  removeRequestFromInProgress,
  setAlert,
  setDeferredAction,
  setErrorAlert,
  setUploadError,
>>>>>>> 80e0c876
} from "../feedback/actions";
import { AlertType, AsyncRequest } from "../feedback/types";
import {
  startJobPoll,
  stopJobPoll,
  updateIncompleteJobIds,
} from "../job/actions";
import { getCurrentJobName, getIncompleteJobIds } from "../job/selectors";
import { setCurrentUpload } from "../metadata/actions";
import { getAnnotationTypes, getCurrentUpload } from "../metadata/selectors";
import { Channel, CurrentUpload } from "../metadata/types";
import { selectPage } from "../route/actions";
import { findNextPage } from "../route/constants";
import { getSelectPageActions } from "../route/logics";
import { getPage } from "../route/selectors";
import { deselectFiles, stageFiles } from "../selection/actions";
<<<<<<< HEAD
import { getSelectedBarcode, getSelectedJob, getSelectedWellIds, getStagedFiles } from "../selection/selectors";
=======
import {
  getSelectedBarcode,
  getSelectedWellIds,
  getStagedFiles,
} from "../selection/selectors";
>>>>>>> 80e0c876
import { UploadFile } from "../selection/types";
import { getAppliedTemplate } from "../template/selectors";
import { AnnotationType, ColumnType, Template } from "../template/types";
import {
<<<<<<< HEAD
    HTTP_STATUS,
    ReduxLogicDoneCb,
    ReduxLogicNextCb,
    ReduxLogicProcessDependencies,
    ReduxLogicRejectCb,
    ReduxLogicTransformDependencies,
=======
  ReduxLogicDoneCb,
  ReduxLogicNextCb,
  ReduxLogicProcessDependencies,
  ReduxLogicRejectCb,
  ReduxLogicTransformDependencies,
  ReduxLogicTransformDependenciesWithAction,
>>>>>>> 80e0c876
} from "../types";
import { batchActions } from "../util";

import {
  cancelUploadFailed,
  cancelUploadSucceeded,
  clearUploadDraft,
  removeUploads,
  replaceUpload,
  retryUploadFailed,
  retryUploadSucceeded,
  updateUpload,
  updateUploads,
} from "./actions";
import {
<<<<<<< HEAD
    APPLY_TEMPLATE,
    ASSOCIATE_FILES_AND_WELLS,
    CANCEL_UPLOAD,
    getUploadDraftKey,
    getUploadRowKey,
    INITIATE_UPLOAD,
    isSubImageOnlyRow,
    OPEN_UPLOAD_DRAFT,
    RETRY_UPLOAD,
    SAVE_UPLOAD_DRAFT,
    SUBMIT_FILE_METADATA_UPDATE,
    UNDO_FILE_WELL_ASSOCIATION,
    UPDATE_FILES_TO_ARCHIVE,
    UPDATE_FILES_TO_STORE_ON_ISILON,
    UPDATE_SUB_IMAGES,
    UPDATE_UPLOAD,
} from "./constants";
import {
    getCanSaveUploadDraft,
    getCreateFileMetadataRequests,
    getUpload,
    getUploadPayload,
} from "./selectors";
import { UploadMetadata, UploadRowId, UploadStateBranch } from "./types";
=======
  APPLY_TEMPLATE,
  ASSOCIATE_FILES_AND_WELLS,
  CANCEL_UPLOAD,
  getUploadDraftKey,
  getUploadRowKey,
  INITIATE_UPLOAD,
  isSubImageOnlyRow,
  OPEN_UPLOAD_DRAFT,
  RETRY_UPLOAD,
  SAVE_UPLOAD_DRAFT,
  UNDO_FILE_WELL_ASSOCIATION,
  UPDATE_FILES_TO_ARCHIVE,
  UPDATE_FILES_TO_STORE_ON_ISILON,
  UPDATE_SUB_IMAGES,
  UPDATE_UPLOAD,
  UPDATE_UPLOAD_ROWS,
} from "./constants";
import {
  getCanSaveUploadDraft,
  getUpload,
  getUploadPayload,
} from "./selectors";
import {
  UpdateUploadRowsAction,
  UploadMetadata,
  UploadRowId,
  UploadStateBranch,
} from "./types";
>>>>>>> 80e0c876

const associateFilesAndWellsLogic = createLogic({
  type: ASSOCIATE_FILES_AND_WELLS,
  validate: (
    { action, getState }: ReduxLogicTransformDependencies,
    next: ReduxLogicNextCb,
    reject: ReduxLogicRejectCb
  ) => {
    const { rowIds } = action.payload;
    if (isEmpty(action.payload.rowIds)) {
      reject(
        setErrorAlert("Cannot associate files and wells: No files selected")
      );
      return;
    }

    const rowWithChannel = rowIds.find((id: UploadRowId) => id.channelId);
    if (rowWithChannel) {
      reject(setErrorAlert("Cannot associate wells with a channel row"));
    }

    const state = getState();
    const barcode = getSelectedBarcode(state);
    const wellIds = getSelectedWellIds(state);

    if (!barcode) {
      reject(
        setErrorAlert("Cannot associate files and wells: No plate selected")
      );
      return;
    }

    if (isEmpty(wellIds)) {
      reject(
        setErrorAlert("Cannot associate files and wells: No wells selected")
      );
      return;
    }

    action.payload = {
      ...action.payload,
      barcode: getSelectedBarcode(state),
      wellIds: getSelectedWellIds(state),
    };
    next(batchActions([action, deselectFiles()]));
  },
});

const undoFileWellAssociationLogic = createLogic({
  type: UNDO_FILE_WELL_ASSOCIATION,
  validate: (
    { action, getState }: ReduxLogicTransformDependencies,
    next: ReduxLogicNextCb,
    reject: ReduxLogicRejectCb
  ) => {
    const state = getState();
    const wellIds = isEmpty(action.payload.wellIds)
      ? getSelectedWellIds(state)
      : action.payload.wellIds;
    if (isEmpty(wellIds)) {
      reject(
        setErrorAlert(
          "Cannot undo file and well associations: No wells selected"
        )
      );
      return;
    }

    action.payload = {
      ...action.payload,
      wellIds,
    };
    next(action);
  },
});

const applyTemplateLogic = createLogic({
  process: async (
    { action, getState, mmsClient }: ReduxLogicProcessDependencies,
    dispatch: ReduxLogicNextCb,
    done: ReduxLogicDoneCb
  ) => {
    const templateId = action.payload;
    try {
      const setAppliedTemplateAction = await getSetAppliedTemplateAction(
        templateId,
        getState,
        mmsClient,
        dispatch
      );
      dispatch(setAppliedTemplateAction);
    } catch (e) {
      dispatch(
        batchActions([
          setErrorAlert("Could not apply template: " + e.message),
          removeRequestFromInProgress(AsyncRequest.GET_TEMPLATE),
        ])
      );
    }
    done();
  },
  type: APPLY_TEMPLATE,
});

const initiateUploadLogic = createLogic({
  process: async (
    {
      ctx,
      fms,
      getApplicationMenu,
      getState,
      logger,
    }: ReduxLogicProcessDependencies,
    dispatch: ReduxLogicNextCb,
    done: ReduxLogicDoneCb
  ) => {
    const { jobName } = ctx;
    // validate and get jobId
    let startUploadResponse;
    try {
      startUploadResponse = await fms.validateMetadataAndGetUploadDirectory(
        getUploadPayload(getState())
      );
      const updatedIncompleteJobIds = uniq([
        ...getIncompleteJobIds(getState()),
        startUploadResponse.jobId,
      ]);
      dispatch(updateIncompleteJobIds(updatedIncompleteJobIds));
    } catch (e) {
      dispatch(
        setUploadError(jobName, e.message || "Validation failed for upload")
      );
      done();
      return;
    }

    dispatch(startJobPoll());
    try {
      const payload = getUploadPayload(getState());
      const incompleteJobIds = getIncompleteJobIds(getState());
      const updatedIncompleteJobIds = [
        ...incompleteJobIds,
        startUploadResponse.jobId,
      ];

      const currentPage = getPage(getState());
      const nextPage = findNextPage(currentPage, 1);
      const actions = [
        updateIncompleteJobIds(updatedIncompleteJobIds),
        clearUploadError(),
      ];
      if (nextPage) {
        actions.push(
          ...getSelectPageActions(
            logger,
            getState(),
            getApplicationMenu,
            selectPage(currentPage, nextPage)
          )
        );
      }

      let updates: { [key: string]: any } = {
        [INCOMPLETE_JOB_IDS_KEY]: updatedIncompleteJobIds,
      };
      const currentUpload = getCurrentUpload(getState());
      if (currentUpload) {
        // clear out upload draft so it doesn't get re-submitted on accident
        updates = {
          ...updates,
          [getUploadDraftKey(
            currentUpload.name,
            currentUpload.created
          )]: undefined,
        };
      }

      dispatch({
        ...batchActions(actions),
        updates,
        writeToStore: true,
      });
      await fms.uploadFiles(startUploadResponse, payload, jobName);
    } catch (e) {
      const error = `Upload Failed: ${e.message}`;
      logger.error(error);
      dispatch(
        batchActions([
          setErrorAlert(error),
          updateIncompleteJobIds(
            without(getIncompleteJobIds(getState()), startUploadResponse.jobId)
          ),
        ])
      );
    }

    // hopefully give job queries a chance to catch up
    setTimeout(() => {
      dispatch(stopJobPoll());
      done();
    }, 2000);
  },
  type: INITIATE_UPLOAD,
  validate: (
    { action, ctx, getState }: ReduxLogicTransformDependencies,
    next: ReduxLogicNextCb,
    reject: ReduxLogicRejectCb
  ) => {
    ctx.jobName = getCurrentJobName(getState());
    if (!ctx.jobName) {
      reject({ type: "ignore" });
      return;
    }

    next({
      ...action,
      payload: {
        ...action.payload,
        jobName: ctx.jobName,
      },
      writeToStore: true,
    });
  },
});

const cancelUploadLogic = createLogic({
  process: async (
    { action, jssClient, logger }: ReduxLogicProcessDependencies,
    dispatch: ReduxLogicNextCb,
    done: ReduxLogicDoneCb
  ) => {
    dispatch(startJobPoll());
    const uploadJob: UploadSummaryTableRow = action.payload;

    try {
      await jssClient.updateJob(uploadJob.jobId, {
        serviceFields: {
          error: "Cancelled by user",
        },
        status: "UNRECOVERABLE",
      });
      // TODO: Go through FSS?
      dispatch(cancelUploadSucceeded(uploadJob));
    } catch (e) {
      logger.error(`Cancel for jobId=${uploadJob.jobId} failed`, e);
      dispatch(
        cancelUploadFailed(
          uploadJob,
          `Cancel upload ${uploadJob.jobName} failed: ${e.message}`
        )
      );
    }
    dispatch(stopJobPoll());
    done();
  },
  type: CANCEL_UPLOAD,
  validate: (
    { action, dialog }: ReduxLogicTransformDependencies,
    next: ReduxLogicNextCb,
    reject: ReduxLogicRejectCb
  ) => {
    const uploadJob: UploadSummaryTableRow = action.payload;
    if (!uploadJob) {
      next(
        setAlert({
          message: "Cannot cancel undefined upload job",
          type: AlertType.ERROR,
        })
      );
    } else {
      dialog.showMessageBox(
        {
          buttons: ["Cancel", "Yes"],
          cancelId: 0,
          defaultId: 1,
          message:
            "If you stop this upload, you'll have to start the upload process for these files from the beginning again.",
          title: "Danger!",
          type: "warning",
        },
        (response: number) => {
          if (response === 1) {
            next(action);
          } else {
            reject({ type: "ignore" });
          }
        }
      );
    }
  },
});

const retryUploadLogic = createLogic({
  process: async (
    { action, fms, logger }: ReduxLogicProcessDependencies,
    dispatch: ReduxLogicNextCb,
    done: ReduxLogicDoneCb
  ) => {
    dispatch(startJobPoll());
    const uploadJob: UploadSummaryTableRow = action.payload;
    try {
      await fms.retryUpload(uploadJob);
      dispatch(retryUploadSucceeded(uploadJob));
    } catch (e) {
      const error = `Retry upload ${uploadJob.jobName} failed: ${e.message}`;
      logger.error(`Retry for jobId=${uploadJob.jobId} failed`, e);
      dispatch(retryUploadFailed(uploadJob, error));
    }
    dispatch(stopJobPoll());
    done();
  },
  transform: (
    { action }: ReduxLogicTransformDependencies,
    next: ReduxLogicNextCb
  ) => {
    const uploadJob: UploadSummaryTableRow = action.payload;
    if (!uploadJob) {
      next(setErrorAlert("Cannot retry undefined upload job"));
    } else {
      next(action);
    }
  },
  type: RETRY_UPLOAD,
});

const getSubImagesAndKey = (
  positionIndexes: number[],
  scenes: number[],
  subImageNames: string[]
) => {
  let subImages: Array<string | number> = positionIndexes;
  let subImageKey: keyof UploadMetadata = "positionIndex";
  if (isEmpty(subImages)) {
    subImages = scenes;
    subImageKey = "scene";
  }
  if (isEmpty(subImages)) {
    subImages = subImageNames;
    subImageKey = "subImageName";
  }
  subImages = subImages || [];
  return {
    subImageKey,
    subImages,
  };
};

// This handles the event where a user adds subimages in the form of positions/scenes/names (only one type allowed)
// and/or channels.
// When this happens we want to:
// (1) delete rows representing subimages and channels that we no longer care about
// (2) create new rows for subimages and channels that are new
// (3) remove wells from file row if a sub image was added.
// For rows containing subimage or channel information that was previously there, we do nothing, as to save
// anything that user has entered for that row.
const updateSubImagesLogic = createLogic({
  type: UPDATE_SUB_IMAGES,
  validate: (
    { action, getState }: ReduxLogicTransformDependencies,
    next: ReduxLogicNextCb,
    reject: ReduxLogicRejectCb
  ) => {
    const {
      channels,
      positionIndexes,
      row: fileRow,
      scenes,
      subImageNames,
    } = action.payload;
    let notEmptySubImageParams = 0;
    if (!isEmpty(positionIndexes)) {
      notEmptySubImageParams++;
    }

    if (!isEmpty(scenes)) {
      notEmptySubImageParams++;
    }

    if (!isEmpty(subImageNames)) {
      notEmptySubImageParams++;
    }

    if (notEmptySubImageParams > 1) {
      reject(
        setErrorAlert(
          "Could not update sub images. Found more than one type of subImage in request"
        )
      );
      return;
    }

    const channelIds = channels.map((c: Channel) => c.channelId);
    const { subImageKey, subImages } = getSubImagesAndKey(
      positionIndexes,
      scenes,
      subImageNames
    );
    const update: Partial<UploadStateBranch> = {};
    const { workflows } = fileRow;

    const uploads = getUpload(getState());
    const existingUploadsForFile: UploadMetadata[] = values(uploads).filter(
      (u) => u.file === fileRow.file
    );

    const template = getAppliedTemplate(getState());

    if (!template) {
      next(
        setErrorAlert(
          "Could not get applied template while attempting to update file sub images. Contact Software."
        )
      );
      return;
    }

    const additionalAnnotations = pivotAnnotations(template.annotations);

    // If there are subimages for a file, remove the well associations from the file row
    if (!isEmpty(subImages)) {
      update[fileRow.key] = {
        ...uploads[fileRow.key],
        wellIds: [],
      };
    }

    // add channel rows that are new
    const oldChannelIds = fileRow.channelIds || [];
    channels
      .filter((c: Channel) => !includes(oldChannelIds, c.channelId))
      .forEach((channel: Channel) => {
        const key = getUploadRowKey({
          file: fileRow.file,
          channelId: channel.channelId,
        });
        update[key] = {
          barcode: fileRow.barcode,
          channel,
          file: fileRow.file,
          key,
          notes: [],
          positionIndex: undefined,
          scene: undefined,
          subImageName: undefined,
          wellIds: [],
          workflows,
          ...additionalAnnotations,
        };
      });

    // add uploads that are new
    subImages.forEach((subImageValue: string | number) => {
      const matchingSubImageRow = existingUploadsForFile
        .filter(isSubImageOnlyRow)
        .find((u: UploadMetadata) => u[subImageKey] === subImageValue);

      if (!matchingSubImageRow) {
        const subImageOnlyRowKey = getUploadRowKey({
          file: fileRow.file,
          [subImageKey]: subImageValue,
        });
        update[subImageOnlyRowKey] = {
          barcode: fileRow.barcode,
          channel: undefined,
          file: fileRow.file,
          key: subImageOnlyRowKey,
          notes: [],
          wellIds: [],
          workflows,
          [subImageKey]: subImageValue,
          ...additionalAnnotations,
        };
      }

      channels.forEach((channel: Channel) => {
        const matchingChannelRow = existingUploadsForFile.find(
          (u) =>
            u.channel &&
            u.channel.channelId === channel.channelId &&
            u[subImageKey] === subImageValue
        );

        if (!matchingChannelRow) {
          const key = getUploadRowKey({
            channelId: channel.channelId,
            file: fileRow.file,
            [subImageKey]: subImageValue,
          });
          update[key] = {
            barcode: fileRow.barcode,
            channel,
            file: fileRow.file,
            key,
            notes: [],
            wellIds: [],
            workflows,
            [subImageKey]: subImageValue,
            ...additionalAnnotations,
          };
        }
      });
    });

    // delete the uploads that don't exist anymore
    const rowKeysToDelete = existingUploadsForFile
      .filter(
        (u) =>
          (!isNil(u.positionIndex) &&
            !includes(positionIndexes, u.positionIndex)) ||
          (!isNil(u.scene) && !includes(scenes, u.scene)) ||
          (!isNil(u.subImageName) &&
            !includes(subImageNames, u.subImageName)) ||
          (!isNil(u.channel) && !includes(channelIds, u.channel.channelId))
      )
      .map(
        ({
          file,
          positionIndex,
          channel,
          scene,
          subImageName,
        }: UploadMetadata) =>
          getUploadRowKey({
            channelId: channel ? channel.channelId : undefined,
            file,
            positionIndex,
            scene,
            subImageName,
          })
      );

    next(batchActions([updateUploads(update), removeUploads(rowKeysToDelete)]));
  },
});

const parseStringArray = (input: string[]): string[] =>
  flatMap(input, splitTrimAndFilter);

const parseNumberArray = (input: string[]): number[] => {
  return input.reduce((filtered: number[], next: string) => {
    return [
      ...filtered,
      ...`${next}`
        .split(LIST_DELIMITER_SPLIT)
        .map((v) => Number(trim(v)))
        .filter((v) => !Number.isNaN(v)),
    ];
  }, []);
};

// antd's DatePicker passes a moment object rather than Date so we convert back here
// sometimes the input is invalid and does not get converted to a moment object so
// we're typing it as any
const convertDatePickerValueToDate = (d: any) => {
  if (isDate(d)) {
    return d;
  } else if (isMoment(d)) {
    return d.toDate();
  } else {
    return undefined;
  }
};

// Here we take care of custom inputs that handle arrays for strings and numbers.
// If we can create a valid array from the text of the input, we'll transform it into an array
// if not, we pass the value untouched to the reducer.
// Additionally we take care of converting moment dates back to dates.
function formatUpload(
  upload: Partial<UploadMetadata>,
  template: Template,
  annotationTypes: AnnotationType[]
) {
  const formattedUpload: Partial<UploadMetadata> = {};
  forEach(upload, (value: any, key: string) => {
    const annotation = template.annotations.find((a) => a.name === key);

    if (annotation) {
      const annotationType = annotationTypes.find(
        (at) => at.annotationTypeId === annotation.annotationTypeId
      );

      if (annotationType) {
        const type = annotationType.name;
        const endsWithComma = trim(value).endsWith(",");

        if (type === ColumnType.DATETIME || type === ColumnType.DATE) {
          value = (value ? castArray(value) : [])
            .map(convertDatePickerValueToDate)
            .filter((d: any) => !isNil(d));
        } else if (type === ColumnType.NUMBER && !endsWithComma) {
          value = parseNumberArray(
            castArray(value).filter((v) => !isNil(v) && v !== "")
          );
        } else if (type === ColumnType.TEXT && !endsWithComma) {
          value = parseStringArray(
            castArray(value).filter((v) => !isNil(v) && v !== "")
          );
        }
      }
    }

    formattedUpload[key] = value;
  });

  return formattedUpload;
}

const updateUploadLogic = createLogic({
  transform: (
    { action, getState, logger }: ReduxLogicTransformDependencies,
    next: ReduxLogicNextCb
  ) => {
    const { upload } = action.payload;
    const state = getState();
    const template = getAppliedTemplate(state);
    const annotationTypes = getAnnotationTypes(state);

    if (!template || !annotationTypes) {
      next(action);
    } else {
      try {
        const formattedUpload = formatUpload(upload, template, annotationTypes);
        next({
          ...action,
          payload: {
            ...action.payload,
            upload: formattedUpload,
          },
        });
      } catch (e) {
        logger.error(
          "Something went wrong while updating metadata: ",
          e.message
        );
      }
    }
  },
  type: UPDATE_UPLOAD,
});

const updateUploadRowsLogic = createLogic({
  transform: (
    {
      action,
      getState,
    }: ReduxLogicTransformDependenciesWithAction<UpdateUploadRowsAction>,
    next: ReduxLogicNextCb
  ) => {
    const { uploadKeys, metadataUpdate } = action.payload;
    const state = getState();
    const template = getAppliedTemplate(state);
    const annotationTypes = getAnnotationTypes(state);

    // Format update if template and annotation types are present
    const formattedUpdate =
      template && annotationTypes
        ? formatUpload(metadataUpdate, template, annotationTypes)
        : metadataUpdate;

    const updatedAction: UpdateUploadRowsAction = {
      ...action,
      payload: {
        metadataUpdate: formattedUpdate,
        uploadKeys,
      },
    };
    next(updatedAction);
  },
  type: UPDATE_UPLOAD_ROWS,
});

const updateFilesToStoreOnIsilonLogic = createLogic({
  transform: (
    { action }: ReduxLogicTransformDependencies,
    next: ReduxLogicNextCb
  ) => {
    const updates = map(
      action.payload,
      (shouldBeInLocal: boolean, file: string) =>
        updateUpload(getUploadRowKey({ file }), { shouldBeInLocal })
    );
    next(batchActions(updates));
  },
  type: UPDATE_FILES_TO_STORE_ON_ISILON,
});

const updateFilesToStoreInArchiveLogic = createLogic({
  transform: (
    { action }: ReduxLogicTransformDependencies,
    next: ReduxLogicNextCb
  ) => {
    const updates = map(
      action.payload,
      (shouldBeInArchive: boolean, file: string) =>
        updateUpload(getUploadRowKey({ file }), { shouldBeInArchive })
    );
    next(batchActions(updates));
  },
  type: UPDATE_FILES_TO_ARCHIVE,
});

// Saves what is currently in the upload wizard tab whether a new upload in progress or
// a draft that was saved previously
const saveUploadDraftLogic = createLogic({
  type: SAVE_UPLOAD_DRAFT,
  validate: (
    { action, getState }: ReduxLogicTransformDependencies,
    next: ReduxLogicNextCb,
    reject: ReduxLogicRejectCb
  ) => {
    const upload = getUpload(getState());
    if (isEmpty(upload)) {
      reject(setErrorAlert("Nothing to save"));
      return;
    }

    const draftName = trim(action.payload) || getCurrentUploadName(getState());
    if (!draftName) {
      reject(setErrorAlert("Draft name cannot be empty"));
      return;
    }

    const currentUpload = getCurrentUpload(getState()); // this is populated if the draft was saved previously
    const now = new Date();
    const created = currentUpload ? currentUpload.created : now;
    const draftKey: string | undefined = getUploadDraftKey(draftName, created);

    const metadata: CurrentUpload = {
      created,
      modified: now,
      name: draftName,
    };

    next({
      updates: {
        [draftKey]: { metadata, state: getState() },
        ...clearUploadDraft().updates,
      },
      writeToStore: true,
      ...setCurrentUpload(metadata),
    });
  },
});

const openUploadLogic = createLogic({
  process: async (
    { ctx }: ReduxLogicProcessDependencies,
    dispatch: ReduxLogicNextCb,
    done: ReduxLogicDoneCb
  ) => {
    const { draft } = ctx;
    const topLevelFilesToLoadAgain = getStagedFiles(draft.state).map((f) =>
      resolvePath(f.path, f.name)
    );
    const filesToLoad: string[] = mergeChildPaths(topLevelFilesToLoadAgain);
    try {
      const uploadFilePromises: Array<Promise<
        UploadFile
      >> = filesToLoad.map((filePath: string) =>
        getUploadFilePromise(basename(filePath), dirname(filePath))
      );
      const uploadFiles = await Promise.all(uploadFilePromises);
      dispatch(stageFiles(uploadFiles));
    } catch (e) {
      dispatch(setErrorAlert(`Encountered error while resolving files: ${e}`));
    }

    done();
  },
  type: OPEN_UPLOAD_DRAFT,
  validate: (
    { action, ctx, getState, storage }: ReduxLogicTransformDependencies,
    next: ReduxLogicNextCb,
    reject: ReduxLogicRejectCb
  ) => {
    const draft = storage.get(action.payload);
    ctx.draft = draft;
    if (!draft) {
      reject(setErrorAlert(`Could not find draft named ${action.payload}`));
      return;
    }

    const nextAction = replaceUpload(draft); // also close modal
    if (getCanSaveUploadDraft(getState())) {
      next(
        batchActions([
          openModal("saveUploadDraft"),
          closeModal("openUpload"),
          setDeferredAction(nextAction),
        ])
      );
    } else {
      next(batchActions([nextAction, closeModal("openUpload")]));
    }
  },
});

const submitFileMetadataUpdateLogic = createLogic({
    process: async ({ getState, jssClient, mmsClient }: ReduxLogicProcessDependencies, dispatch: ReduxLogicNextCb,
                    done: ReduxLogicDoneCb) => {
        const actions: AnyAction[] = [removeRequestFromInProgress(AsyncRequest.UPDATE_FILE_METADATA)];
        const fileIdsToDelete: string[] = []; // todo reset to this: getFileIdsToDelete(getState());

        // We delete files in series so that we can ignore the files that have already been deleted
        fileIdsToDelete.forEach(async (fileId: string) => {
            try {
                await mmsClient.deleteFileMetadata(fileId, true);
            } catch (e) {
                // ignoring not found to keep this idempotent
                if (e.status !== HTTP_STATUS.NOT_FOUND) {
                    dispatch(batchActions([
                        ...actions,
                        setErrorAlert(`Could not delete file ${fileId}: ${e.message}`),
                    ]));
                    done();
                    return;
                }
            }
        });

        const selectedJob = getSelectedJob(getState());
        if (selectedJob) {
            try {
                await jssClient.updateJob(
                    selectedJob.jobId,
                    {serviceFields: {deletedFileIds: fileIdsToDelete}},
                    true)
                ;
            } catch (e) {
                dispatch(batchActions([
                    ...actions,
                    setErrorAlert(`Could not update upload with deleted fileIds`),
                ]));
            }
        }

        // This method currently deletes file metadata and then re-creates the file metadata since we
        // do not have a PUT endpoint yet.
        const createFileMetadataRequests = getCreateFileMetadataRequests(getState());
        try {
            await Promise.all(
                createFileMetadataRequests.map(({fileId, request}) => mmsClient.editFileMetadata(fileId, request))
            );
        } catch (e) {
            console.log(e);
            dispatch(batchActions([
                ...actions,
                setErrorAlert("Could not edit files: " + e.message),
            ]));
            done();
            return;
        }


        dispatch(batchActions([
            ...actions,
            setSuccessAlert("File metadata updates successful!"),
        ]));
        done();
    },
    type: SUBMIT_FILE_METADATA_UPDATE,
    validate: ({ action, getState }: ReduxLogicTransformDependencies,
               next: ReduxLogicNextCb, reject: ReduxLogicRejectCb) => {
        const selectedJob = getSelectedJob(getState());
        if (!selectedJob) {
            reject(setErrorAlert("Nothing found to update"));
        }
        next(action);
    },
});

export default [
<<<<<<< HEAD
    applyTemplateLogic,
    associateFilesAndWellsLogic,
    cancelUploadLogic,
    initiateUploadLogic,
    openUploadLogic,
    retryUploadLogic,
    saveUploadDraftLogic,
    submitFileMetadataUpdateLogic,
    undoFileWellAssociationLogic,
    updateSubImagesLogic,
    updateUploadLogic,
    updateFilesToStoreOnIsilonLogic,
    updateFilesToStoreInArchiveLogic,
=======
  applyTemplateLogic,
  associateFilesAndWellsLogic,
  cancelUploadLogic,
  initiateUploadLogic,
  openUploadLogic,
  retryUploadLogic,
  saveUploadDraftLogic,
  undoFileWellAssociationLogic,
  updateSubImagesLogic,
  updateUploadLogic,
  updateUploadRowsLogic,
  updateFilesToStoreOnIsilonLogic,
  updateFilesToStoreInArchiveLogic,
>>>>>>> 80e0c876
];<|MERGE_RESOLUTION|>--- conflicted
+++ resolved
@@ -29,17 +29,6 @@
   splitTrimAndFilter,
 } from "../../util";
 import {
-<<<<<<< HEAD
-    clearUploadError,
-    closeModal,
-    openModal,
-    removeRequestFromInProgress,
-    setAlert,
-    setDeferredAction,
-    setErrorAlert,
-    setSuccessAlert,
-    setUploadError,
-=======
   clearUploadError,
   closeModal,
   openModal,
@@ -47,8 +36,8 @@
   setAlert,
   setDeferredAction,
   setErrorAlert,
+  setSuccessAlert,
   setUploadError,
->>>>>>> 80e0c876
 } from "../feedback/actions";
 import { AlertType, AsyncRequest } from "../feedback/types";
 import {
@@ -65,34 +54,23 @@
 import { getSelectPageActions } from "../route/logics";
 import { getPage } from "../route/selectors";
 import { deselectFiles, stageFiles } from "../selection/actions";
-<<<<<<< HEAD
-import { getSelectedBarcode, getSelectedJob, getSelectedWellIds, getStagedFiles } from "../selection/selectors";
-=======
 import {
   getSelectedBarcode,
+  getSelectedJob,
   getSelectedWellIds,
   getStagedFiles,
 } from "../selection/selectors";
->>>>>>> 80e0c876
 import { UploadFile } from "../selection/types";
 import { getAppliedTemplate } from "../template/selectors";
 import { AnnotationType, ColumnType, Template } from "../template/types";
 import {
-<<<<<<< HEAD
-    HTTP_STATUS,
-    ReduxLogicDoneCb,
-    ReduxLogicNextCb,
-    ReduxLogicProcessDependencies,
-    ReduxLogicRejectCb,
-    ReduxLogicTransformDependencies,
-=======
+  HTTP_STATUS,
   ReduxLogicDoneCb,
   ReduxLogicNextCb,
   ReduxLogicProcessDependencies,
   ReduxLogicRejectCb,
   ReduxLogicTransformDependencies,
   ReduxLogicTransformDependenciesWithAction,
->>>>>>> 80e0c876
 } from "../types";
 import { batchActions } from "../util";
 
@@ -108,32 +86,6 @@
   updateUploads,
 } from "./actions";
 import {
-<<<<<<< HEAD
-    APPLY_TEMPLATE,
-    ASSOCIATE_FILES_AND_WELLS,
-    CANCEL_UPLOAD,
-    getUploadDraftKey,
-    getUploadRowKey,
-    INITIATE_UPLOAD,
-    isSubImageOnlyRow,
-    OPEN_UPLOAD_DRAFT,
-    RETRY_UPLOAD,
-    SAVE_UPLOAD_DRAFT,
-    SUBMIT_FILE_METADATA_UPDATE,
-    UNDO_FILE_WELL_ASSOCIATION,
-    UPDATE_FILES_TO_ARCHIVE,
-    UPDATE_FILES_TO_STORE_ON_ISILON,
-    UPDATE_SUB_IMAGES,
-    UPDATE_UPLOAD,
-} from "./constants";
-import {
-    getCanSaveUploadDraft,
-    getCreateFileMetadataRequests,
-    getUpload,
-    getUploadPayload,
-} from "./selectors";
-import { UploadMetadata, UploadRowId, UploadStateBranch } from "./types";
-=======
   APPLY_TEMPLATE,
   ASSOCIATE_FILES_AND_WELLS,
   CANCEL_UPLOAD,
@@ -144,6 +96,7 @@
   OPEN_UPLOAD_DRAFT,
   RETRY_UPLOAD,
   SAVE_UPLOAD_DRAFT,
+  SUBMIT_FILE_METADATA_UPDATE,
   UNDO_FILE_WELL_ASSOCIATION,
   UPDATE_FILES_TO_ARCHIVE,
   UPDATE_FILES_TO_STORE_ON_ISILON,
@@ -153,6 +106,7 @@
 } from "./constants";
 import {
   getCanSaveUploadDraft,
+  getCreateFileMetadataRequests,
   getUpload,
   getUploadPayload,
 } from "./selectors";
@@ -162,7 +116,6 @@
   UploadRowId,
   UploadStateBranch,
 } from "./types";
->>>>>>> 80e0c876
 
 const associateFilesAndWellsLogic = createLogic({
   type: ASSOCIATE_FILES_AND_WELLS,
@@ -961,95 +914,98 @@
 });
 
 const submitFileMetadataUpdateLogic = createLogic({
-    process: async ({ getState, jssClient, mmsClient }: ReduxLogicProcessDependencies, dispatch: ReduxLogicNextCb,
-                    done: ReduxLogicDoneCb) => {
-        const actions: AnyAction[] = [removeRequestFromInProgress(AsyncRequest.UPDATE_FILE_METADATA)];
-        const fileIdsToDelete: string[] = []; // todo reset to this: getFileIdsToDelete(getState());
-
-        // We delete files in series so that we can ignore the files that have already been deleted
-        fileIdsToDelete.forEach(async (fileId: string) => {
-            try {
-                await mmsClient.deleteFileMetadata(fileId, true);
-            } catch (e) {
-                // ignoring not found to keep this idempotent
-                if (e.status !== HTTP_STATUS.NOT_FOUND) {
-                    dispatch(batchActions([
-                        ...actions,
-                        setErrorAlert(`Could not delete file ${fileId}: ${e.message}`),
-                    ]));
-                    done();
-                    return;
-                }
-            }
-        });
-
-        const selectedJob = getSelectedJob(getState());
-        if (selectedJob) {
-            try {
-                await jssClient.updateJob(
-                    selectedJob.jobId,
-                    {serviceFields: {deletedFileIds: fileIdsToDelete}},
-                    true)
-                ;
-            } catch (e) {
-                dispatch(batchActions([
-                    ...actions,
-                    setErrorAlert(`Could not update upload with deleted fileIds`),
-                ]));
-            }
+  process: async (
+    { getState, jssClient, mmsClient }: ReduxLogicProcessDependencies,
+    dispatch: ReduxLogicNextCb,
+    done: ReduxLogicDoneCb
+  ) => {
+    const actions: AnyAction[] = [
+      removeRequestFromInProgress(AsyncRequest.UPDATE_FILE_METADATA),
+    ];
+    const fileIdsToDelete: string[] = []; // todo reset to this: getFileIdsToDelete(getState());
+
+    // We delete files in series so that we can ignore the files that have already been deleted
+    for (const fileId of fileIdsToDelete) {
+      try {
+        await mmsClient.deleteFileMetadata(fileId, true);
+      } catch (e) {
+        // ignoring not found to keep this idempotent
+        if (e.status !== HTTP_STATUS.NOT_FOUND) {
+          dispatch(
+            batchActions([
+              ...actions,
+              setErrorAlert(`Could not delete file ${fileId}: ${e.message}`),
+            ])
+          );
+          done();
         }
-
-        // This method currently deletes file metadata and then re-creates the file metadata since we
-        // do not have a PUT endpoint yet.
-        const createFileMetadataRequests = getCreateFileMetadataRequests(getState());
-        try {
-            await Promise.all(
-                createFileMetadataRequests.map(({fileId, request}) => mmsClient.editFileMetadata(fileId, request))
-            );
-        } catch (e) {
-            console.log(e);
-            dispatch(batchActions([
-                ...actions,
-                setErrorAlert("Could not edit files: " + e.message),
-            ]));
-            done();
-            return;
-        }
-
-
-        dispatch(batchActions([
+      }
+    }
+
+    const selectedJob = getSelectedJob(getState());
+    if (selectedJob) {
+      try {
+        await jssClient.updateJob(
+          selectedJob.jobId,
+          { serviceFields: { deletedFileIds: fileIdsToDelete } },
+          true
+        );
+      } catch (e) {
+        dispatch(
+          batchActions([
             ...actions,
-            setSuccessAlert("File metadata updates successful!"),
-        ]));
-        done();
-    },
-    type: SUBMIT_FILE_METADATA_UPDATE,
-    validate: ({ action, getState }: ReduxLogicTransformDependencies,
-               next: ReduxLogicNextCb, reject: ReduxLogicRejectCb) => {
-        const selectedJob = getSelectedJob(getState());
-        if (!selectedJob) {
-            reject(setErrorAlert("Nothing found to update"));
-        }
-        next(action);
-    },
+            setErrorAlert(`Could not update upload with deleted fileIds`),
+          ])
+        );
+      }
+    }
+
+    // This method currently deletes file metadata and then re-creates the file metadata since we
+    // do not have a PUT endpoint yet.
+    const createFileMetadataRequests = getCreateFileMetadataRequests(
+      getState()
+    );
+    try {
+      await Promise.all(
+        createFileMetadataRequests.map(({ fileId, request }) =>
+          mmsClient.editFileMetadata(fileId, request)
+        )
+      );
+    } catch (e) {
+      console.log(e);
+      dispatch(
+        batchActions([
+          ...actions,
+          setErrorAlert("Could not edit files: " + e.message),
+        ])
+      );
+      done();
+      return;
+    }
+
+    dispatch(
+      batchActions([
+        ...actions,
+        setSuccessAlert("File metadata updates successful!"),
+      ])
+    );
+    done();
+  },
+  type: SUBMIT_FILE_METADATA_UPDATE,
+  validate: (
+    { action, getState }: ReduxLogicTransformDependencies,
+    next: ReduxLogicNextCb,
+    reject: ReduxLogicRejectCb
+  ) => {
+    const selectedJob = getSelectedJob(getState());
+    if (!selectedJob) {
+      reject(setErrorAlert("Nothing found to update"));
+    }
+    next(action);
+  },
 });
 
 export default [
-<<<<<<< HEAD
-    applyTemplateLogic,
-    associateFilesAndWellsLogic,
-    cancelUploadLogic,
-    initiateUploadLogic,
-    openUploadLogic,
-    retryUploadLogic,
-    saveUploadDraftLogic,
-    submitFileMetadataUpdateLogic,
-    undoFileWellAssociationLogic,
-    updateSubImagesLogic,
-    updateUploadLogic,
-    updateFilesToStoreOnIsilonLogic,
-    updateFilesToStoreInArchiveLogic,
-=======
   applyTemplateLogic,
   associateFilesAndWellsLogic,
   cancelUploadLogic,
@@ -1057,11 +1013,11 @@
   openUploadLogic,
   retryUploadLogic,
   saveUploadDraftLogic,
+  submitFileMetadataUpdateLogic,
   undoFileWellAssociationLogic,
   updateSubImagesLogic,
   updateUploadLogic,
   updateUploadRowsLogic,
   updateFilesToStoreOnIsilonLogic,
   updateFilesToStoreInArchiveLogic,
->>>>>>> 80e0c876
 ];