import Logger from "js-logger";
import { map } from "lodash";
import { userInfo } from "os";
import { createLogic } from "redux-logic";
import { UploadSummaryTableRow } from "../../containers/UploadSummary";

<<<<<<< HEAD
import { addEvent, addRequestToInProgress, removeRequestFromInProgress, setAlert } from "../feedback/actions";
import { AlertType, AsyncRequest } from "../feedback/types";
import { addPendingJob, removePendingJobs, retrieveJobs } from "../job/actions";
=======
import LabkeyClient from "../../util/labkey-client";
import { addEvent, setAlert } from "../feedback/actions";
import { AlertType } from "../feedback/types";
import { addPendingJob, removePendingJobs } from "../job/actions";
import { getDatabaseMetadata } from "../metadata/selectors";
import { DatabaseMetadata, Table } from "../metadata/types";
>>>>>>> b6bb643a
import { deselectFiles } from "../selection/actions";
import { getSelectedBarcode } from "../selection/selectors";
import { ColumnDefinition, ColumnType } from "../setting/types";
import {
    ReduxLogicDoneCb,
    ReduxLogicNextCb,
    ReduxLogicProcessDependencies,
    ReduxLogicTransformDependencies,
} from "../types";
import { batchActions } from "../util";
import { ASSOCIATE_FILES_AND_WELLS, INITIATE_UPLOAD, RETRY_UPLOAD, UPDATE_SCHEMA } from "./constants";
import { getUpload, getUploadJobName, getUploadPayload } from "./selectors";
import { UploadMetadata, UploadStateBranch } from "./types";

const associateFileAndWellLogic = createLogic({
    transform: ({action, getState}: ReduxLogicTransformDependencies, next: ReduxLogicNextCb) => {
        const state = getState();
        action.payload = {
            ...action.payload,
            barcode: getSelectedBarcode(state),
        };
        next(batchActions([
            action,
            deselectFiles(),
        ]));
    },
    type: ASSOCIATE_FILES_AND_WELLS,
});

// This logic is to add new user-defined columns to each upload row, and remove any old columns
const updateSchemaLogic = createLogic({
    transform: async ({action, getState, httpClient}: ReduxLogicTransformDependencies, next: ReduxLogicNextCb) => {
        const { schema, schemaFile } = action.payload;
        const state = getState();
        const uploads: UploadStateBranch = getUpload(state);
        const tables: DatabaseMetadata | undefined = getDatabaseMetadata(state);

        await Promise.all(map(uploads, (async (upload: UploadMetadata, filepath: string): Promise<void> => {
            // By only grabbing the initial fields of the upload we can remove old schema columns
            const uploadData: UploadMetadata = {
                barcode: upload.barcode,
                notes: upload.notes,
                schemaFile,
                wellIds: upload.wellIds,
                wellLabels: upload.wellLabels,
            };
            if (schema) {
                // We want to have all values consistently be either null or false so we can detect them in the upload
                // especially for cases where null is a distinct value that we would have otherwise ignored
                // However, boolean fields need to be false by default because otherwise we would have null === false
                // which isn't necessarily true (except to javascript)
                await Promise.all(schema.columns.map(async (column: ColumnDefinition): Promise<void> => {
                    uploadData[column.label] = column.type.type === ColumnType.BOOLEAN ? false : null;
                    if (column.type.type === ColumnType.LOOKUP && tables) {
                        const { name, schemaName }: Table = tables[column.type.table];
                        column.type.dropdownValues = await LabkeyClient.Get.ColumnValues(httpClient,
                                                                                         schemaName,
                                                                                         name,
                                                                                         column.type.column);
                    }
                }));
            }
            action.payload.uploads[filepath] = uploadData;
        })));
        next(action);
    },
    type: UPDATE_SCHEMA,
});

const initiateUploadLogic = createLogic({
    process: async ({ctx, fms, getState, ipcRenderer}: ReduxLogicProcessDependencies,
                    dispatch: ReduxLogicNextCb, done: ReduxLogicDoneCb) => {
        const now = new Date();
        dispatch(addPendingJob({
            created: now,
            currentStage: "Pending",
            jobId: (now).toLocaleString(),
            jobName: ctx.name,
            modified: now,
            status: "WAITING",
            uploads: ctx.uploads,
            user: userInfo().username,
        }));

        try {
            const result = await fms.uploadFiles(getUploadPayload(getState()), ctx.name);
            Logger.debug(`UPLOAD_FINISHED for jobName=${ctx.name} with result:`, result);
            dispatch(addEvent("Upload Finished", AlertType.SUCCESS, new Date()));

        } catch (e) {
            Logger.error(`UPLOAD_FAILED for jobName=${ctx.name}`, e.message);
            dispatch(setAlert({
                message: `Upload Failed: ${e.message}`,
                type: AlertType.ERROR,
            }));
        }

        dispatch(removePendingJobs(ctx.name));
        done();
    },
    transform: async ({action, ctx, fms, getState}: ReduxLogicTransformDependencies, next: ReduxLogicNextCb) => {
        try {
            await fms.validateMetadata(getUploadPayload(getState()));
            ctx.name = getUploadJobName(getState());
            ctx.uploads = getUploadPayload(getState());
            next(batchActions([
                setAlert({
                    message: "Starting upload",
                    type: AlertType.INFO,
                }),
                action,
            ]));
        } catch (e) {
            next(setAlert({
                message: e.message || "Validation error",
                type: AlertType.ERROR,
            }));
        }
    },
    type: INITIATE_UPLOAD,
});

const retryUploadLogic = createLogic({
    process: async ({action, ctx, fms, getState}: ReduxLogicProcessDependencies,
                    dispatch: ReduxLogicNextCb,
                    done: ReduxLogicDoneCb) => {
        const uploadJob: UploadSummaryTableRow = action.payload;

        dispatch(setAlert({
            message: `Retry upload ${uploadJob.jobName}`,
            type: AlertType.INFO,
        }));
        dispatch(addRequestToInProgress(AsyncRequest.RETRY_UPLOAD));

        try {
            await fms.retryUpload(action.payload);
            dispatch(setAlert({
                message: `Retry upload ${uploadJob.jobName} succeeded!`,
                type: AlertType.SUCCESS,
            }));
            dispatch(retrieveJobs());
        } catch (e) {
            Logger.error(`Retry for jobId=${uploadJob.jobId} failed`, e);
            dispatch(setAlert({
                message: `Retry upload ${uploadJob.jobName} failed: ${e.message}`,
                type: AlertType.ERROR,
            }));
        }

        dispatch(removeRequestFromInProgress(AsyncRequest.RETRY_UPLOAD));
        done();
    },
    transform: ({action, ctx, fms, getState}: ReduxLogicTransformDependencies, next: ReduxLogicNextCb) => {
        const uploadJob: UploadSummaryTableRow = action.payload;
        if (!uploadJob) {
            next(setAlert({
                message: "Cannot retry undefined upload job",
                type: AlertType.ERROR,
            }));
        } else {
            next(action);
        }
    },
    type: RETRY_UPLOAD,
});

export default [
    associateFileAndWellLogic,
    initiateUploadLogic,
    updateSchemaLogic,
    retryUploadLogic,
];<|MERGE_RESOLUTION|>--- conflicted
+++ resolved
@@ -4,18 +4,12 @@
 import { createLogic } from "redux-logic";
 import { UploadSummaryTableRow } from "../../containers/UploadSummary";
 
-<<<<<<< HEAD
+import LabkeyClient from "../../util/labkey-client";
 import { addEvent, addRequestToInProgress, removeRequestFromInProgress, setAlert } from "../feedback/actions";
 import { AlertType, AsyncRequest } from "../feedback/types";
 import { addPendingJob, removePendingJobs, retrieveJobs } from "../job/actions";
-=======
-import LabkeyClient from "../../util/labkey-client";
-import { addEvent, setAlert } from "../feedback/actions";
-import { AlertType } from "../feedback/types";
-import { addPendingJob, removePendingJobs } from "../job/actions";
 import { getDatabaseMetadata } from "../metadata/selectors";
 import { DatabaseMetadata, Table } from "../metadata/types";
->>>>>>> b6bb643a
 import { deselectFiles } from "../selection/actions";
 import { getSelectedBarcode } from "../selection/selectors";
 import { ColumnDefinition, ColumnType } from "../setting/types";
