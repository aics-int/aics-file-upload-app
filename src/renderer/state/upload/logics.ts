--- conflicted
+++ resolved
@@ -1,21 +1,14 @@
 import * as fs from "fs";
 import * as path from "path";
 
-<<<<<<< HEAD
 import {
   castArray,
   flatMap,
   forEach,
   get,
-  includes,
-  isEmpty,
   isNil,
   trim,
-  values,
 } from "lodash";
-=======
-import { castArray, chunk, flatMap, forEach, get, isNil, trim } from "lodash";
->>>>>>> 586a17fa
 import { isDate, isMoment } from "moment";
 import { createLogic } from "redux-logic";
 
@@ -28,7 +21,6 @@
 import { UploadJob } from "../../services/job-status-service/types";
 import { AnnotationType, ColumnType } from "../../services/labkey-client/types";
 import { Template } from "../../services/metadata-management-service/types";
-import { UploadRequest } from "../../services/types";
 import { determineFilesFromNestedPaths, extensionToFileTypeMap, FileType, splitTrimAndFilter } from "../../util";
 import { requestFailed } from "../actions";
 import { setErrorAlert } from "../feedback/actions";
@@ -55,11 +47,6 @@
 import {
   ensureDraftGetsSaved,
   getApplyTemplateInfo,
-<<<<<<< HEAD
-  pivotAnnotations,
-=======
-  handleUploadProgress,
->>>>>>> 586a17fa
 } from "../stateHelpers";
 import { setAppliedTemplate } from "../template/actions";
 import { getAppliedTemplate } from "../template/selectors";
@@ -71,13 +58,8 @@
   ReduxLogicProcessDependenciesWithAction,
   ReduxLogicRejectCb,
   ReduxLogicTransformDependenciesWithAction,
-<<<<<<< HEAD
-  UploadStateBranch,
-=======
->>>>>>> 586a17fa
   FileModel,
   PlateAtImagingSession,
-  UploadProgressInfo,
 } from "../types";
 import { batchActions } from "../util";
 
