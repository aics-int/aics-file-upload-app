import { forEach, includes, isEmpty, isNil, map, trim, uniq, values, without } from "lodash";
import { isDate, isMoment } from "moment";
import { basename, dirname, resolve as resolvePath } from "path";
import { createLogic } from "redux-logic";

import { INCOMPLETE_JOB_IDS_KEY } from "../../../shared/constants";

import { LIST_DELIMITER_SPLIT } from "../../constants";
import { getCurrentUploadName } from "../../containers/App/selectors";
import { UploadSummaryTableRow } from "../../containers/UploadSummary";
import {
    getSetAppliedTemplateAction,
    getUploadFilePromise,
    mergeChildPaths,
    pivotAnnotations,
    splitTrimAndFilter,
} from "../../util";
import {
    clearUploadError,
    closeModal,
    openModal,
    removeRequestFromInProgress,
    setAlert,
    setDeferredAction,
    setErrorAlert,
    setUploadError,
} from "../feedback/actions";
import { AlertType, AsyncRequest } from "../feedback/types";
<<<<<<< HEAD
import { addPendingJob, removePendingJobs, updateIncompleteJobNames } from "../job/actions";
import {
    getCurrentJobName,
    getIncompleteJobNames,
} from "../job/selectors";
=======
import { startJobPoll, stopJobPoll, updateIncompleteJobIds } from "../job/actions";
import { getCurrentJobName, getIncompleteJobIds } from "../job/selectors";
>>>>>>> 949de111
import { setCurrentUpload } from "../metadata/actions";
import { getAnnotationTypes, getBooleanAnnotationTypeId, getCurrentUpload } from "../metadata/selectors";
import { Channel, CurrentUpload } from "../metadata/types";
import { selectPage } from "../route/actions";
import { findNextPage } from "../route/constants";
import { getSelectPageActions } from "../route/logics";
import { getPage } from "../route/selectors";
import { deselectFiles, stageFiles } from "../selection/actions";
import {
<<<<<<< HEAD
    deselectFiles,
    stageFiles,
} from "../selection/actions";
import {
=======
>>>>>>> 949de111
    getSelectedBarcode,
    getSelectedWellIds,
    getStagedFiles
} from "../selection/selectors";
import { UploadFile } from "../selection/types";
import { getAppliedTemplate } from "../template/selectors";
import { AnnotationType, ColumnType, Template } from "../template/types";
import {
    ReduxLogicDoneCb,
    ReduxLogicNextCb,
    ReduxLogicProcessDependencies,
    ReduxLogicRejectCb,
    ReduxLogicTransformDependencies,
    ReduxLogicTransformDependenciesWithAction,
} from "../types";
import { batchActions } from "../util";

import {
    cancelUploadFailed,
    cancelUploadSucceeded,
    clearUploadDraft,
    removeUploads,
    replaceUpload,
    retryUploadFailed,
    retryUploadSucceeded,
    updateUpload,
    updateUploads,
} from "./actions";
import {
    APPLY_TEMPLATE,
    ASSOCIATE_FILES_AND_WELLS,
    CANCEL_UPLOAD,
    getUploadDraftKey,
    getUploadRowKey,
    INITIATE_UPLOAD,
    isSubImageOnlyRow,
    OPEN_UPLOAD_DRAFT,
    RETRY_UPLOAD,
    SAVE_UPLOAD_DRAFT,
    UNDO_FILE_WELL_ASSOCIATION,
    UPDATE_FILES_TO_ARCHIVE,
    UPDATE_FILES_TO_STORE_ON_ISILON,
    UPDATE_SUB_IMAGES,
    UPDATE_UPLOAD,
    UPDATE_UPLOAD_ROWS,
} from "./constants";
import {
    getCanSaveUploadDraft,
    getUpload,
    getUploadPayload,
} from "./selectors";
import {
    UpdateUploadRowsAction,
    UploadMetadata,
    UploadRowId,
    UploadStateBranch
} from "./types";

const associateFilesAndWellsLogic = createLogic({
    type: ASSOCIATE_FILES_AND_WELLS,
    validate: ({action, getState}: ReduxLogicTransformDependencies, next: ReduxLogicNextCb,
               reject: ReduxLogicRejectCb) => {
        const { rowIds } = action.payload;
        if (isEmpty(action.payload.rowIds)) {
            reject(setErrorAlert("Cannot associate files and wells: No files selected"));
            return;
        }

        const rowWithChannel = rowIds.find((id: UploadRowId) => id.channelId);
        if (rowWithChannel) {
            reject(setErrorAlert("Cannot associate wells with a channel row"));
        }

        const state = getState();
        const barcode = getSelectedBarcode(state);
        const wellIds = getSelectedWellIds(state);

        if (!barcode) {
            reject(setErrorAlert("Cannot associate files and wells: No plate selected"));
            return;
        }

        if (isEmpty(wellIds)) {
            reject(setErrorAlert("Cannot associate files and wells: No wells selected"));
            return;
        }

        action.payload = {
            ...action.payload,
            barcode: getSelectedBarcode(state),
            wellIds: getSelectedWellIds(state),
        };
        next(batchActions([
            action,
            deselectFiles(),
        ]));
    },
});

const undoFileWellAssociationLogic = createLogic({
    type: UNDO_FILE_WELL_ASSOCIATION,
    validate: ({action, getState}: ReduxLogicTransformDependencies, next: ReduxLogicNextCb,
               reject: ReduxLogicRejectCb) => {
        const state = getState();
        const wellIds = isEmpty(action.payload.wellIds) ? getSelectedWellIds(state) : action.payload.wellIds;
        if (isEmpty(wellIds)) {
            reject(setErrorAlert("Cannot undo file and well associations: No wells selected"));
            return;
        }

        action.payload = {
            ...action.payload,
            wellIds,
        };
        next(action);
    },

});

const applyTemplateLogic = createLogic({
    process: async ({action, getState, mmsClient }: ReduxLogicProcessDependencies,
                    dispatch: ReduxLogicNextCb, done: ReduxLogicDoneCb) => {
        const templateId = action.payload;
        try {
            const setAppliedTemplateAction = await getSetAppliedTemplateAction(
                templateId,
                getState,
                mmsClient,
                dispatch
            );
            dispatch(setAppliedTemplateAction);
        } catch (e) {
            dispatch(batchActions([
                setErrorAlert("Could not apply template: " + e.message),
                removeRequestFromInProgress(AsyncRequest.GET_TEMPLATE),
            ]));
        }
        done();
    },
    type: APPLY_TEMPLATE,
});

const initiateUploadLogic = createLogic({
    process: async ({ctx, fms, getApplicationMenu, getState, ipcRenderer, logger}: ReduxLogicProcessDependencies,
                    dispatch: ReduxLogicNextCb, done: ReduxLogicDoneCb) => {
        const { jobName } = ctx;
        // validate and get jobId
        let startUploadResponse;
        try {
            startUploadResponse = await fms.validateMetadataAndGetUploadDirectory(getUploadPayload(getState()));
            const updatedIncompleteJobIds = uniq([
                ...getIncompleteJobIds(getState()),
                startUploadResponse.jobId,
            ]);
            dispatch(updateIncompleteJobIds(updatedIncompleteJobIds));
        } catch (e) {
            dispatch(setUploadError(jobName, e.message || "Validation failed for upload"));
            done();
            return;
        }

        dispatch(startJobPoll());
        try {
            const payload = getUploadPayload(getState());
            const incompleteJobIds = getIncompleteJobIds(getState());
            const updatedIncompleteJobIds = [...incompleteJobIds, startUploadResponse.jobId];

            const currentPage = getPage(getState());
            const nextPage = findNextPage(currentPage, 1);
            const actions = [
                updateIncompleteJobIds(updatedIncompleteJobIds),
                clearUploadError(),
            ];
            if (nextPage) {
                actions.push(...getSelectPageActions(
                    logger,
                    getState(),
                    getApplicationMenu,
                    selectPage(currentPage, nextPage)
                ));
            }

            let updates: {[key: string]: any} = {
                [INCOMPLETE_JOB_IDS_KEY]: updatedIncompleteJobIds,
            };
            const currentUpload = getCurrentUpload(getState());
            if (currentUpload) {
                // clear out upload draft so it doesn't get re-submitted on accident
                updates = {
                    ...updates,
                    [getUploadDraftKey(currentUpload.name, currentUpload.created)]: undefined,
                };
            }

            dispatch(
                {
                    ...batchActions(actions),
                    updates,
                    writeToStore: true,
                }
            );
            await fms.uploadFiles(startUploadResponse, payload, jobName);
        } catch (e) {
            const error = `Upload Failed: ${e.message}`;
            logger.error(error);
            dispatch(batchActions([
                setErrorAlert(error),
                updateIncompleteJobIds(without(getIncompleteJobIds(getState()), startUploadResponse.jobId)),
            ]));
        }

        // hopefully give job queries a chance to catch up
        setTimeout(() => {
            dispatch(stopJobPoll());
            done();
        }, 2000);
    },
    type: INITIATE_UPLOAD,
    validate: async ({action, ctx, fms, getState}: ReduxLogicTransformDependencies, next: ReduxLogicNextCb,
                     reject: ReduxLogicRejectCb) => {

        ctx.jobName = getCurrentJobName(getState());
        if (!ctx.jobName) {
            reject({ type: "ignore" });
            return;
        }

        next({
            ...action,
            payload: {
                ...action.payload,
                jobName: ctx.jobName,
            },
            writeToStore: true,
        });
    },
});

const cancelUploadLogic = createLogic({
    process: async ({action, ctx, jssClient, getState, logger}: ReduxLogicProcessDependencies,
                    dispatch: ReduxLogicNextCb,
                    done: ReduxLogicDoneCb) => {
        dispatch(startJobPoll());
        const uploadJob: UploadSummaryTableRow = action.payload;

        try {
            await jssClient.updateJob(uploadJob.jobId, {
                serviceFields: {
                    error: "Cancelled by user",
                },
                status: "UNRECOVERABLE",
            });
            // TODO: Go through FSS?
            dispatch(cancelUploadSucceeded(uploadJob));
        } catch (e) {
            logger.error(`Cancel for jobId=${uploadJob.jobId} failed`, e);
            dispatch(cancelUploadFailed(uploadJob, `Cancel upload ${uploadJob.jobName} failed: ${e.message}`));
        }
        dispatch(stopJobPoll());
        done();
    },
    type: CANCEL_UPLOAD,
    validate: ({ action, ctx, dialog, fms, getState }: ReduxLogicTransformDependencies,
               next: ReduxLogicNextCb, reject: ReduxLogicRejectCb) => {
        const uploadJob: UploadSummaryTableRow = action.payload;
        if (!uploadJob) {
            next(setAlert({
                message: "Cannot cancel undefined upload job",
                type: AlertType.ERROR,
            }));
        } else {
            dialog.showMessageBox({
                buttons: ["Cancel", "Yes"],
                cancelId: 0,
                defaultId: 1,
                message: "If you stop this upload, you'll have to start the upload process for these files from the beginning again.",
                title: "Danger!",
                type: "warning",
            }, (response: number) => {
                if (response === 1) {
                    next(action);
                } else {
                    reject({type: "ignore"});
                }
            });
        }
    },
});

const retryUploadLogic = createLogic({
    process: async ({action, ctx, fms, getState, logger}: ReduxLogicProcessDependencies,
                    dispatch: ReduxLogicNextCb,
                    done: ReduxLogicDoneCb) => {
        dispatch(startJobPoll());
        const uploadJob: UploadSummaryTableRow = action.payload;
        try {
            await fms.retryUpload(uploadJob);
            dispatch(retryUploadSucceeded(uploadJob));
        } catch (e) {
            const error = `Retry upload ${uploadJob.jobName} failed: ${e.message}`;
            logger.error(`Retry for jobId=${uploadJob.jobId} failed`, e);
            dispatch(retryUploadFailed(uploadJob, error));
        }
        dispatch(stopJobPoll());
        done();
    },
    transform: ({action, ctx, fms, getState}: ReduxLogicTransformDependencies, next: ReduxLogicNextCb) => {
        const uploadJob: UploadSummaryTableRow = action.payload;
        if (!uploadJob) {
            next(setErrorAlert("Cannot retry undefined upload job"));
        } else {
            next(action);
        }
    },
    type: RETRY_UPLOAD,
});

const getSubImagesAndKey = (positionIndexes: number[], scenes: number[], subImageNames: string[]) => {
    let subImages: Array<string | number> = positionIndexes;
    let subImageKey: keyof UploadMetadata = "positionIndex";
    if (isEmpty(subImages)) {
        subImages = scenes;
        subImageKey = "scene";
    }
    if (isEmpty(subImages)) {
        subImages = subImageNames;
        subImageKey = "subImageName";
    }
    subImages = subImages || [];
    return {
        subImageKey,
        subImages,
    };
};

// This handles the event where a user adds subimages in the form of positions/scenes/names (only one type allowed)
// and/or channels.
// When this happens we want to:
// (1) delete rows representing subimages and channels that we no longer care about
// (2) create new rows for subimages and channels that are new
// (3) remove wells from file row if a sub image was added.
// For rows containing subimage or channel information that was previously there, we do nothing, as to save
// anything that user has entered for that row.
const updateSubImagesLogic = createLogic({
    type: UPDATE_SUB_IMAGES,
    validate: ({action, getState}: ReduxLogicTransformDependencies, next: ReduxLogicNextCb,
               reject: ReduxLogicRejectCb) => {
        const {channels, positionIndexes, row: fileRow, scenes, subImageNames} = action.payload;
        let notEmptySubImageParams = 0;
        if (!isEmpty(positionIndexes)) {
            notEmptySubImageParams++;
        }

        if (!isEmpty(scenes)) {
            notEmptySubImageParams++;
        }

        if (!isEmpty(subImageNames)) {
            notEmptySubImageParams++;
        }

        if (notEmptySubImageParams > 1) {
            reject(setErrorAlert("Could not update sub images. Found more than one type of subImage in request"));
            return;
        }

        const channelIds = channels.map((c: Channel) => c.channelId);
        const {subImageKey, subImages} = getSubImagesAndKey(positionIndexes, scenes, subImageNames);
        const update: Partial<UploadStateBranch> = {};
        const workflows = splitTrimAndFilter(fileRow.workflows);

        const uploads = getUpload(getState());
        const existingUploadsForFile: UploadMetadata[] = values(uploads).filter((u) => u.file === fileRow.file);

        const template = getAppliedTemplate(getState());
        const booleanAnnotationTypeId = getBooleanAnnotationTypeId(getState());

        if (!template) {
            next(setErrorAlert("Could not get applied template while attempting to update file sub images. Contact Software."));
            return;
        }

        if (!booleanAnnotationTypeId) {
            next(setErrorAlert(
                "Could not get boolean annotation type id while attempting to update file sub images. Contact Software."
            ));
            return;
        }

        const additionalAnnotations = pivotAnnotations(template.annotations, booleanAnnotationTypeId);

        // If there are subimages for a file, remove the well associations from the file row
        if (!isEmpty(subImages)) {
            update[fileRow.key] = {
                ...uploads[fileRow.key],
                wellIds: [],
            };
        }

        // add channel rows that are new
        const oldChannelIds = fileRow.channelIds || [];
        channels.filter((c: Channel) => !includes(oldChannelIds, c.channelId))
            .forEach((channel: Channel) => {
                const key = getUploadRowKey({file: fileRow.file, channelId: channel.channelId});
                update[key] = {
                    barcode: fileRow.barcode,
                    channel,
                    file: fileRow.file,
                    key,
                    notes: undefined,
                    positionIndex: undefined,
                    scene: undefined,
                    subImageName: undefined,
                    wellIds: [],
                    workflows,
                    ...additionalAnnotations,
                };
            });

        // add uploads that are new
        subImages.forEach((subImageValue: string | number) => {
            const matchingSubImageRow = existingUploadsForFile
                .filter(isSubImageOnlyRow)
                .find((u: UploadMetadata) => u[subImageKey] === subImageValue);

            if (!matchingSubImageRow) {
                const subImageOnlyRowKey = getUploadRowKey({file: fileRow.file, [subImageKey]: subImageValue});
                update[subImageOnlyRowKey] = {
                    barcode: fileRow.barcode,
                    channel: undefined,
                    file: fileRow.file,
                    key: subImageOnlyRowKey,
                    notes: undefined,
                    wellIds: [],
                    workflows,
                    [subImageKey]: subImageValue,
                    ...additionalAnnotations,
                };
            }

            channels.forEach((channel: Channel) => {
                const matchingChannelRow = existingUploadsForFile
                    .find((u) => (u.channel && u.channel.channelId === channel.channelId) &&
                        u[subImageKey] === subImageValue
                    );

                if (!matchingChannelRow) {
                    const key = getUploadRowKey({
                        channelId: channel.channelId,
                        file: fileRow.file,
                        [subImageKey]: subImageValue,
                    });
                    update[key] = {
                        barcode: fileRow.barcode,
                        channel,
                        file: fileRow.file,
                        key,
                        notes: undefined,
                        wellIds: [],
                        workflows,
                        [subImageKey]: subImageValue,
                        ...additionalAnnotations,
                    };
                }
            });
        });

        // delete the uploads that don't exist anymore
        const rowKeysToDelete = existingUploadsForFile
            .filter((u) => (!isNil(u.positionIndex) && !includes(positionIndexes, u.positionIndex)) ||
                (!isNil(u.scene) && !includes(scenes, u.scene)) ||
                (!isNil(u.subImageName) && !includes(subImageNames, u.subImageName)) ||
                (!isNil(u.channel) && !includes(channelIds, u.channel.channelId)))
            .map(({file, positionIndex, channel, scene, subImageName}: UploadMetadata) =>
                getUploadRowKey({
                    channelId: channel ? channel.channelId : undefined,
                    file,
                    positionIndex,
                    scene,
                    subImageName,
                })
            );

        next(batchActions([
            updateUploads(update),
            removeUploads(rowKeysToDelete),
        ]));
    },
});

const parseStringArray = (rawValue?: string) => rawValue ? splitTrimAndFilter(rawValue) : undefined;

const parseNumberArray = (rawValue?: string) => {
    if (!rawValue) {
        return undefined;
    }

    // Remove anything that isn't a number, comma, or whitespace
    rawValue = rawValue.replace(/[^0-9,\s]/g, "");
    return rawValue.split(LIST_DELIMITER_SPLIT)
        .map(parseNumber)
        .filter((v: number) => !Number.isNaN(v));
};

// returns int if no decimals and float if not
const parseNumber = (n: string) => {
    const trimmed = trim(n);
    let parsed = parseFloat(trimmed);

    // convert to int if no decimals
    if (parsed % 1 !== 0) {
        parsed = parseInt(trimmed, 10);
    }

    return parsed;
};

// antd's DatePicker passes a moment object rather than Date so we convert back here
// sometimes the input is invalid and does not get converted to a moment object so
// we're typing it as any
const convertDatePickerValueToDate = (d: any) => {
    if (isDate(d)) {
        return d;
    } else if (isMoment(d)) {
        return d.toDate();
    } else {
        return undefined;
    }
};

const INVALID_NUMBER_INPUT_REGEX = /[^0-9,\s]/g;
// Here we take care of custom inputs that handle arrays for strings and numbers.
// If we can create a valid array from the text of the input, we'll transform it into an array
// if not, we pass the value untouched to the reducer.
// Additionally we take care of converting moment dates back to dates.
function formatUpload(
    upload: Partial<UploadMetadata>,
    template: Template,
    annotationTypes: AnnotationType[]
) {
    const formattedUpload: Partial<UploadMetadata> = {};

    forEach(upload, (value: any, key: string) => {
        const annotation = template.annotations.find((a) => a.name === key);

        if (annotation) {
            const annotationType = annotationTypes
                .find((at) => at.annotationTypeId === annotation.annotationTypeId);

            if (annotationType) {
                const { canHaveManyValues } = annotation;
                const type = annotationType.name;
                const endsWithComma = trim(value).endsWith(",");

                // numbers are formatted in text Inputs so they'll be strings at this point
                if (type === ColumnType.NUMBER && value && canHaveManyValues) {
                    // Remove anything that isn't a number, comma, or whitespace
                    value = value.replace(INVALID_NUMBER_INPUT_REGEX, "");
                }

                if (type === ColumnType.DATETIME || type === ColumnType.DATE) {
                    if (canHaveManyValues) {
                        value = (value || [])
                            .map(convertDatePickerValueToDate)
                            .filter((d: any) => !isNil(d));
                    } else {
                        value = convertDatePickerValueToDate(value);
                    }
                } else if (type === ColumnType.NUMBER && canHaveManyValues && !endsWithComma) {
                    value = parseNumberArray(value);
                } else if (type === ColumnType.TEXT && canHaveManyValues && !endsWithComma) {
                    value = parseStringArray(value);
                }
            }
        }

        formattedUpload[key] = value;
    });

    return formattedUpload;
}

const updateUploadLogic = createLogic({
    transform: ({action, getState, logger}: ReduxLogicTransformDependencies, next: ReduxLogicNextCb) => {
        const {upload} = action.payload;
        const state = getState();
        const template = getAppliedTemplate(state);
        const annotationTypes = getAnnotationTypes(state);

        if (!template || !annotationTypes) {
            next(action);
        } else {
            try {
                const formattedUpload = formatUpload(upload, template, annotationTypes);
                next({
                    ...action,
                    payload: {
                        ...action.payload,
                        upload: formattedUpload,
                    },
                });
            } catch (e) {
                logger.error("Something went wrong while updating metadata: ", e.message);
            }
        }
    },
    type: UPDATE_UPLOAD,
});

const updateUploadRowsLogic = createLogic({
    transform: (
        { action, getState, logger }: ReduxLogicTransformDependenciesWithAction<UpdateUploadRowsAction>,
        next: ReduxLogicNextCb
    ) => {
        const { uploadKeys, metadataUpdate } = action.payload;
        const state = getState();
        const template = getAppliedTemplate(state);
        const annotationTypes = getAnnotationTypes(state);

        // Format update if template and annotation types are present
        const formattedUpdate = (template && annotationTypes)
            ? formatUpload(metadataUpdate, template, annotationTypes)
            : metadataUpdate;

        const updatedAction: UpdateUploadRowsAction = {
            ...action,
            payload: {
                metadataUpdate: formattedUpdate,
                uploadKeys,
            },
        };
        next(updatedAction);
    },
    type: UPDATE_UPLOAD_ROWS,
});

const updateFilesToStoreOnIsilonLogic = createLogic({
    transform: ({action}: ReduxLogicTransformDependencies, next: ReduxLogicNextCb) => {
        const updates = map(
            action.payload,
            (shouldBeInLocal: boolean, file: string) =>
                updateUpload(getUploadRowKey({file}), {shouldBeInLocal})
        );
        next(batchActions(updates));
    },
    type: UPDATE_FILES_TO_STORE_ON_ISILON,
});

const updateFilesToStoreInArchiveLogic = createLogic({
    transform: ({action}: ReduxLogicTransformDependencies, next: ReduxLogicNextCb) => {
        const updates = map(
            action.payload,
            (shouldBeInArchive: boolean, file: string) =>
                updateUpload(getUploadRowKey({file}), {shouldBeInArchive})
        );
        next(batchActions(updates));
    },
    type: UPDATE_FILES_TO_ARCHIVE,
});

// Saves what is currently in the upload wizard tab whether a new upload in progress or
// a draft that was saved previously
const saveUploadDraftLogic = createLogic({
    type: SAVE_UPLOAD_DRAFT,
    validate: ({ action, getState, storage }: ReduxLogicTransformDependencies, next: ReduxLogicNextCb,
               reject: ReduxLogicRejectCb) => {
        const upload = getUpload(getState());
        if (isEmpty(upload)) {
            reject(setErrorAlert("Nothing to save"));
            return;
        }

        const draftName = trim(action.payload) || getCurrentUploadName(getState());
        if (!draftName) {
            reject(setErrorAlert("Draft name cannot be empty"));
            return;
        }

        const currentUpload = getCurrentUpload(getState()); // this is populated if the draft was saved previously
        const now = new Date();
        const created = currentUpload ? currentUpload.created : now;
        const draftKey: string | undefined = getUploadDraftKey(draftName, created);

        const metadata: CurrentUpload = {
            created,
            modified: now,
            name: draftName,
        };

        next({
            updates: {
                [draftKey]: { metadata, state: getState() },
                ...clearUploadDraft().updates,
            },
            writeToStore: true,
            ...setCurrentUpload(metadata),
        });
    },
});

const openUploadLogic = createLogic({
    process: async ({ ctx, getState }: ReduxLogicProcessDependencies, dispatch: ReduxLogicNextCb,
                    done: ReduxLogicDoneCb) => {
        const { draft } = ctx;
        const topLevelFilesToLoadAgain = getStagedFiles(draft.state).map((f) => resolvePath(f.path, f.name));
        const filesToLoad: string[] = mergeChildPaths(topLevelFilesToLoadAgain);
        try {
            const uploadFilePromises: Array<Promise<UploadFile>> = filesToLoad.map((filePath: string) => (
                getUploadFilePromise(basename(filePath), dirname(filePath))
            ));
            const uploadFiles = await Promise.all(uploadFilePromises);
            dispatch(stageFiles(uploadFiles));
        } catch (e) {
            dispatch(setErrorAlert(`Encountered error while resolving files: ${e}`));
        }

        done();
    },
    type: OPEN_UPLOAD_DRAFT,
    validate: ({ action, ctx, getState, storage }: ReduxLogicTransformDependencies, next: ReduxLogicNextCb,
               reject: ReduxLogicRejectCb) => {
        const draft = storage.get(action.payload);
        ctx.draft = draft;
        if (!draft) {
            reject(setErrorAlert(`Could not find draft named ${action.payload}`));
            return;
        }

        const nextAction = replaceUpload(draft); // also close modal
        if (getCanSaveUploadDraft(getState())) {
            next(batchActions([
                openModal("saveUploadDraft"),
                closeModal("openUpload"),
                setDeferredAction(nextAction),
            ]));
        } else {
            next(batchActions([
                nextAction,
                closeModal("openUpload"),
            ]));
        }
    },
});

export default [
    applyTemplateLogic,
    associateFilesAndWellsLogic,
    cancelUploadLogic,
    initiateUploadLogic,
    openUploadLogic,
    retryUploadLogic,
    saveUploadDraftLogic,
    undoFileWellAssociationLogic,
    updateSubImagesLogic,
    updateUploadLogic,
    updateUploadRowsLogic,
    updateFilesToStoreOnIsilonLogic,
    updateFilesToStoreInArchiveLogic,
];<|MERGE_RESOLUTION|>--- conflicted
+++ resolved
@@ -26,16 +26,8 @@
     setUploadError,
 } from "../feedback/actions";
 import { AlertType, AsyncRequest } from "../feedback/types";
-<<<<<<< HEAD
-import { addPendingJob, removePendingJobs, updateIncompleteJobNames } from "../job/actions";
-import {
-    getCurrentJobName,
-    getIncompleteJobNames,
-} from "../job/selectors";
-=======
 import { startJobPoll, stopJobPoll, updateIncompleteJobIds } from "../job/actions";
 import { getCurrentJobName, getIncompleteJobIds } from "../job/selectors";
->>>>>>> 949de111
 import { setCurrentUpload } from "../metadata/actions";
 import { getAnnotationTypes, getBooleanAnnotationTypeId, getCurrentUpload } from "../metadata/selectors";
 import { Channel, CurrentUpload } from "../metadata/types";
@@ -45,13 +37,6 @@
 import { getPage } from "../route/selectors";
 import { deselectFiles, stageFiles } from "../selection/actions";
 import {
-<<<<<<< HEAD
-    deselectFiles,
-    stageFiles,
-} from "../selection/actions";
-import {
-=======
->>>>>>> 949de111
     getSelectedBarcode,
     getSelectedWellIds,
     getStagedFiles
