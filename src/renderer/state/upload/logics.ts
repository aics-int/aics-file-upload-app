--- conflicted
+++ resolved
@@ -312,7 +312,6 @@
     dispatch: ReduxLogicNextCb,
     done: ReduxLogicDoneCb
   ) => {
-<<<<<<< HEAD
     const jobs = action.payload;
     await Promise.all(
       jobs.map(async (job) => {
@@ -325,30 +324,14 @@
             )
           );
         } catch (e) {
-          const error = `Retry upload ${job.jobName} failed: ${e.message}`;
-          logger.error(`Retry for jobId=${job.jobId} failed`, e);
-          dispatch(uploadFailed(error, job.jobName || ""));
+          if (!(e instanceof CopyCancelledError)) {
+            const error = `Retry upload ${job.jobName} failed: ${e.message}`;
+            logger.error(`Retry for jobId=${job.jobId} failed`, e);
+            dispatch(uploadFailed(error, job.jobName || ""));
+          }
         }
       })
     );
-=======
-    const job = action.payload;
-    const fileNames =
-      job.serviceFields?.files.map(({ file }) => file.fileName || "") || [];
-    try {
-      await fms.retryUpload(job.jobId, (jobId) =>
-        handleUploadProgress(fileNames, (progress: UploadProgressInfo) =>
-          dispatch(updateUploadProgressInfo(jobId, progress))
-        )
-      );
-    } catch (e) {
-      if (!(e instanceof CopyCancelledError)) {
-        const error = `Retry upload ${job.jobName} failed: ${e.message}`;
-        logger.error(`Retry for jobId=${job.jobId} failed`, e);
-        dispatch(uploadFailed(error, job.jobName || ""));
-      }
-    }
->>>>>>> b9ef6c3e
     done();
   },
   type: RETRY_UPLOADS,
