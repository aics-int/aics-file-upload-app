--- conflicted
+++ resolved
@@ -1,8 +1,4 @@
-<<<<<<< HEAD
 import { castArray, forEach, includes, isEmpty, isNil, map, trim, uniq, values, without } from "lodash";
-=======
-import { forEach, includes, isEmpty, isNil, map, trim, uniq, values, without } from "lodash";
->>>>>>> c398be47
 import { isDate, isMoment } from "moment";
 import { basename, dirname, resolve as resolvePath } from "path";
 import { createLogic } from "redux-logic";
@@ -40,15 +36,11 @@
 import { getSelectPageActions } from "../route/logics";
 import { getPage } from "../route/selectors";
 import { deselectFiles, stageFiles } from "../selection/actions";
-<<<<<<< HEAD
-import { getSelectedBarcode, getSelectedWellIds, getStagedFiles } from "../selection/selectors";
-=======
 import {
     getSelectedBarcode,
     getSelectedWellIds,
     getStagedFiles
 } from "../selection/selectors";
->>>>>>> c398be47
 import { UploadFile } from "../selection/types";
 import { getAppliedTemplate } from "../template/selectors";
 import { AnnotationType, ColumnType, Template } from "../template/types";
@@ -557,20 +549,16 @@
     }
 };
 
-const INVALID_NUMBER_INPUT_REGEX = /[^0-9,\s]/g;
 // Here we take care of custom inputs that handle arrays for strings and numbers.
 // If we can create a valid array from the text of the input, we'll transform it into an array
 // if not, we pass the value untouched to the reducer.
 // Additionally we take care of converting moment dates back to dates.
-<<<<<<< HEAD
-=======
 function formatUpload(
     upload: Partial<UploadMetadata>,
     template: Template,
     annotationTypes: AnnotationType[]
 ) {
     const formattedUpload: Partial<UploadMetadata> = {};
-
     forEach(upload, (value: any, key: string) => {
         const annotation = template.annotations.find((a) => a.name === key);
 
@@ -579,28 +567,17 @@
                 .find((at) => at.annotationTypeId === annotation.annotationTypeId);
 
             if (annotationType) {
-                const { canHaveManyValues } = annotation;
                 const type = annotationType.name;
                 const endsWithComma = trim(value).endsWith(",");
 
-                // numbers are formatted in text Inputs so they'll be strings at this point
-                if (type === ColumnType.NUMBER && value && canHaveManyValues) {
-                    // Remove anything that isn't a number, comma, or whitespace
-                    value = value.replace(INVALID_NUMBER_INPUT_REGEX, "");
-                }
-
                 if (type === ColumnType.DATETIME || type === ColumnType.DATE) {
-                    if (canHaveManyValues) {
-                        value = (value || [])
-                            .map(convertDatePickerValueToDate)
-                            .filter((d: any) => !isNil(d));
-                    } else {
-                        value = convertDatePickerValueToDate(value);
-                    }
-                } else if (type === ColumnType.NUMBER && canHaveManyValues && !endsWithComma) {
-                    value = parseNumberArray(value);
-                } else if (type === ColumnType.TEXT && canHaveManyValues && !endsWithComma) {
-                    value = parseStringArray(value);
+                    value = (value ? castArray(value) : [])
+                        .map(convertDatePickerValueToDate)
+                        .filter((d: any) => !isNil(d));
+                } else if (type === ColumnType.NUMBER && !endsWithComma) {
+                    value = parseNumberArray(castArray(value));
+                } else if (type === ColumnType.TEXT && !endsWithComma) {
+                    value = parseStringArray(castArray(value));
                 }
             }
         }
@@ -611,7 +588,6 @@
     return formattedUpload;
 }
 
->>>>>>> c398be47
 const updateUploadLogic = createLogic({
     transform: ({action, getState, logger}: ReduxLogicTransformDependencies, next: ReduxLogicNextCb) => {
         const {upload} = action.payload;
@@ -622,46 +598,6 @@
         if (!template || !annotationTypes) {
             next(action);
         } else {
-<<<<<<< HEAD
-            const formattedUpload: Partial<UploadMetadata> = {};
-            forEach(upload, (value: any, key: string) => {
-                const annotation = template.annotations.find((a) => a.name === key);
-
-                if (annotation) {
-                    const annotationType = annotationTypes
-                        .find((at) => at.annotationTypeId === annotation.annotationTypeId);
-
-                    if (annotationType) {
-                        try {
-                            const type = annotationType.name;
-                            const endsWithComma = trim(value).endsWith(",");
-
-                            if (type === ColumnType.DATETIME || type === ColumnType.DATE) {
-                                value = (value ? castArray(value) : [])
-                                    .map(convertDatePickerValueToDate)
-                                    .filter((d: any) => !isNil(d));
-                            } else if (type === ColumnType.NUMBER && !endsWithComma) {
-                                value = parseNumberArray(castArray(value));
-                            } else if (type === ColumnType.TEXT && !endsWithComma) {
-                                value = parseStringArray(castArray(value));
-                            }
-                        } catch (e) {
-                            logger.error("Something went wrong while updating metadata: ", e.message);
-                        }
-                    }
-                }
-
-                formattedUpload[key] = value;
-            });
-
-            next({
-                ...action,
-                payload: {
-                    ...action.payload,
-                    upload: formattedUpload,
-                },
-            });
-=======
             try {
                 const formattedUpload = formatUpload(upload, template, annotationTypes);
                 next({
@@ -674,7 +610,6 @@
             } catch (e) {
                 logger.error("Something went wrong while updating metadata: ", e.message);
             }
->>>>>>> c398be47
         }
     },
     type: UPDATE_UPLOAD,
