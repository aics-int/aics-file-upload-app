<<<<<<< HEAD
import { UploadSummaryTableRow } from "../../containers/UploadSummary";
=======
import { SchemaDefinition } from "../setting/types";
>>>>>>> 3bea59e2

export interface UploadStateBranch {
    [fullPath: string]: UploadMetadata;
}

// Metadata associated with a file
export interface UploadMetadata {
    barcode: string;
    notes?: string;
    schemaFile?: string;
    wellIds: number[];
    wellLabels: string[];
    [genericKey: string]: any;
}

export interface UpdateSchemaAction {
    payload: {
        schema?: SchemaDefinition;
        schemaFile?: string;
        uploads: UploadStateBranch;
    };
    type: string;
}

export interface UpdateUploadAction {
    payload: {
        filePath: string;
        upload: Partial<UploadMetadata>;
    };
    type: string;
}

export interface UploadJobTableRow {
    // plate barcode associated with well and file
    barcode: string;

    // fullpath of file
    file: string;

    // also fullpath of file - used by ant.d Table to identify rows
    key: string;

    // notes associated with the file
    notes?: string;

    // human readable identifier of well, such as "A1"
    wellLabels: string;
}

export interface SchemaFileOption {
    filepath: string;
}

export interface AssociateFilesAndWellsAction {
    payload: {
        barcode: string,
        fullPaths: string[],
        wellIds: number[],
        wellLabels: string[]
    };
    type: string;
}

export interface UndoFileWellAssociationAction {
    payload: {
        fullPath: string,
        wellIds: number[],
        wellLabels: string[]
    };
    type: string;
}

export interface JumpToPastUploadAction {
    index: number;
    type: string;
}

export interface JumpToUploadAction {
    index: number;
    type: string;
}

export interface ClearUploadHistoryAction {
    type: string;
}

export interface RemoveUploadsAction {
    payload: string[]; // fullpaths to remove from upload state branch
    type: string;
}

export interface InitiateUploadAction {
    type: string;
}

export interface RetryUploadAction {
    payload: UploadSummaryTableRow;
    type: string;
}

// Represents information needed to display an Antd Tag next to a file on the FolderTree.
// There will be a tag for each piece of metadata associated with a file.
export interface FileTag {
    // Tag text
    title: string;
    // Tag background color
    color: string;
}

export enum FileType {
    CSV = "csv",
    IMAGE = "image",
    OTHER = "other",
    TEXT = "text",
    ZEISS_CONFIG_FILE = "zeiss-config-file",
}<|MERGE_RESOLUTION|>--- conflicted
+++ resolved
@@ -1,8 +1,6 @@
-<<<<<<< HEAD
 import { UploadSummaryTableRow } from "../../containers/UploadSummary";
-=======
+
 import { SchemaDefinition } from "../setting/types";
->>>>>>> 3bea59e2
 
 export interface UploadStateBranch {
     [fullPath: string]: UploadMetadata;
