import { UploadSummaryTableRow } from "../../containers/UploadSummary";

import { Channel, CurrentUpload } from "../metadata/types";
import { Workflow } from "../selection/types";
import { AutoSaveAction, State, WriteToStoreAction } from "../types";

export interface UploadStateBranch {
  [fullPath: string]: UploadMetadata;
}

// Think of this group as a composite key. No two rows should have the same combination of these values.
export interface UploadRowId {
  channelId?: number;
  file: string; // fullpath
  positionIndex?: number;
  scene?: number;
  subImageName?: string;
}

// Metadata associated with a file
export interface UploadMetadata extends UploadRowId {
<<<<<<< HEAD
    barcode?: string;
    notes?: string;
    shouldBeInArchive?: boolean;
    shouldBeInLocal?: boolean;
    templateId?: number;
    wellIds: number[];
    workflows?: string[];
    [genericKey: string]: any;
=======
  barcode: string;
  notes?: string[]; // only one note expected but we treat this like other custom annotations
  shouldBeInArchive?: boolean;
  shouldBeInLocal?: boolean;
  templateId?: number;
  wellIds: number[];
  workflows?: string[];
  [genericKey: string]: any;
>>>>>>> 80e0c876
}

export interface DisplayUploadStateBranch {
  [fullPath: string]: UploadMetadataWithDisplayFields;
}

export interface UploadMetadataWithDisplayFields extends UploadMetadata {
  wellLabels: string[];
}

export interface MMSAnnotationValueRequest {
  annotationId: number;
  channelId?: number;
  positionIndex?: number;
  scene?: number;
  subImageName?: string;
  timePointId?: number;
  values: string[];
}

export interface ApplyTemplateAction extends WriteToStoreAction {
  payload: number;
  type: string;
}

export interface UpdateUploadAction extends AutoSaveAction {
  payload: {
    key: string;
    upload: Partial<UploadMetadata>;
  };
  type: string;
}

export interface UpdateUploadRowsAction extends AutoSaveAction {
  payload: {
    uploadKeys: string[];
    metadataUpdate: Partial<UploadMetadata>;
  };
  type: string;
}

export interface UploadJobTableRow extends UploadRowId {
  // custom annotations
  [key: string]: any;

<<<<<<< HEAD
    // plate barcode associated with well and file
    barcode?: string;
=======
  // plate barcode associated with well and file
  barcode: string;
>>>>>>> 80e0c876

  // if this row keeps track of information for a channel, the channel should be present here
  channel?: Channel;

  // Keeps track of all channelIds - used only on the top-level row
  channelIds: number[];

  // react-data-grid property needed for nested rows. if true, row will show carat for expanding/collapsing row
  group: boolean;

  // a makeshift hash of filepath, scene, and channel - used by ant.d Table to identify rows
  key: string;

  // notes associated with the file
  notes?: string;

  // react-data-grid property needed for nested rows. identifies how many rows exist at this level of the tree.
  numberSiblings: number;

  // Keeps track of all positionIndexes - used only on the top-level row
  positionIndexes: number[];

  // Keeps track of all scenes - used only on top-level row
  scenes: number[];

  // react-data-grid property needed for nested rows
  siblingIndex?: number;

  // Keeps track of all sub image names - used only on top-level row
  subImageNames: string[];

  // react-data-grid property needed for nested rows
  treeDepth?: number;

  // all wellIds associated with this file model
  wellIds?: number[];

  // human readable identifier of well, such as "A1"
  wellLabels: string[];

  // all workflows associated with this file model
  workflows: string[];
}

export interface AssociateFilesAndWellsAction extends AutoSaveAction {
  payload: {
    barcode: string;
    rowIds: UploadRowId[];
    wellIds: number[];
  };
  type: string;
}

export interface AssociateFilesAndWorkflowsAction extends AutoSaveAction {
  payload: {
    fullPaths: string[];
    workflows: Workflow[];
  };
  type: string;
}

export interface UndoFileWellAssociationAction extends AutoSaveAction {
  payload: {
    deleteUpload: boolean; // whether or not to delete this part of upload if no well associations left
    rowId: UploadRowId;
    wellIds: number[];
  };
  type: string;
}

export interface UndoFileWorkflowAssociationAction extends AutoSaveAction {
  payload: {
    fullPath: string;
    workflows: Workflow[];
  };
  type: string;
}

export interface JumpToPastUploadAction extends AutoSaveAction {
  index: number;
  type: string;
}

export interface JumpToUploadAction extends AutoSaveAction {
  index: number;
  type: string;
}

export interface ClearUploadHistoryAction extends AutoSaveAction {
  type: string;
}

export interface RemoveUploadsAction extends AutoSaveAction {
  payload: string[]; // fullpaths to remove from upload state branch
  type: string;
}

export interface InitiateUploadAction extends AutoSaveAction {
  payload: {
    jobName?: string;
  };
  type: string;
}

export interface CancelUploadAction {
  payload: UploadSummaryTableRow;
  type: string;
}

export interface RetryUploadAction {
  payload: UploadSummaryTableRow;
  type: string;
}

export interface RetryUploadSucceededAction {
  payload: UploadSummaryTableRow;
  type: string;
}

export interface RetryUploadFailedAction {
  payload: {
    error: string;
    row: UploadSummaryTableRow;
  };
  type: string;
}

export interface CancelUploadSucceededAction {
  payload: UploadSummaryTableRow;
  type: string;
}

export interface CancelUploadFailedAction {
  payload: {
    error: string;
    row: UploadSummaryTableRow;
  };
  type: string;
}
export interface UpdateUploadsAction extends AutoSaveAction {
<<<<<<< HEAD
    payload: {
        clearAll: boolean;
        upload: Partial<UploadMetadata>;
    };
    type: string;
=======
  payload: Partial<UploadMetadata>;
  type: string;
>>>>>>> 80e0c876
}

export interface UpdateSubImagesPayload {
  channels: Channel[];
  positionIndexes: number[];
  row: UploadJobTableRow;
  scenes: number[];
  subImageNames: string[];
}

export interface UpdateSubImagesAction extends AutoSaveAction {
  payload: UpdateSubImagesPayload;
  type: string;
}

export interface FilepathToBoolean {
  [filepath: string]: boolean;
}

export interface UpdateFilesToArchive extends AutoSaveAction {
  payload: FilepathToBoolean;
  type: string;
}

export interface UpdateFilesToStoreOnIsilon extends AutoSaveAction {
  payload: FilepathToBoolean;
  type: string;
}

export interface RemoveFileFromArchiveAction extends AutoSaveAction {
  payload: string;
  type: string;
}

export interface RemoveFileFromIsilonAction extends AutoSaveAction {
  payload: string;
  type: string;
}

export interface ClearUploadAction extends AutoSaveAction {
  type: string;
}

export interface SaveUploadDraftAction {
  payload?: string;
  type: string;
}

export interface OpenUploadDraftAction {
  payload: string;
  type: string;
}

export interface ReplaceUploadAction {
  payload: {
    state: State;
    metadata: CurrentUpload;
  };
  type: string;
}

export interface ClearUploadDraftAction extends WriteToStoreAction {
  type: string;
}

export interface SubmitFileMetadataUpdateAction {
    type: string;
}

export enum FileTagType {
  WELL = "well",
  WORKFLOW = "workflow",
  STORAGE = "storage",
}

// Represents information needed to display an Antd Tag next to a file on the FolderTree.
// There will be a tag for each piece of metadata associated with a file.
export interface FileTag {
  // Whether or not this tag can be closed
  closable: boolean;

  // Tag background color
  color: string;

  // Tag text
  title: string;

  // Type of tag
  type: FileTagType;

  // Well Id that this tag represents, if applicable
  wellId?: number;

  // Workflow name that this tag represents, if applicable
  workflow?: string;
}

export enum FileType {
  CSV = "csv",
  IMAGE = "image",
  OTHER = "other",
  TEXT = "text",
  ZEISS_CONFIG_FILE = "zeiss-config-file",
}<|MERGE_RESOLUTION|>--- conflicted
+++ resolved
@@ -19,17 +19,7 @@
 
 // Metadata associated with a file
 export interface UploadMetadata extends UploadRowId {
-<<<<<<< HEAD
-    barcode?: string;
-    notes?: string;
-    shouldBeInArchive?: boolean;
-    shouldBeInLocal?: boolean;
-    templateId?: number;
-    wellIds: number[];
-    workflows?: string[];
-    [genericKey: string]: any;
-=======
-  barcode: string;
+  barcode?: string;
   notes?: string[]; // only one note expected but we treat this like other custom annotations
   shouldBeInArchive?: boolean;
   shouldBeInLocal?: boolean;
@@ -37,7 +27,6 @@
   wellIds: number[];
   workflows?: string[];
   [genericKey: string]: any;
->>>>>>> 80e0c876
 }
 
 export interface DisplayUploadStateBranch {
@@ -83,13 +72,8 @@
   // custom annotations
   [key: string]: any;
 
-<<<<<<< HEAD
-    // plate barcode associated with well and file
-    barcode?: string;
-=======
   // plate barcode associated with well and file
-  barcode: string;
->>>>>>> 80e0c876
+  barcode?: string;
 
   // if this row keeps track of information for a channel, the channel should be present here
   channel?: Channel;
@@ -230,16 +214,11 @@
   type: string;
 }
 export interface UpdateUploadsAction extends AutoSaveAction {
-<<<<<<< HEAD
-    payload: {
-        clearAll: boolean;
-        upload: Partial<UploadMetadata>;
-    };
-    type: string;
-=======
-  payload: Partial<UploadMetadata>;
-  type: string;
->>>>>>> 80e0c876
+  payload: {
+    clearAll: boolean;
+    upload: Partial<UploadMetadata>;
+  };
+  type: string;
 }
 
 export interface UpdateSubImagesPayload {
@@ -306,7 +285,7 @@
 }
 
 export interface SubmitFileMetadataUpdateAction {
-    type: string;
+  type: string;
 }
 
 export enum FileTagType {
