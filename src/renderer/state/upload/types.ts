import {
  NOTES_ANNOTATION_NAME,
  WELL_ANNOTATION_NAME,
  WORKFLOW_ANNOTATION_NAME,
} from "../../constants";
import { UploadSummaryTableRow } from "../../containers/UploadSummary";
import { Channel } from "../metadata/types";
import { Workflow } from "../selection/types";
import { AutoSaveAction, State, WriteToStoreAction } from "../types";

export interface UploadStateBranch {
  [fullPath: string]: UploadMetadata;
}

// Think of this group as a composite key. No two rows should have the same combination of these values.
export interface UploadRowId {
  channelId?: number;
  file: string; // fullpath
  positionIndex?: number;
  scene?: number;
  subImageName?: string;
}

// Metadata associated with a file
export interface UploadMetadata extends UploadRowId {
  barcode?: string;
  notes?: string[]; // only one note expected but we treat this like other custom annotations
  shouldBeInArchive?: boolean;
  shouldBeInLocal?: boolean;
  templateId?: number;
  [WELL_ANNOTATION_NAME]?: number[];
  [WORKFLOW_ANNOTATION_NAME]?: string[];
  [genericKey: string]: any;
}

export interface DisplayUploadStateBranch {
  [fullPath: string]: UploadMetadataWithDisplayFields;
}

export interface UploadMetadataWithDisplayFields extends UploadMetadata {
  wellLabels: string[];
}

export interface MMSAnnotationValueRequest {
  annotationId: number;
  channelId?: number;
  positionIndex?: number;
  scene?: number;
  subImageName?: string;
  timePointId?: number;
  values: string[];
}

export interface ApplyTemplateAction extends WriteToStoreAction {
  payload: number;
  type: string;
}

export interface UpdateUploadAction extends AutoSaveAction {
  payload: {
    key: string;
    upload: Partial<UploadMetadata>;
  };
  type: string;
}

export interface UpdateUploadRowsAction extends AutoSaveAction {
  payload: {
    uploadKeys: string[];
    metadataUpdate: Partial<UploadMetadata>;
  };
  type: string;
}

export interface UploadJobTableRow extends UploadRowId {
  // custom annotations
  [key: string]: any;

  // plate barcode associated with well and file
  barcode?: string;

  // if this row keeps track of information for a channel, the channel should be present here
  channel?: Channel;

  // Keeps track of all channelIds - used only on the top-level row
  channelIds: number[];

  // react-data-grid property needed for nested rows. if true, row will show carat for expanding/collapsing row
  group: boolean;

  // a makeshift hash of filepath, scene, and channel - used by ant.d Table to identify rows
  key: string;

  // notes associated with the file
  [NOTES_ANNOTATION_NAME]?: string;

  // react-data-grid property needed for nested rows. identifies how many rows exist at this level of the tree.
  numberSiblings: number;

  // Keeps track of all positionIndexes - used only on the top-level row
  positionIndexes: number[];

  // Keeps track of all scenes - used only on top-level row
  scenes: number[];

  // react-data-grid property needed for nested rows
  siblingIndex?: number;

  // Keeps track of all sub image names - used only on top-level row
  subImageNames: string[];

  // react-data-grid property needed for nested rows
  treeDepth?: number;

  // all wellIds associated with this file model
  [WELL_ANNOTATION_NAME]?: number[];

  // human readable identifier of well, such as "A1"
  wellLabels: string[];

  // all workflows associated with this file model
  [WORKFLOW_ANNOTATION_NAME]: string[];
}

export interface AssociateFilesAndWellsAction extends AutoSaveAction {
  payload: {
    barcode: string;
    rowIds: UploadRowId[];
    wellIds: number[];
  };
  type: string;
}

export interface AssociateFilesAndWorkflowsAction extends AutoSaveAction {
  payload: {
    fullPaths: string[];
    workflows: Workflow[];
  };
  type: string;
}

export interface UndoFileWellAssociationAction extends AutoSaveAction {
  payload: {
    deleteUpload: boolean; // whether or not to delete this part of upload if no well associations left
    rowId: UploadRowId;
    wellIds: number[];
  };
  type: string;
}

export interface UndoFileWorkflowAssociationAction extends AutoSaveAction {
  payload: {
    fullPath: string;
    workflowNames: string[];
  };
  type: string;
}

export interface JumpToPastUploadAction extends AutoSaveAction {
  index: number;
  type: string;
}

export interface JumpToUploadAction extends AutoSaveAction {
  index: number;
  type: string;
}

export interface ClearUploadHistoryAction extends AutoSaveAction {
  type: string;
}

export interface RemoveUploadsAction extends AutoSaveAction {
  payload: string[]; // fullpaths to remove from upload state branch
  type: string;
}

export interface InitiateUploadAction extends AutoSaveAction {
  payload: {
    jobName?: string;
  };
  type: string;
}

export interface CancelUploadAction {
  payload: UploadSummaryTableRow;
  type: string;
}

export interface RetryUploadAction {
  payload: UploadSummaryTableRow;
  type: string;
}

export interface RetryUploadSucceededAction {
  payload: UploadSummaryTableRow;
  type: string;
}

export interface RetryUploadFailedAction {
  payload: {
    error: string;
    row: UploadSummaryTableRow;
  };
  type: string;
}

export interface CancelUploadSucceededAction {
  payload: UploadSummaryTableRow;
  type: string;
}

export interface CancelUploadFailedAction {
  payload: {
    error: string;
    row: UploadSummaryTableRow;
  };
  type: string;
}
export interface UpdateUploadsAction extends AutoSaveAction {
  payload: {
    clearAll: boolean;
    uploads: Partial<UploadMetadata>;
  };
  type: string;
}

export interface UpdateSubImagesPayload {
  channels: Channel[];
  positionIndexes: number[];
  row: UploadJobTableRow;
  scenes: number[];
  subImageNames: string[];
}

export interface UpdateSubImagesAction extends AutoSaveAction {
  payload: UpdateSubImagesPayload;
  type: string;
}

export interface FilepathToBoolean {
  [filepath: string]: boolean;
}

export interface UpdateFilesToArchive extends AutoSaveAction {
  payload: FilepathToBoolean;
  type: string;
}

export interface UpdateFilesToStoreOnIsilon extends AutoSaveAction {
  payload: FilepathToBoolean;
  type: string;
}

export interface RemoveFileFromArchiveAction extends AutoSaveAction {
  payload: string;
  type: string;
}

export interface RemoveFileFromIsilonAction extends AutoSaveAction {
  payload: string;
  type: string;
}

export interface ClearUploadAction extends AutoSaveAction {
  type: string;
}

export interface SaveUploadDraftAction {
  // represents whether to set uploadDraftFilePath after success
  payload: boolean;
  type: string;
}

export interface OpenUploadDraftAction {
  type: string;
}

export interface ReplaceUploadAction {
  payload: {
    filePath: string;
    replacementState: State;
  };
  type: string;
}

export interface ClearUploadDraftAction extends WriteToStoreAction {
  type: string;
}

<<<<<<< HEAD
export interface SubmitFileMetadataUpdateAction {
  type: string;
}

export interface EditFileMetadataSucceededAction {
  type: string;
}

export interface EditFileMetadataFailedAction {
  payload: string;
=======
export interface SaveUploadDraftSuccessAction extends WriteToStoreAction {
  // this is the file path of the draft that was saved. It is undefined if we do not want to set this value on
  // the store - for example when closing the upload tab we may save the draft but we want this value to be undefined.
  payload?: string;
>>>>>>> a54927c3
  type: string;
}

export enum FileTagType {
  WELL = "well",
  WORKFLOW = "workflow",
  STORAGE = "storage",
}

// Represents information needed to display an Antd Tag next to a file on the FolderTree.
// There will be a tag for each piece of metadata associated with a file.
export interface FileTag {
  // Whether or not this tag can be closed
  closable: boolean;

  // Tag background color
  color: string;

  // Tag text
  title: string;

  // Type of tag
  type: FileTagType;

  // Well Id that this tag represents, if applicable
  wellId?: number;

  // Workflow name that this tag represents, if applicable
  workflow?: string;
}

export enum FileType {
  CSV = "csv",
  IMAGE = "image",
  OTHER = "other",
  TEXT = "text",
  ZEISS_CONFIG_FILE = "zeiss-config-file",
}<|MERGE_RESOLUTION|>--- conflicted
+++ resolved
@@ -288,7 +288,6 @@
   type: string;
 }
 
-<<<<<<< HEAD
 export interface SubmitFileMetadataUpdateAction {
   type: string;
 }
@@ -299,12 +298,13 @@
 
 export interface EditFileMetadataFailedAction {
   payload: string;
-=======
+  type: string;
+}
+
 export interface SaveUploadDraftSuccessAction extends WriteToStoreAction {
   // this is the file path of the draft that was saved. It is undefined if we do not want to set this value on
   // the store - for example when closing the upload tab we may save the draft but we want this value to be undefined.
   payload?: string;
->>>>>>> a54927c3
   type: string;
 }
 
