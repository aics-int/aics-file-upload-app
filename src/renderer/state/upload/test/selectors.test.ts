import { UploadMetadata, Uploads } from "@aics/aicsfiles/type-declarations/types";
import { expect } from "chai";
import { forEach, orderBy, without } from "lodash";
import { TemplateAnnotation } from "../../template/types";

import {
    getMockStateWithHistory,
    mockAnnotationTypes,
    mockAuditInfo,
    mockBooleanAnnotation,
    mockChannel,
    mockDateAnnotation,
    mockDateTimeAnnotation,
    mockDropdownAnnotation,
    mockFavoriteColorAnnotation,
    mockLookupAnnotation,
    mockMMSTemplate,
    mockNotesAnnotation,
    mockNumberAnnotation,
    mockSelection,
    mockState,
    mockSuccessfulUploadJob,
    mockTemplateStateBranch,
    mockTemplateStateBranchWithAppliedTemplate,
    mockTemplateWithManyValues,
    mockTextAnnotation,
    mockWellAnnotation,
    mockWorkflowAnnotation,
    nonEmptyStateForInitiatingUpload,
} from "../../test/mocks";
import { State } from "../../types";
import { getUploadRowKey } from "../constants";

import {
    getCanGoForwardFromSelectStorageLocationPage,
    getFileIdsToDelete,
    getFileToAnnotationHasValueMap,
    getFileToArchive,
    getFileToStoreOnIsilon,
    getUploadFileNames,
    getUploadFiles,
    getUploadKeyToAnnotationErrorMap,
    getUploadPayload,
    getUploadSummaryRows,
    getUploadValidationErrors,
    getUploadWithCalculatedData,
} from "../selectors";
import { FileType, MMSAnnotationValueRequest, UploadMetadata as UploadMetadataRow } from "../types";

const orderAnnotationValueRequests = (annotations: MMSAnnotationValueRequest[]) => {
    return orderBy(annotations, ["annotationId", "positionId", "channelId", "timePointId"]);
};

// utility function to allow us to deeply compare expected and actual output without worrying about order
const standardizeUploads = (uploads: Uploads): Uploads => {
    const result: Uploads = {};
    forEach(uploads, (upload: UploadMetadata, file: string) => {
        result[file] = {
            ...upload,
            customMetadata: {
                ...upload.customMetadata,
                annotations: orderAnnotationValueRequests(upload.customMetadata.annotations),
            },
        };
    });
    return result;
};

describe("Upload selectors", () => {
    describe("getUploadWithCalculatedData", () => {
        it("adds wellLabels to the uploads", () => {
            const result = getUploadWithCalculatedData(nonEmptyStateForInitiatingUpload);
            expect(result[getUploadRowKey({ file: "/path/to/file1" })].wellLabels).to.deep.equal(["A1"]);
        });
    });

    describe("getUploadPayload", () => {
        it("Does not include annotations that are not on the template", () => {
            const file = "/path/to/image.tiff";
            const payload = getUploadPayload({
                ...nonEmptyStateForInitiatingUpload,
                template: getMockStateWithHistory({
                    ...mockState.template.present,
                    appliedTemplate: {
                        ...mockAuditInfo,
                        annotations: [mockFavoriteColorAnnotation],
                        name: "foo",
                        templateId: 1,
                        version: 1,
                    },
                }),
                upload: getMockStateWithHistory({
                    [getUploadRowKey({ file })]: {
                        barcode: "452",
                        favoriteColor: "Blue",
                        file,
                        plateId: 4,
                        shouldBeInArchive: true,
                        shouldBeInLocal: false,
                        unexpectedAnnotation: "Hello World",
                        wellIds: [],
                    },
                }),
            });
            const unexpectedAnnotation = payload[file]?.customMetadata.annotations
                .find((a: {values: string[]}) => a.values.includes("Hello World"));
            expect(unexpectedAnnotation).to.be.undefined;
        });
        it("Converts upload state branch into correct payload for aicsfiles-js", () => {
            const state: State = {
                ...nonEmptyStateForInitiatingUpload,
                upload: getMockStateWithHistory({
                    "/path/to.dot/image.tiff": {
                        barcode: "452",
                        file: "/path/to.dot/image.tiff",
                        ["Favorite Color"]: "blue",
                        plateId: 4,
                        shouldBeInArchive: true,
                        shouldBeInLocal: false,
                        wellIds: [],
                    },
                    "/path/to.dot/image.tiffscene:1channel:1": {
                        barcode: "452",
                        channel: mockChannel,
                        ["Favorite Color"]: "yellow",
                        file: "/path/to.dot/image.tiff",
                        notes: "Seeing some interesting things here!",
                        plateId: 4,
                        positionIndex: 1,
                        wellIds: [6],
                    },
                    "/path/to/image.czi": {
                        barcode: "567",
                        ["Favorite Color"]: "red",
                        file: "/path/to/image.czi",
                        plateId: 4,
                        shouldBeInArchive: true,
                        shouldBeInLocal: false,
                        wellIds: [1],
                    },
                    "/path/to/image.ome.tiff": {
                        barcode: "123",
                        ["Favorite Color"]: "green",
                        file: "/path/to/image.ome.tiff",
                        plateId: 2,
                        shouldBeInArchive: true,
                        shouldBeInLocal: false,
                        wellIds: [2],
                    },
                    "/path/to/image.png": {
                        barcode: "345",
                        ["Favorite Color"]: "purple",
                        file: "/path/to/image.png",
                        plateId: 5,
                        shouldBeInArchive: true,
                        shouldBeInLocal: false,
                        wellIds: [3],
                    },
                    "/path/to/image.tiff": {
                        barcode: "234",
                        ["Favorite Color"]: "orange",
                        file: "/path/to/image.tiff",
                        plateId: 3,
                        shouldBeInArchive: true,
                        shouldBeInLocal: false,
                        wellIds: [4],
                    },
                    "/path/to/multi-well.txt": {
                        barcode: "456",
                        ["Favorite Color"]: "pink",
                        file: "/path/to/multi-well.txt",
                        plateId: 7,
                        shouldBeInArchive: true,
                        shouldBeInLocal: false,
                        wellIds: [5, 6, 7],
                    },
                    "/path/to/no-extension": {
                        barcode: "888",
                        ["Favorite Color"]: "gold",
                        file: "/path/to/no-extension",
                        plateId: 7,
                        shouldBeInArchive: true,
                        shouldBeInLocal: false,
                        wellIds: [7],
                    },
                    "/path/to/not-image.csv": {
                        barcode: "578",
                        ["Favorite Color"]: "grey",
                        file: "/path/to/not-image.csv",
                        plateId: 7,
                        shouldBeInArchive: true,
                        shouldBeInLocal: false,
                        wellIds: [8],
                    },
                    "/path/to/not-image.txt": {
                        barcode: "456",
                        ["Favorite Color"]: "black",
                        file: "/path/to/not-image.txt",
                        plateId: 7,
                        shouldBeInArchive: true,
                        shouldBeInLocal: false,
                        wellIds: [5],
                    },
                }),
            };
            const expected: Uploads = {
                "/path/to.dot/image.tiff": {
                    customMetadata: {
                        annotations: [
                            {
                                annotationId: mockFavoriteColorAnnotation.annotationId,
                                channelId: undefined,
                                positionIndex: undefined,
                                scene: undefined,
                                subImageName: undefined,
                                values: ["blue"],
                            },
                            {
                                annotationId: mockFavoriteColorAnnotation.annotationId,
                                channelId: mockChannel.channelId,
                                positionIndex: 1,
                                scene: undefined,
                                subImageName: undefined,
                                values: ["yellow"],
                            },
                            {
                                annotationId: mockWellAnnotation.annotationId,
                                channelId: mockChannel.channelId,
                                positionIndex: 1,
                                scene: undefined,
                                subImageName: undefined,
                                values: ["6"],
                            },
                            {
                                annotationId: mockNotesAnnotation.annotationId,
                                channelId: mockChannel.channelId,
                                positionIndex: 1,
                                scene: undefined,
                                subImageName: undefined,
                                values: ["Seeing some interesting things here!"],
                            },
                        ],
                        templateId: mockMMSTemplate.templateId,
                    },
                    file: {
                        fileType: FileType.IMAGE,
                        originalPath: "/path/to.dot/image.tiff",
                        shouldBeInArchive: true,
                        shouldBeInLocal: false,
                    },
                    microscopy: {
                        wellIds: [6],
                    },
                },
                "/path/to/image.czi": {
                    customMetadata: {
                        annotations: [
                            {
                                annotationId: mockFavoriteColorAnnotation.annotationId,
                                channelId: undefined,
                                positionIndex: undefined,
                                scene: undefined,
                                subImageName: undefined,
                                values: ["red"],
                            },
                            {
                                annotationId: mockWellAnnotation.annotationId,
                                channelId: undefined,
                                positionIndex: undefined,
                                scene: undefined,
                                subImageName: undefined,
                                values: ["1"],
                            },
                        ],
                        templateId: mockMMSTemplate.templateId,
                    },
                    file: {
                        fileType: FileType.IMAGE,
                        originalPath: "/path/to/image.czi",
                        shouldBeInArchive: true,
                        shouldBeInLocal: false,
                    },
                    microscopy: {
                        wellIds: [1],
                    },
                },
                "/path/to/image.ome.tiff": {
                    customMetadata: {
                        annotations: [
                            {
                                annotationId: mockFavoriteColorAnnotation.annotationId,
                                channelId: undefined,
                                positionIndex: undefined,
                                scene: undefined,
                                subImageName: undefined,
                                values: ["green"],
                            },
                            {
                                annotationId: mockWellAnnotation.annotationId,
                                channelId: undefined,
                                positionIndex: undefined,
                                scene: undefined,
                                subImageName: undefined,
                                values: ["2"],
                            },
                        ],
                        templateId: mockMMSTemplate.templateId,
                    },
                    file: {
                        fileType: FileType.IMAGE,
                        originalPath: "/path/to/image.ome.tiff",
                        shouldBeInArchive: true,
                        shouldBeInLocal: false,
                    },
                    microscopy: {
                        wellIds: [2],
                    },
                },
                "/path/to/image.png": {
                    customMetadata: {
                        annotations: [
                            {
                                annotationId: mockFavoriteColorAnnotation.annotationId,
                                channelId: undefined,
                                positionIndex: undefined,
                                scene: undefined,
                                subImageName: undefined,
                                values: ["purple"],
                            },
                            {
                                annotationId: mockWellAnnotation.annotationId,
                                channelId: undefined,
                                positionIndex: undefined,
                                scene: undefined,
                                subImageName: undefined,
                                values: ["3"],
                            },
                        ],
                        templateId: mockMMSTemplate.templateId,
                    },
                    file: {
                        fileType: FileType.IMAGE,
                        originalPath: "/path/to/image.png",
                        shouldBeInArchive: true,
                        shouldBeInLocal: false,
                    },
                    microscopy: {
                        wellIds: [3],
                    },
                },
                "/path/to/image.tiff": {
                    customMetadata: {
                        annotations: [
                            {
                                annotationId: mockFavoriteColorAnnotation.annotationId,
                                channelId: undefined,
                                positionIndex: undefined,
                                scene: undefined,
                                subImageName: undefined,
                                values: ["orange"],
                            },
                            {
                                annotationId: mockWellAnnotation.annotationId,
                                channelId: undefined,
                                positionIndex: undefined,
                                scene: undefined,
                                subImageName: undefined,
                                values: ["4"],
                            },
                        ],
                        templateId: mockMMSTemplate.templateId,
                    },
                    file: {
                        fileType: FileType.IMAGE,
                        originalPath: "/path/to/image.tiff",
                        shouldBeInArchive: true,
                        shouldBeInLocal: false,
                    },
                    microscopy: {
                        wellIds: [4],
                    },
                },
                "/path/to/multi-well.txt": {
                    customMetadata: {
                        annotations: [
                            {
                                annotationId: mockFavoriteColorAnnotation.annotationId,
                                channelId: undefined,
                                positionIndex: undefined,
                                scene: undefined,
                                subImageName: undefined,
                                values: ["pink"],
                            },
                            {
                                annotationId: mockWellAnnotation.annotationId,
                                channelId: undefined,
                                positionIndex: undefined,
                                scene: undefined,
                                subImageName: undefined,
                                values: ["5", "6", "7"],
                            },
                        ],
                        templateId: mockMMSTemplate.templateId,
                    },
                    file: {
                        fileType: FileType.TEXT,
                        originalPath: "/path/to/multi-well.txt",
                        shouldBeInArchive: true,
                        shouldBeInLocal: false,
                    },
                    microscopy: {
                        wellIds: [5, 6, 7],
                    },
                },
                "/path/to/no-extension": {
                    customMetadata: {
                        annotations: [
                            {
                                annotationId: mockFavoriteColorAnnotation.annotationId,
                                channelId: undefined,
                                positionIndex: undefined,
                                scene: undefined,
                                subImageName: undefined,
                                values: ["gold"],
                            },
                            {
                                annotationId: mockWellAnnotation.annotationId,
                                channelId: undefined,
                                positionIndex: undefined,
                                scene: undefined,
                                subImageName: undefined,
                                values: ["7"],
                            },
                        ],
                        templateId: mockMMSTemplate.templateId,
                    },
                    file: {
                        fileType: FileType.OTHER,
                        originalPath: "/path/to/no-extension",
                        shouldBeInArchive: true,
                        shouldBeInLocal: false,
                    },
                    microscopy: {
                        wellIds: [7],
                    },
                },
                "/path/to/not-image.csv": {
                    customMetadata: {
                        annotations: [
                            {
                                annotationId: mockFavoriteColorAnnotation.annotationId,
                                channelId: undefined,
                                positionIndex: undefined,
                                scene: undefined,
                                subImageName: undefined,
                                values: ["grey"],
                            },
                            {
                                annotationId: mockWellAnnotation.annotationId,
                                channelId: undefined,
                                positionIndex: undefined,
                                scene: undefined,
                                subImageName: undefined,
                                values: ["8"],
                            },
                        ],
                        templateId: mockMMSTemplate.templateId,
                    },
                    file: {
                        fileType: FileType.CSV,
                        originalPath: "/path/to/not-image.csv",
                        shouldBeInArchive: true,
                        shouldBeInLocal: false,
                    },
                    microscopy: {
                        wellIds: [8],
                    },
                },
                "/path/to/not-image.txt": {
                    customMetadata: {
                        annotations: [
                            {
                                annotationId: mockFavoriteColorAnnotation.annotationId,
                                channelId: undefined,
                                positionIndex: undefined,
                                scene: undefined,
                                subImageName: undefined,
                                values: ["black"],
                            },
                            {
                                annotationId: mockWellAnnotation.annotationId,
                                channelId: undefined,
                                positionIndex: undefined,
                                scene: undefined,
                                subImageName: undefined,
                                values: ["5"],
                            },
                        ],
                        templateId: mockMMSTemplate.templateId,
                    },
                    file: {
                        fileType: FileType.TEXT,
                        originalPath: "/path/to/not-image.txt",
                        shouldBeInArchive: true,
                        shouldBeInLocal: false,
                    },
                    microscopy: {
                        wellIds: [5],
                    },
                },
            };

            const payload: Uploads = getUploadPayload(state);
            expect(standardizeUploads(payload)).to.deep.equal(standardizeUploads(expected));
        });
    });

    describe("getUploadFileNames", () => {
        it("returns empty string if no current upload", () => {
            const jobName = getUploadFileNames({
                ...mockState,
                metadata: {
                    ...mockState.metadata,
                    annotationTypes: mockAnnotationTypes,
                    annotations: [mockWellAnnotation, mockWorkflowAnnotation, mockNotesAnnotation],
                },
                template: getMockStateWithHistory(mockTemplateStateBranchWithAppliedTemplate),
                upload: getMockStateWithHistory({}),
            });
            expect(jobName).to.equal("");
        });

        it("returns file name when singular file in upload", () => {
            const jobName = getUploadFileNames({
                ...mockState,
                metadata: {
                    ...mockState.metadata,
                    annotationTypes: mockAnnotationTypes,
                    annotations: [mockWellAnnotation, mockWorkflowAnnotation, mockNotesAnnotation],
                },
                template: getMockStateWithHistory(mockTemplateStateBranchWithAppliedTemplate),
                upload: getMockStateWithHistory({
                    [getUploadRowKey({file: "/path/to/file3"})]:
                        mockState.upload.present[getUploadRowKey({file: "/path/to/file3"})],
                }),
            });
            expect(jobName).to.equal("file3");
        });

        it("returns file names in correct order", () => {
            const jobName = getUploadFileNames({
                ...mockState,
                metadata: {
                    ...mockState.metadata,
                    annotationTypes: mockAnnotationTypes,
                    annotations: [mockWellAnnotation, mockWorkflowAnnotation, mockNotesAnnotation],
                },
                template: getMockStateWithHistory(mockTemplateStateBranchWithAppliedTemplate),
            });
            expect(jobName).to.equal("file1, file2, file3");
        });
    });

    describe("getUploadSummaryRows", () => {
        it("handles files without scenes or channels", () => {
            const rows = getUploadSummaryRows({
                ...mockState,
            });
            expect(rows.length).to.equal(3); // no rows expanded yet so excluding the row with a positionIndex
            expect(rows).to.deep.include({
                barcode: "1234",
                channelIds: [],
                file: "/path/to/file1",
                group: false,
                key: getUploadRowKey({file: "/path/to/file1"}),
                numberSiblings: 3,
                positionIndexes: [],
                scenes: [],
                shouldBeInArchive: true,
                shouldBeInLocal: true,
                siblingIndex: 0,
                subImageNames: [],
                treeDepth: 0,
                wellIds: [1],
                wellLabels: "A1",
                workflows: "",
            });
            expect(rows).to.deep.include({
                barcode: "1235",
                channelIds: [],
                file: "/path/to/file2",
                group: false,
                key: getUploadRowKey({file: "/path/to/file2"}),
                numberSiblings: 3,
                positionIndexes: [],
                scenes: [],
                shouldBeInArchive: false,
                shouldBeInLocal: true,
                siblingIndex: 1,
                subImageNames: [],
                treeDepth: 0,
                wellIds: [2],
                wellLabels: "A2",
                workflows: "",
            });
            expect(rows).to.deep.include({
                barcode: "1236",
                channelIds: [],
                file: "/path/to/file3",
                group: true,
                key: getUploadRowKey({file: "/path/to/file3"}),
                numberSiblings: 3,
                positionIndexes: [1],
                scenes: [],
                shouldBeInArchive: true,
                shouldBeInLocal: false,
                siblingIndex: 2,
                subImageNames: [],
                treeDepth: 0,
                wellIds: [1, 2, 3],
                wellLabels: "A1, A2, B1",
                workflows: "",
            });
        });
        it("does not show scene row if file row not expanded", () => {
            const rows = getUploadSummaryRows({
                ...mockState,
                upload: getMockStateWithHistory({
                    [getUploadRowKey({file: "/path/to/file1"})]: {
                        barcode: "1234",
                        file: "/path/to/file1",
                        wellIds: [],
                    },
                    [getUploadRowKey({file: "/path/to/file1", positionIndex: 1})]: {
                        barcode: "1235",
                        file: "/path/to/file1",
                        positionIndex: 1,
                        wellIds: [2],
                    },
                }),
            });
            expect(rows.length).to.equal(1);
            expect(rows).to.deep.include({
                barcode: "1234",
                channelIds: [],
                file: "/path/to/file1",
                group: true,
                key: getUploadRowKey({file: "/path/to/file1"}),
                numberSiblings: 1,
                positionIndexes: [1],
                scenes: [],
                siblingIndex: 0,
                subImageNames: [],
                treeDepth: 0,
                wellIds: [],
                wellLabels: "",
                workflows: "",
            });
        });
        it("shows scene row if file row is expanded", () => {
            const rows = getUploadSummaryRows({
                ...mockState,
                selection: getMockStateWithHistory({
                    ...mockSelection,
                    expandedUploadJobRows: {
                        [getUploadRowKey({file: "/path/to/file1"})]: true,
                    },
                }),
                upload: getMockStateWithHistory({
                    [getUploadRowKey({file: "/path/to/file1"})]: {
                        barcode: "1234",
                        file: "/path/to/file1",
                        wellIds: [],
                    },
                    [getUploadRowKey({file: "/path/to/file1", positionIndex: 1})]: {
                        barcode: "1234",
                        file: "/path/to/file1",
                        positionIndex: 1,
                        wellIds: [2],
                    },
                }),
            });
            expect(rows.length).to.equal(2);
            expect(rows).to.deep.include({
                barcode: "1234",
                channelIds: [],
                file: "/path/to/file1",
                group: true,
                key: getUploadRowKey({file: "/path/to/file1"}),
                numberSiblings: 1,
                positionIndexes: [1],
                scenes: [],
                siblingIndex: 0,
                subImageNames: [],
                treeDepth: 0,
                wellIds: [],
                wellLabels: "",
                workflows: "",
            });
            expect(rows).to.deep.include({
                barcode: "1234",
                channelIds: [],
                file: "/path/to/file1",
                group: false,
                key: getUploadRowKey({file: "/path/to/file1", positionIndex: 1}),
                numberSiblings: 1,
                positionIndex: 1,
                positionIndexes: [],
                scenes: [],
                siblingIndex: 0,
                subImageNames: [],
                treeDepth: 1,
                wellIds: [2],
                wellLabels: "A2",
                workflows: "",
            });
        });
        it("shows scene and channel only rows if file row is not present", () => {
            const rows = getUploadSummaryRows({
                ...mockState,
                upload: getMockStateWithHistory({
                    [getUploadRowKey({file: "/path/to/file1", positionIndex: 1})]: {
                        barcode: "1234",
                        file: "/path/to/file1",
                        key: getUploadRowKey({file: "/path/to/file1", positionIndex: 1}),
                        positionIndex: 1,
                        wellIds: [2],
                    },
                    [getUploadRowKey({file: "/path/to/file1", positionIndex: undefined, channelId: 1})]: {
                        barcode: "1234",
                        channel: mockChannel,
                        file: "/path/to/file1",
                        key: getUploadRowKey({file: "/path/to/file1", positionIndex: undefined, channelId: 1}),
                        positionIndex: undefined,
                        wellIds: [2],
                    },
                }),
            });
            expect(rows.length).to.equal(2);
            expect(rows[0]).to.deep.equal({
                barcode: "1234",
                channel: mockChannel,
                channelIds: [],
                file: "/path/to/file1",
                group: false,
                key: getUploadRowKey({file: "/path/to/file1", positionIndex: undefined, channelId: 1}),
                numberSiblings: 2,
                positionIndex: undefined,
                positionIndexes: [],
                scenes: [],
                siblingIndex: 0,
                subImageNames: [],
                treeDepth: 0,
                wellIds: [2],
                wellLabels: "A2",
                workflows: "",
            });
            expect(rows[1]).to.deep.equal({
                barcode: "1234",
                channelIds: [],
                file: "/path/to/file1",
                group: false,
                key: getUploadRowKey({file: "/path/to/file1", positionIndex: 1}),
                numberSiblings: 2,
                positionIndex: 1,
                positionIndexes: [],
                scenes: [],
                siblingIndex: 1,
                subImageNames: [],
                treeDepth: 0,
                wellIds: [2],
                wellLabels: "A2",
                workflows: "",
            });
        });
        it("handles files with channels", () => {
            const rows = getUploadSummaryRows({
                ...mockState,
                selection: getMockStateWithHistory({
                    ...mockSelection,
                    expandedUploadJobRows: {
                        [getUploadRowKey({file: "/path/to/file1"})]: true,
                    },
                }),
                upload: getMockStateWithHistory({
                    [getUploadRowKey({file: "/path/to/file1"})]: {
                        barcode: "1234",
                        file: "/path/to/file1",
                        wellIds: [1],
                    },
                    [getUploadRowKey({file: "/path/to/file1", positionIndex: undefined, channelId: 1})]: {
                        barcode: "1234",
                        channel: mockChannel,
                        file: "/path/to/file1",
                        positionIndex: undefined,
                        wellIds: [],
                    },
                }),
            });
            expect(rows.length).to.equal(2);
            expect(rows).to.deep.include({
                barcode: "1234",
                channelIds: [1],
                file: "/path/to/file1",
                group: true,
                key: getUploadRowKey({file: "/path/to/file1"}),
                numberSiblings: 1,
                positionIndexes: [],
                scenes: [],
                siblingIndex: 0,
                subImageNames: [],
                treeDepth: 0,
                wellIds: [1],
                wellLabels: "A1",
                workflows: "",
            });
            expect(rows).to.deep.include({
                barcode: "1234",
                channel: mockChannel,
                channelIds: [],
                file: "/path/to/file1",
                group: false,
                key: getUploadRowKey({file: "/path/to/file1", positionIndex: undefined, channelId: 1}),
                numberSiblings: 1,
                positionIndex: undefined,
                positionIndexes: [],
                scenes: [],
                siblingIndex: 0,
                subImageNames: [],
                treeDepth: 1,
                wellIds: [],
                wellLabels: "",
                workflows: "",
            });
        });
        it("handles files with scenes and channels", () => {
            const rows = getUploadSummaryRows({
                ...mockState,
                selection: getMockStateWithHistory({
                    ...mockSelection,
                    expandedUploadJobRows: {
                        [getUploadRowKey({file: "/path/to/file1"})]: true,
                        [getUploadRowKey({file: "/path/to/file1", positionIndex: 1})]: true,
                    },
                }),
                upload: getMockStateWithHistory({
                    [getUploadRowKey({file: "/path/to/file1"})]: {
                        barcode: "1234",
                        file: "/path/to/file1",
                        wellIds: [],
                    },
                    [getUploadRowKey({file: "/path/to/file1", positionIndex: 1})]: {
                        barcode: "1234",
                        file: "/path/to/file1",
                        positionIndex: 1,
                        wellIds: [],
                    },
                    [getUploadRowKey({file: "/path/to/file1", positionIndex: 1, channelId: 1})]: {
                        barcode: "1234",
                        channel: mockChannel,
                        file: "/path/to/file1",
                        positionIndex: 1,
                        wellIds: [1],
                    },
                    [getUploadRowKey({file: "/path/to/file1", positionIndex: undefined, channelId: 1})]: {
                        barcode: "1234",
                        channel: mockChannel,
                        file: "/path/to/file1",
                        wellIds: [],
                    },
                }),
            });
            expect(rows.length).to.equal(4);
            expect(rows).to.deep.include({
                barcode: "1234",
                channelIds: [1],
                file: "/path/to/file1",
                group: true,
                key: getUploadRowKey({file: "/path/to/file1"}),
                numberSiblings: 1,
                positionIndexes: [1],
                scenes: [],
                siblingIndex: 0,
                subImageNames: [],
                treeDepth: 0,
                wellIds: [],
                wellLabels: "",
                workflows: "",
            });
            expect(rows).to.deep.include({
                barcode: "1234",
                channelIds: [],
                file: "/path/to/file1",
                group: true,
                key: getUploadRowKey({file: "/path/to/file1", positionIndex: 1}),
                numberSiblings: 2,
                positionIndex: 1,
                positionIndexes: [],
                scenes: [],
                siblingIndex: 1,
                subImageNames: [],
                treeDepth: 1,
                wellIds: [],
                wellLabels: "",
                workflows: "",
            });
            expect(rows).to.deep.include({
                barcode: "1234",
                channel: mockChannel,
                channelIds: [],
                file: "/path/to/file1",
                group: false,
                key: getUploadRowKey({file: "/path/to/file1", positionIndex: 1, channelId: 1}),
                numberSiblings: 1,
                positionIndex: 1,
                positionIndexes: [],
                scenes: [],
                siblingIndex: 0,
                subImageNames: [],
                treeDepth: 2,
                wellIds: [1],
                wellLabels: "A1",
                workflows: "",
            });
            expect(rows).to.deep.include({
                barcode: "1234",
                channel: mockChannel,
                channelIds: [],
                file: "/path/to/file1",
                group: false,
                key: getUploadRowKey({file: "/path/to/file1", positionIndex: undefined, channelId: 1}),
                numberSiblings: 2,
                positionIndexes: [],
                scenes: [],
                siblingIndex: 0,
                subImageNames: [],
                treeDepth: 1,
                wellIds: [],
                wellLabels: "",
                workflows: "",
            });
        });
        it("does not throw error for annotations that don't exist on the template", () => {
            const file = "/path/to/file1";
            const getRows = () => getUploadSummaryRows({
                ...nonEmptyStateForInitiatingUpload,
                template: getMockStateWithHistory({
                    ...mockState.template.present,
                    appliedTemplate: {
                        ...mockAuditInfo,
                        annotations: [mockFavoriteColorAnnotation],
                        name: "foo",
                        templateId: 1,
                        version: 1,
                    },
                }),
                upload: getMockStateWithHistory({
                    [getUploadRowKey({ file })]: {
                        barcode: "1234",
                        favoriteColor: "Red",
                        file,
                        somethingUnexpected: "Hello World",
                        wellIds: [],
                    },
                }),
            });
            expect(getRows).to.not.throw();
        });
    });

    describe("getFileToAnnotationHasValueMap", () => {
        const file = "/path/to/file1";
        it("sets annotations with empty arrays or nil values as false", () => {
            const result = getFileToAnnotationHasValueMap({
                ...mockState,
                upload: getMockStateWithHistory({
                    [getUploadRowKey({file})]: {
                        age: undefined,
                        barcode: "abcd",
                        file,
                        shouldBeInArchive: true,
                        shouldBeInLocal: true,
                        wellIds: [],
                    },
                }),
            });
            expect(result[file]).to.deep.equal({
                age: false,
                barcode: true,
                file: true,
                shouldBeInArchive: true,
                shouldBeInLocal: true,
                wellIds: false,
                wellLabels: false,
            });
        });

        it("sets annotation to true if one of the dimensions has that annotation set for a file", () => {
            const result = getFileToAnnotationHasValueMap({
                ...mockState,
                upload: getMockStateWithHistory({
                    [getUploadRowKey({file})]: {
                        age: undefined,
                        barcode: "abcd",
                        file,
                        wellIds: [],
                    },
                    [getUploadRowKey({file, positionIndex: 1})]: {
                        age: undefined,
                        barcode: "abcd",
                        file,
                        wellIds: [1],
                    },
                    [getUploadRowKey({file, positionIndex: 1, channelId: 1})]: {
                        age: 19,
                        barcode: "abcd",
                        file,
                        wellIds: [],
                    },
                }),
            });
            expect(result[file]).to.deep.equal({
                age: true,
                barcode: true,
                file: true,
                wellIds: true,
                wellLabels: true,
            });
        });
    });

    describe("getUploadKeyToAnnotationErrorMap", () => {
        const uploadRowKey = getUploadRowKey({file: "/path/to/file1"});
        let goodUploadRow: UploadMetadataRow;
        const updateTemplateAnnotation = (annotation: TemplateAnnotation, canHaveManyValues: boolean) => {
            const annotations = without(mockTemplateWithManyValues.annotations, annotation);
            annotations.push({...annotation, canHaveManyValues });
            return {...mockTemplateWithManyValues, annotations };
        };
        const getValidations = (annotationToTest: TemplateAnnotation, canHaveManyValues: boolean, value: any) => {
            let template = mockTemplateWithManyValues;
            if (annotationToTest.canHaveManyValues !== canHaveManyValues) {
                template = updateTemplateAnnotation(annotationToTest, canHaveManyValues);
            }
            return getUploadKeyToAnnotationErrorMap({
                ...nonEmptyStateForInitiatingUpload,
                template: getMockStateWithHistory({
                    ...mockTemplateStateBranch,
                    appliedTemplate: template,
                }),
                upload: getMockStateWithHistory({
                    [uploadRowKey]: {
                        ...goodUploadRow,
                        [annotationToTest.name]: value,
                    },
                }),
            });
        };

        beforeEach(() => {
            goodUploadRow = {
                "Another Garbage Text Annotation": ["valid", "valid"],
                "Birth Date": [new Date()],
                "Cas9": ["spCas9"],
                "Clone Number Garbage": [1, 2, 3],
                "Dropdown": undefined,
                "Qc": [false],
                "barcode": "",
                "file": "/path/to/file3",
                "notes": undefined,
                "templateId": 8,
                "wellIds": [],
                "workflows": [
                    "R&DExp",
                    "Pipeline 4.1",
                ],
            };
        });
        it("returns empty object if no validation errors", () => {
            const result = getUploadKeyToAnnotationErrorMap({
                ...nonEmptyStateForInitiatingUpload,
                template: getMockStateWithHistory({
                    ...mockTemplateStateBranch,
                    appliedTemplate: mockTemplateWithManyValues,
                }),
                upload: getMockStateWithHistory({
                    [uploadRowKey]: goodUploadRow,
                }),
            });
            expect(result).to.deep.equal({});
        });
        it("sets error if a multi-value annotation is not an array", () => {
            const result = getValidations(mockTextAnnotation, true, "BAD, BAD, BAD");
            expect(result).to.deep.equal({
                [uploadRowKey]: {
                    [mockTextAnnotation.name]: "Invalid format, expected list",
                },
            });
        });
        it("sets error if a multi-value lookup annotation contains a value that is not an annotation option",
            () => {
            const result = getValidations(mockLookupAnnotation, true, ["BAD"]);
            expect(result).to.deep.equal({
                [uploadRowKey]: {
                    [mockLookupAnnotation.name]: "BAD did not match any of the expected values: spCas9, Not Recorded",
                },
            });
        });
        it("sets error if single-value lookup annotation contains a value that is not an annotation option",
            () => {
            const result = getValidations(mockLookupAnnotation, false, "BAD");
            expect(result).to.deep.equal({
                [uploadRowKey]: {
                    [mockLookupAnnotation.name]: "BAD did not match any of the expected values: spCas9, Not Recorded",
                },
            });
        });
        it("sets error if a multi-value dropdown annotation contains a value that is not a dropdown option",
            () => {
            const result = getValidations(mockDropdownAnnotation, true, ["BAD"]);
            expect(result).to.deep.equal({
                [uploadRowKey]: {
                    [mockDropdownAnnotation.name]: "BAD did not match any of the expected values: A, B, C, D",
                },
            });
        });
        it("sets error if a single value dropdown annotation contains a value that is not an annotation option",
            () => {
            const result = getValidations(mockDropdownAnnotation, false, ["BAD"]);
            expect(result).to.deep.equal({
                [uploadRowKey]: {
                    [mockDropdownAnnotation.name]: "BAD did not match any of the expected values: A, B, C, D",
                },
            });
        });
        it("sets error if a multi-value boolean annotation contains a value that is not a boolean", () => {
            const result = getValidations(mockBooleanAnnotation, true, ["BAD"]);
            expect(result).to.deep.equal({
                [uploadRowKey]: {
                    [mockBooleanAnnotation.name]: "BAD did not match expected type: Yes/No",
                },
            });
        });
        it("sets error if a single-value boolean annotation contains a value that is not a boolean",
            () => {
            const result = getValidations(mockBooleanAnnotation, false, 1);
            expect(result).to.deep.equal({
                [uploadRowKey]: {
                    [mockBooleanAnnotation.name]: "1 did not match expected type: Yes/No",
                },
            });
        });
        it("sets error if a multi-value text annotation contains a value that is not text",
            () => {
                const result = getValidations(mockTextAnnotation, true, [1]);
                expect(result).to.deep.equal({
                    [uploadRowKey]: {
                        [mockTextAnnotation.name]: "1 did not match expected type: Text",
                    },
                });
            });
        it("sets error if a single-value text annotation contains a value that is not text",
            () => {
                const result = getValidations(mockTextAnnotation, false, 1);
                expect(result).to.deep.equal({
                    [uploadRowKey]: {
                        [mockTextAnnotation.name]: "1 did not match expected type: Text",
                    },
                });
            });
        it("sets error if a multi-value number annotation contains a value that is not number",
            () => {
                const result = getValidations(mockNumberAnnotation, true, ["BAD"]);
                expect(result).to.deep.equal({
                    [uploadRowKey]: {
                        [mockNumberAnnotation.name]: "BAD did not match expected type: Number",
                    },
                });
            });
        it("sets error if a single-value number annotation contains a value that is not number",
            () => {
                const result = getValidations(mockNumberAnnotation, false, "BAD");
                expect(result).to.deep.equal({
                    [uploadRowKey]: {
                        [mockNumberAnnotation.name]: "BAD did not match expected type: Number",
                    },
                });
            });
        it("sets error if a multi-value date annotation contains a value that is not date",
            () => {
                const result = getValidations(mockDateAnnotation, true, ["1-20"]);
                expect(result).to.deep.equal({
                    [uploadRowKey]: {
                        [mockDateAnnotation.name]: "1-20 did not match expected type: Date or DateTime",
                    },
                });
            });
        it("sets error if a single-value date annotation contains a value that is not date",
            () => {
                const result = getValidations(mockDateAnnotation, false, "BAD");
                expect(result).to.deep.equal({
                    [uploadRowKey]: {
                        [mockDateAnnotation.name]: "BAD did not match expected type: Date or DateTime",
                    },
                });
            });
        it("sets error if a multi-value datetime annotation contains a value that is not datetime",
            () => {
                const result = getValidations(mockDateTimeAnnotation, true, ["BAD"]);
                expect(result).to.deep.equal({
                    [uploadRowKey]: {
                        [mockDateTimeAnnotation.name]: "BAD did not match expected type: Date or DateTime",
                    },
                });
            });
        it("sets error if a single-value datetime annotation contains a value that is not datetime",
            () => {
                const result = getValidations(mockDateTimeAnnotation, false, "BAD");
                expect(result).to.deep.equal({
                    [uploadRowKey]: {
                        [mockDateTimeAnnotation.name]: "BAD did not match expected type: Date or DateTime",
                    },
                });
            });
    });

    describe("getUploadFiles", () => {
        it("returns a unique set of files to be uploaded", () => {
            const result = getUploadFiles({
                ...nonEmptyStateForInitiatingUpload,
            });
            expect(result.sort()).to.deep.equal(["/path/to/file1", "/path/to/file2", "/path/to/file3"]);
        });
    });

    describe("getFileToArchive", () => {
        it("returns a map of files to booleans representing whether to archive the file", () => {
            const result = getFileToArchive({
                ...nonEmptyStateForInitiatingUpload,
            });
            expect(result).to.deep.equal({
                "/path/to/file1": true,
                "/path/to/file2": false,
                "/path/to/file3": true,
            });
        });
    });

    describe("getFileToStoreOnIsilon", () => {
        it("returns a map of files to booleans representing whether to store the file locally", () => {
            const result = getFileToStoreOnIsilon({
                ...nonEmptyStateForInitiatingUpload,
            });
            expect(result).to.deep.equal({
                "/path/to/file1": true,
                "/path/to/file2": true,
                "/path/to/file3": false,
            });
        });
    });

    describe("getCanGoForwardFromSelectStorageLocationPage", () => {
        it("returns true if all files have a place to go", () => {
            const result = getCanGoForwardFromSelectStorageLocationPage({
                ...nonEmptyStateForInitiatingUpload,
            });
            expect(result).to.be.true;
        });
        it("returns false if a file does not have a place to go", () => {
            const result = getCanGoForwardFromSelectStorageLocationPage({
                ...nonEmptyStateForInitiatingUpload,
                upload: getMockStateWithHistory({
                    [getUploadRowKey({file: "/path/to/file1"})]: {
                        barcode: "1234",
                        file: "/path/to/file1",
                        key: getUploadRowKey({file: "/path/to/file"}),
                        shouldBeInArchive: false,
                        shouldBeInLocal: false,
                        wellIds: [1],
                    },
                }),
            });
            expect(result).to.be.false;
        });
    });
<<<<<<< HEAD
    describe("getFileIdsToDelete", () => {
        it("returns files that don't exist in uploads that exist on selectedJob", () => {
            const fileIds = getFileIdsToDelete({
                ...mockState,
                selection: getMockStateWithHistory({
                    ...mockState.selection.present,
                    job: mockSuccessfulUploadJob,
                }),
                upload: getMockStateWithHistory({
                    someKey: {
                        file: "/path/to/file",
                        fileId: "cat",
=======

    describe("getUploadValidationErrors", () => {
        it("adds error if template not applied", () => {
            const errors = getUploadValidationErrors(mockState);
            expect(errors.includes("A template must be selected to submit an upload"));
        });
        it("adds error if no files to upload", () => {
            const errors = getUploadValidationErrors({...mockState, upload: getMockStateWithHistory({})});
            expect(errors.includes("No files to upload"));
        });
        it("adds error if a row does not have a well or workflow annotation", () => {
            const errors = getUploadValidationErrors({
                ...nonEmptyStateForInitiatingUpload,
                upload: getMockStateWithHistory({
                    [getUploadRowKey({file: "foo"})]: {
                        barcode: "abc",
                        file: "foo",
                        key: getUploadRowKey({file: "foo"}),
                        wellIds: [],
                    },
                }),
            });
            expect(errors.includes("foo must have either a well or workflow association")).to.be.true;
        });
        it("adds error if row is missing an annotation value that is required", () => {
            const errors = getUploadValidationErrors({
                ...nonEmptyStateForInitiatingUpload,
                upload: getMockStateWithHistory({
                    [getUploadRowKey({file: "foo"})]: {
                        barcode: "abc",
                        file: "foo",
                        key: getUploadRowKey({file: "foo"}),
>>>>>>> c67e7cf2
                        wellIds: [],
                    },
                }),
            });
<<<<<<< HEAD
            expect(fileIds).to.deep.equal(["dog"]);
=======
            expect(errors.includes("foo is missing the following required annotations: Favorite Color"));
        });
        it("adds error if an annotation value is not formatted correctly", () => {
            const file = "foo";
            const key = getUploadRowKey({file});
            const errors = getUploadValidationErrors({
                ...nonEmptyStateForInitiatingUpload,
                upload: getMockStateWithHistory({
                    [key]: {
                        "Favorite Color": "red",
                        "barcode": "1234",
                        file,
                        key,
                        "wellIds": [1],
                    },
                }),
            });
            expect(errors.includes("Unexpected format for annotation type. Hover red x icons for more information."));
>>>>>>> c67e7cf2
        });
    });
});<|MERGE_RESOLUTION|>--- conflicted
+++ resolved
@@ -1283,7 +1283,6 @@
             expect(result).to.be.false;
         });
     });
-<<<<<<< HEAD
     describe("getFileIdsToDelete", () => {
         it("returns files that don't exist in uploads that exist on selectedJob", () => {
             const fileIds = getFileIdsToDelete({
@@ -1296,7 +1295,13 @@
                     someKey: {
                         file: "/path/to/file",
                         fileId: "cat",
-=======
+                        wellIds: [],
+                    },
+                }),
+            });
+            expect(fileIds).to.deep.equal(["dog"]);
+        });
+    });
 
     describe("getUploadValidationErrors", () => {
         it("adds error if template not applied", () => {
@@ -1329,14 +1334,10 @@
                         barcode: "abc",
                         file: "foo",
                         key: getUploadRowKey({file: "foo"}),
->>>>>>> c67e7cf2
-                        wellIds: [],
-                    },
-                }),
-            });
-<<<<<<< HEAD
-            expect(fileIds).to.deep.equal(["dog"]);
-=======
+                        wellIds: [],
+                    },
+                }),
+            });
             expect(errors.includes("foo is missing the following required annotations: Favorite Color"));
         });
         it("adds error if an annotation value is not formatted correctly", () => {
@@ -1355,7 +1356,6 @@
                 }),
             });
             expect(errors.includes("Unexpected format for annotation type. Hover red x icons for more information."));
->>>>>>> c67e7cf2
         });
     });
 });