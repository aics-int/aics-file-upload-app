--- conflicted
+++ resolved
@@ -7,31 +7,6 @@
 import { TemplateAnnotation } from "../../template/types";
 
 import {
-<<<<<<< HEAD
-    getMockStateWithHistory,
-    mockAnnotationTypes,
-    mockAuditInfo,
-    mockBooleanAnnotation,
-    mockChannel,
-    mockDateAnnotation,
-    mockDateTimeAnnotation,
-    mockDropdownAnnotation,
-    mockFavoriteColorAnnotation,
-    mockLookupAnnotation,
-    mockMMSTemplate,
-    mockNotesAnnotation,
-    mockNumberAnnotation,
-    mockSelection,
-    mockState,
-    mockSuccessfulUploadJob,
-    mockTemplateStateBranch,
-    mockTemplateStateBranchWithAppliedTemplate,
-    mockTemplateWithManyValues,
-    mockTextAnnotation,
-    mockWellAnnotation,
-    mockWorkflowAnnotation,
-    nonEmptyStateForInitiatingUpload,
-=======
   getMockStateWithHistory,
   mockAnnotationTypes,
   mockAuditInfo,
@@ -47,6 +22,7 @@
   mockNumberAnnotation,
   mockSelection,
   mockState,
+  mockSuccessfulUploadJob,
   mockTemplateStateBranch,
   mockTemplateStateBranchWithAppliedTemplate,
   mockTemplateWithManyValues,
@@ -54,27 +30,13 @@
   mockWellAnnotation,
   mockWorkflowAnnotation,
   nonEmptyStateForInitiatingUpload,
->>>>>>> 80e0c876
 } from "../../test/mocks";
 import { State } from "../../types";
 import { getUploadRowKey } from "../constants";
 
 import {
-<<<<<<< HEAD
-    getCanGoForwardFromSelectStorageLocationPage,
-    getFileIdsToDelete,
-    getFileToAnnotationHasValueMap,
-    getFileToArchive,
-    getFileToStoreOnIsilon,
-    getUploadFileNames,
-    getUploadFiles,
-    getUploadKeyToAnnotationErrorMap,
-    getUploadPayload,
-    getUploadSummaryRows,
-    getUploadValidationErrors,
-    getUploadWithCalculatedData,
-=======
   getCanGoForwardFromSelectStorageLocationPage,
+  getFileIdsToDelete,
   getFileToAnnotationHasValueMap,
   getFileToArchive,
   getFileToStoreOnIsilon,
@@ -85,7 +47,6 @@
   getUploadSummaryRows,
   getUploadValidationErrors,
   getUploadWithCalculatedData,
->>>>>>> 80e0c876
 } from "../selectors";
 import {
   FileType,
@@ -133,443 +94,6 @@
     });
   });
 
-<<<<<<< HEAD
-    describe("getUploadPayload", () => {
-        it("Does not include annotations that are not on the template", () => {
-            const file = "/path/to/image.tiff";
-            const payload = getUploadPayload({
-                ...nonEmptyStateForInitiatingUpload,
-                template: getMockStateWithHistory({
-                    ...mockState.template.present,
-                    appliedTemplate: {
-                        ...mockAuditInfo,
-                        annotations: [mockFavoriteColorAnnotation],
-                        name: "foo",
-                        templateId: 1,
-                        version: 1,
-                    },
-                }),
-                upload: getMockStateWithHistory({
-                    [getUploadRowKey({ file })]: {
-                        barcode: "452",
-                        favoriteColor: "Blue",
-                        file,
-                        plateId: 4,
-                        shouldBeInArchive: true,
-                        shouldBeInLocal: false,
-                        unexpectedAnnotation: "Hello World",
-                        wellIds: [],
-                    },
-                }),
-            });
-            const unexpectedAnnotation = payload[file]?.customMetadata.annotations
-                .find((a: {values: string[]}) => a.values.includes("Hello World"));
-            expect(unexpectedAnnotation).to.be.undefined;
-        });
-        it("Converts upload state branch into correct payload for aicsfiles-js", () => {
-            const state: State = {
-                ...nonEmptyStateForInitiatingUpload,
-                upload: getMockStateWithHistory({
-                    "/path/to.dot/image.tiff": {
-                        barcode: "452",
-                        file: "/path/to.dot/image.tiff",
-                        ["Favorite Color"]: "blue",
-                        plateId: 4,
-                        shouldBeInArchive: true,
-                        shouldBeInLocal: false,
-                        wellIds: [],
-                    },
-                    "/path/to.dot/image.tiffscene:1channel:1": {
-                        barcode: "452",
-                        channel: mockChannel,
-                        ["Favorite Color"]: "yellow",
-                        file: "/path/to.dot/image.tiff",
-                        notes: "Seeing some interesting things here!",
-                        plateId: 4,
-                        positionIndex: 1,
-                        wellIds: [6],
-                    },
-                    "/path/to/image.czi": {
-                        barcode: "567",
-                        ["Favorite Color"]: "red",
-                        file: "/path/to/image.czi",
-                        plateId: 4,
-                        shouldBeInArchive: true,
-                        shouldBeInLocal: false,
-                        wellIds: [1],
-                    },
-                    "/path/to/image.ome.tiff": {
-                        barcode: "123",
-                        ["Favorite Color"]: "green",
-                        file: "/path/to/image.ome.tiff",
-                        plateId: 2,
-                        shouldBeInArchive: true,
-                        shouldBeInLocal: false,
-                        wellIds: [2],
-                    },
-                    "/path/to/image.png": {
-                        barcode: "345",
-                        ["Favorite Color"]: "purple",
-                        file: "/path/to/image.png",
-                        plateId: 5,
-                        shouldBeInArchive: true,
-                        shouldBeInLocal: false,
-                        wellIds: [3],
-                    },
-                    "/path/to/image.tiff": {
-                        barcode: "234",
-                        ["Favorite Color"]: "orange",
-                        file: "/path/to/image.tiff",
-                        plateId: 3,
-                        shouldBeInArchive: true,
-                        shouldBeInLocal: false,
-                        wellIds: [4],
-                    },
-                    "/path/to/multi-well.txt": {
-                        barcode: "456",
-                        ["Favorite Color"]: "pink",
-                        file: "/path/to/multi-well.txt",
-                        plateId: 7,
-                        shouldBeInArchive: true,
-                        shouldBeInLocal: false,
-                        wellIds: [5, 6, 7],
-                    },
-                    "/path/to/no-extension": {
-                        barcode: "888",
-                        ["Favorite Color"]: "gold",
-                        file: "/path/to/no-extension",
-                        plateId: 7,
-                        shouldBeInArchive: true,
-                        shouldBeInLocal: false,
-                        wellIds: [7],
-                    },
-                    "/path/to/not-image.csv": {
-                        barcode: "578",
-                        ["Favorite Color"]: "grey",
-                        file: "/path/to/not-image.csv",
-                        plateId: 7,
-                        shouldBeInArchive: true,
-                        shouldBeInLocal: false,
-                        wellIds: [8],
-                    },
-                    "/path/to/not-image.txt": {
-                        barcode: "456",
-                        ["Favorite Color"]: "black",
-                        file: "/path/to/not-image.txt",
-                        plateId: 7,
-                        shouldBeInArchive: true,
-                        shouldBeInLocal: false,
-                        wellIds: [5],
-                    },
-                }),
-            };
-            const expected: Uploads = {
-                "/path/to.dot/image.tiff": {
-                    customMetadata: {
-                        annotations: [
-                            {
-                                annotationId: mockFavoriteColorAnnotation.annotationId,
-                                channelId: undefined,
-                                positionIndex: undefined,
-                                scene: undefined,
-                                subImageName: undefined,
-                                values: ["blue"],
-                            },
-                            {
-                                annotationId: mockFavoriteColorAnnotation.annotationId,
-                                channelId: mockChannel.channelId,
-                                positionIndex: 1,
-                                scene: undefined,
-                                subImageName: undefined,
-                                values: ["yellow"],
-                            },
-                            {
-                                annotationId: mockWellAnnotation.annotationId,
-                                channelId: mockChannel.channelId,
-                                positionIndex: 1,
-                                scene: undefined,
-                                subImageName: undefined,
-                                values: ["6"],
-                            },
-                            {
-                                annotationId: mockNotesAnnotation.annotationId,
-                                channelId: mockChannel.channelId,
-                                positionIndex: 1,
-                                scene: undefined,
-                                subImageName: undefined,
-                                values: ["Seeing some interesting things here!"],
-                            },
-                        ],
-                        templateId: mockMMSTemplate.templateId,
-                    },
-                    file: {
-                        fileType: FileType.IMAGE,
-                        originalPath: "/path/to.dot/image.tiff",
-                        shouldBeInArchive: true,
-                        shouldBeInLocal: false,
-                    },
-                    microscopy: {
-                        wellIds: [6],
-                    },
-                },
-                "/path/to/image.czi": {
-                    customMetadata: {
-                        annotations: [
-                            {
-                                annotationId: mockFavoriteColorAnnotation.annotationId,
-                                channelId: undefined,
-                                positionIndex: undefined,
-                                scene: undefined,
-                                subImageName: undefined,
-                                values: ["red"],
-                            },
-                            {
-                                annotationId: mockWellAnnotation.annotationId,
-                                channelId: undefined,
-                                positionIndex: undefined,
-                                scene: undefined,
-                                subImageName: undefined,
-                                values: ["1"],
-                            },
-                        ],
-                        templateId: mockMMSTemplate.templateId,
-                    },
-                    file: {
-                        fileType: FileType.IMAGE,
-                        originalPath: "/path/to/image.czi",
-                        shouldBeInArchive: true,
-                        shouldBeInLocal: false,
-                    },
-                    microscopy: {
-                        wellIds: [1],
-                    },
-                },
-                "/path/to/image.ome.tiff": {
-                    customMetadata: {
-                        annotations: [
-                            {
-                                annotationId: mockFavoriteColorAnnotation.annotationId,
-                                channelId: undefined,
-                                positionIndex: undefined,
-                                scene: undefined,
-                                subImageName: undefined,
-                                values: ["green"],
-                            },
-                            {
-                                annotationId: mockWellAnnotation.annotationId,
-                                channelId: undefined,
-                                positionIndex: undefined,
-                                scene: undefined,
-                                subImageName: undefined,
-                                values: ["2"],
-                            },
-                        ],
-                        templateId: mockMMSTemplate.templateId,
-                    },
-                    file: {
-                        fileType: FileType.IMAGE,
-                        originalPath: "/path/to/image.ome.tiff",
-                        shouldBeInArchive: true,
-                        shouldBeInLocal: false,
-                    },
-                    microscopy: {
-                        wellIds: [2],
-                    },
-                },
-                "/path/to/image.png": {
-                    customMetadata: {
-                        annotations: [
-                            {
-                                annotationId: mockFavoriteColorAnnotation.annotationId,
-                                channelId: undefined,
-                                positionIndex: undefined,
-                                scene: undefined,
-                                subImageName: undefined,
-                                values: ["purple"],
-                            },
-                            {
-                                annotationId: mockWellAnnotation.annotationId,
-                                channelId: undefined,
-                                positionIndex: undefined,
-                                scene: undefined,
-                                subImageName: undefined,
-                                values: ["3"],
-                            },
-                        ],
-                        templateId: mockMMSTemplate.templateId,
-                    },
-                    file: {
-                        fileType: FileType.IMAGE,
-                        originalPath: "/path/to/image.png",
-                        shouldBeInArchive: true,
-                        shouldBeInLocal: false,
-                    },
-                    microscopy: {
-                        wellIds: [3],
-                    },
-                },
-                "/path/to/image.tiff": {
-                    customMetadata: {
-                        annotations: [
-                            {
-                                annotationId: mockFavoriteColorAnnotation.annotationId,
-                                channelId: undefined,
-                                positionIndex: undefined,
-                                scene: undefined,
-                                subImageName: undefined,
-                                values: ["orange"],
-                            },
-                            {
-                                annotationId: mockWellAnnotation.annotationId,
-                                channelId: undefined,
-                                positionIndex: undefined,
-                                scene: undefined,
-                                subImageName: undefined,
-                                values: ["4"],
-                            },
-                        ],
-                        templateId: mockMMSTemplate.templateId,
-                    },
-                    file: {
-                        fileType: FileType.IMAGE,
-                        originalPath: "/path/to/image.tiff",
-                        shouldBeInArchive: true,
-                        shouldBeInLocal: false,
-                    },
-                    microscopy: {
-                        wellIds: [4],
-                    },
-                },
-                "/path/to/multi-well.txt": {
-                    customMetadata: {
-                        annotations: [
-                            {
-                                annotationId: mockFavoriteColorAnnotation.annotationId,
-                                channelId: undefined,
-                                positionIndex: undefined,
-                                scene: undefined,
-                                subImageName: undefined,
-                                values: ["pink"],
-                            },
-                            {
-                                annotationId: mockWellAnnotation.annotationId,
-                                channelId: undefined,
-                                positionIndex: undefined,
-                                scene: undefined,
-                                subImageName: undefined,
-                                values: ["5", "6", "7"],
-                            },
-                        ],
-                        templateId: mockMMSTemplate.templateId,
-                    },
-                    file: {
-                        fileType: FileType.TEXT,
-                        originalPath: "/path/to/multi-well.txt",
-                        shouldBeInArchive: true,
-                        shouldBeInLocal: false,
-                    },
-                    microscopy: {
-                        wellIds: [5, 6, 7],
-                    },
-                },
-                "/path/to/no-extension": {
-                    customMetadata: {
-                        annotations: [
-                            {
-                                annotationId: mockFavoriteColorAnnotation.annotationId,
-                                channelId: undefined,
-                                positionIndex: undefined,
-                                scene: undefined,
-                                subImageName: undefined,
-                                values: ["gold"],
-                            },
-                            {
-                                annotationId: mockWellAnnotation.annotationId,
-                                channelId: undefined,
-                                positionIndex: undefined,
-                                scene: undefined,
-                                subImageName: undefined,
-                                values: ["7"],
-                            },
-                        ],
-                        templateId: mockMMSTemplate.templateId,
-                    },
-                    file: {
-                        fileType: FileType.OTHER,
-                        originalPath: "/path/to/no-extension",
-                        shouldBeInArchive: true,
-                        shouldBeInLocal: false,
-                    },
-                    microscopy: {
-                        wellIds: [7],
-                    },
-                },
-                "/path/to/not-image.csv": {
-                    customMetadata: {
-                        annotations: [
-                            {
-                                annotationId: mockFavoriteColorAnnotation.annotationId,
-                                channelId: undefined,
-                                positionIndex: undefined,
-                                scene: undefined,
-                                subImageName: undefined,
-                                values: ["grey"],
-                            },
-                            {
-                                annotationId: mockWellAnnotation.annotationId,
-                                channelId: undefined,
-                                positionIndex: undefined,
-                                scene: undefined,
-                                subImageName: undefined,
-                                values: ["8"],
-                            },
-                        ],
-                        templateId: mockMMSTemplate.templateId,
-                    },
-                    file: {
-                        fileType: FileType.CSV,
-                        originalPath: "/path/to/not-image.csv",
-                        shouldBeInArchive: true,
-                        shouldBeInLocal: false,
-                    },
-                    microscopy: {
-                        wellIds: [8],
-                    },
-                },
-                "/path/to/not-image.txt": {
-                    customMetadata: {
-                        annotations: [
-                            {
-                                annotationId: mockFavoriteColorAnnotation.annotationId,
-                                channelId: undefined,
-                                positionIndex: undefined,
-                                scene: undefined,
-                                subImageName: undefined,
-                                values: ["black"],
-                            },
-                            {
-                                annotationId: mockWellAnnotation.annotationId,
-                                channelId: undefined,
-                                positionIndex: undefined,
-                                scene: undefined,
-                                subImageName: undefined,
-                                values: ["5"],
-                            },
-                        ],
-                        templateId: mockMMSTemplate.templateId,
-                    },
-                    file: {
-                        fileType: FileType.TEXT,
-                        originalPath: "/path/to/not-image.txt",
-                        shouldBeInArchive: true,
-                        shouldBeInLocal: false,
-                    },
-                    microscopy: {
-                        wellIds: [5],
-                    },
-                },
-            };
-=======
   describe("getUploadPayload", () => {
     it("Does not include annotations that are not on the template", () => {
       const file = "/path/to/image.tiff";
@@ -764,7 +288,7 @@
           },
         }),
       };
-      const expected = {
+      const expected: Uploads = {
         "/path/to.dot/image.tiff": {
           customMetadata: {
             annotations: [
@@ -774,7 +298,6 @@
                 positionIndex: undefined,
                 scene: undefined,
                 subImageName: undefined,
-                timePointId: undefined,
                 values: ["blue"],
               },
               {
@@ -783,7 +306,6 @@
                 positionIndex: 1,
                 scene: undefined,
                 subImageName: undefined,
-                timePointId: undefined,
                 values: ["yellow"],
               },
               {
@@ -792,7 +314,6 @@
                 positionIndex: 1,
                 scene: undefined,
                 subImageName: undefined,
-                timePointId: undefined,
                 values: ["6"],
               },
               {
@@ -801,7 +322,6 @@
                 positionIndex: 1,
                 scene: undefined,
                 subImageName: undefined,
-                timePointId: undefined,
                 values: ["Seeing some interesting things here!"],
               },
             ],
@@ -826,7 +346,6 @@
                 positionIndex: undefined,
                 scene: undefined,
                 subImageName: undefined,
-                timePointId: undefined,
                 values: ["red"],
               },
               {
@@ -835,7 +354,6 @@
                 positionIndex: undefined,
                 scene: undefined,
                 subImageName: undefined,
-                timePointId: undefined,
                 values: ["1"],
               },
             ],
@@ -860,7 +378,6 @@
                 positionIndex: undefined,
                 scene: undefined,
                 subImageName: undefined,
-                timePointId: undefined,
                 values: ["green"],
               },
               {
@@ -869,7 +386,6 @@
                 positionIndex: undefined,
                 scene: undefined,
                 subImageName: undefined,
-                timePointId: undefined,
                 values: ["2"],
               },
             ],
@@ -894,7 +410,6 @@
                 positionIndex: undefined,
                 scene: undefined,
                 subImageName: undefined,
-                timePointId: undefined,
                 values: ["purple"],
               },
               {
@@ -903,7 +418,6 @@
                 positionIndex: undefined,
                 scene: undefined,
                 subImageName: undefined,
-                timePointId: undefined,
                 values: ["3"],
               },
             ],
@@ -928,7 +442,6 @@
                 positionIndex: undefined,
                 scene: undefined,
                 subImageName: undefined,
-                timePointId: undefined,
                 values: ["orange"],
               },
               {
@@ -937,7 +450,6 @@
                 positionIndex: undefined,
                 scene: undefined,
                 subImageName: undefined,
-                timePointId: undefined,
                 values: ["4"],
               },
             ],
@@ -962,7 +474,6 @@
                 positionIndex: undefined,
                 scene: undefined,
                 subImageName: undefined,
-                timePointId: undefined,
                 values: ["pink"],
               },
               {
@@ -971,7 +482,6 @@
                 positionIndex: undefined,
                 scene: undefined,
                 subImageName: undefined,
-                timePointId: undefined,
                 values: ["5", "6", "7"],
               },
             ],
@@ -996,7 +506,6 @@
                 positionIndex: undefined,
                 scene: undefined,
                 subImageName: undefined,
-                timePointId: undefined,
                 values: ["gold"],
               },
               {
@@ -1005,7 +514,6 @@
                 positionIndex: undefined,
                 scene: undefined,
                 subImageName: undefined,
-                timePointId: undefined,
                 values: ["7"],
               },
             ],
@@ -1030,7 +538,6 @@
                 positionIndex: undefined,
                 scene: undefined,
                 subImageName: undefined,
-                timePointId: undefined,
                 values: ["grey"],
               },
               {
@@ -1039,7 +546,6 @@
                 positionIndex: undefined,
                 scene: undefined,
                 subImageName: undefined,
-                timePointId: undefined,
                 values: ["8"],
               },
             ],
@@ -1064,7 +570,6 @@
                 positionIndex: undefined,
                 scene: undefined,
                 subImageName: undefined,
-                timePointId: undefined,
                 values: ["black"],
               },
               {
@@ -1073,7 +578,6 @@
                 positionIndex: undefined,
                 scene: undefined,
                 subImageName: undefined,
-                timePointId: undefined,
                 values: ["5"],
               },
             ],
@@ -1090,7 +594,6 @@
           },
         },
       };
->>>>>>> 80e0c876
 
       const payload: Uploads = getUploadPayload(state);
       expect(standardizeUploads(payload)).to.deep.equal(
@@ -1890,95 +1393,25 @@
       });
       expect(result).to.be.false;
     });
-<<<<<<< HEAD
-    describe("getFileIdsToDelete", () => {
-        it("returns files that don't exist in uploads that exist on selectedJob", () => {
-            const fileIds = getFileIdsToDelete({
-                ...mockState,
-                selection: getMockStateWithHistory({
-                    ...mockState.selection.present,
-                    job: mockSuccessfulUploadJob,
-                }),
-                upload: getMockStateWithHistory({
-                    someKey: {
-                        file: "/path/to/file",
-                        fileId: "cat",
-                        wellIds: [],
-                    },
-                }),
-            });
-            expect(fileIds).to.deep.equal(["dog"]);
-        });
-    });
-
-    describe("getUploadValidationErrors", () => {
-        it("adds error if template not applied", () => {
-            const errors = getUploadValidationErrors(mockState);
-            expect(errors.includes("A template must be selected to submit an upload")).to.be.true;
-        });
-        it("adds error if no files to upload and no job selected", () => {
-            const errors = getUploadValidationErrors({...mockState, upload: getMockStateWithHistory({})});
-            expect(errors.includes("No files to upload")).to.be.true;
-        });
-        it("does not add error if no files to upload but a job is selected", () => {
-            const errors = getUploadValidationErrors({
-                ...mockState,
-                selection: getMockStateWithHistory({
-                    ...mockState.selection.present,
-                    job: mockSuccessfulUploadJob,
-                }),
-                upload: getMockStateWithHistory({}),
-            });
-            expect(errors.includes("No files to upload")).to.be.false;
-        });
-        it("adds error if a row does not have a well or workflow annotation", () => {
-            const errors = getUploadValidationErrors({
-                ...nonEmptyStateForInitiatingUpload,
-                upload: getMockStateWithHistory({
-                    [getUploadRowKey({file: "foo"})]: {
-                        barcode: "abc",
-                        file: "foo",
-                        key: getUploadRowKey({file: "foo"}),
-                        wellIds: [],
-                    },
-                }),
-            });
-            expect(errors.includes("foo must have either a well or workflow association")).to.be.true;
-        });
-        it("adds error if row is missing an annotation value that is required", () => {
-            const errors = getUploadValidationErrors({
-                ...nonEmptyStateForInitiatingUpload,
-                upload: getMockStateWithHistory({
-                    [getUploadRowKey({file: "foo"})]: {
-                        "Favorite Color": undefined,
-                        "barcode": "abc",
-                        "file": "foo",
-                        "key": getUploadRowKey({file: "foo"}),
-                        "wellIds": [],
-                    },
-                }),
-            });
-            expect(errors.includes("\"foo\" is missing the following required annotations: Favorite Color")).to.be.true;
-        });
-        it("adds error if an annotation value is not formatted correctly", () => {
-            const file = "foo";
-            const key = getUploadRowKey({file});
-            const errors = getUploadValidationErrors({
-                ...nonEmptyStateForInitiatingUpload,
-                upload: getMockStateWithHistory({
-                    [key]: {
-                        "Favorite Color": "red",
-                        "barcode": "1234",
-                        file,
-                        key,
-                        "wellIds": [1],
-                    },
-                }),
-            });
-            expect(errors.includes("Unexpected format for annotation type. Hover red x icons for more information."))
-                .to.be.true;
-        });
-=======
+  });
+  describe("getFileIdsToDelete", () => {
+    it("returns files that don't exist in uploads that exist on selectedJob", () => {
+      const fileIds = getFileIdsToDelete({
+        ...mockState,
+        selection: getMockStateWithHistory({
+          ...mockState.selection.present,
+          job: mockSuccessfulUploadJob,
+        }),
+        upload: getMockStateWithHistory({
+          someKey: {
+            file: "/path/to/file",
+            fileId: "cat",
+            wellIds: [],
+          },
+        }),
+      });
+      expect(fileIds).to.deep.equal(["dog"]);
+    });
   });
 
   describe("getUploadValidationErrors", () => {
@@ -1987,12 +1420,23 @@
       expect(errors.includes("A template must be selected to submit an upload"))
         .to.be.true;
     });
-    it("adds error if no files to upload", () => {
+    it("adds error if no files to upload and no job selected", () => {
       const errors = getUploadValidationErrors({
         ...mockState,
         upload: getMockStateWithHistory({}),
       });
       expect(errors.includes("No files to upload")).to.be.true;
+    });
+    it("does not add error if no files to upload but a job is selected", () => {
+      const errors = getUploadValidationErrors({
+        ...mockState,
+        selection: getMockStateWithHistory({
+          ...mockState.selection.present,
+          job: mockSuccessfulUploadJob,
+        }),
+        upload: getMockStateWithHistory({}),
+      });
+      expect(errors.includes("No files to upload")).to.be.false;
     });
     it("adds error if a row does not have a well or workflow annotation", () => {
       const errors = getUploadValidationErrors({
@@ -2052,7 +1496,6 @@
           "Unexpected format for annotation type. Hover red x icons for more information."
         )
       ).to.be.true;
->>>>>>> 80e0c876
     });
   });
 });