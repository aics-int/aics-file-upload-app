--- conflicted
+++ resolved
@@ -8,16 +8,10 @@
 import { AlertType } from "../../feedback/types";
 import { getSelectedFiles } from "../../selection/selectors";
 import { createMockReduxStore, fms, mockReduxLogicDeps } from "../../test/configure-mock-store";
-<<<<<<< HEAD
 import { getMockStateWithHistory, mockState } from "../../test/mocks";
-import { associateFilesAndWells, initiateUpload, updateScenes, updateSchema } from "../actions";
+import { applyTemplate, associateFilesAndWells, initiateUpload, updateScenes } from "../actions";
 import { getUploadRowKey } from "../constants";
-import { getSchemaFile, getUpload, getUploadSummaryRows } from "../selectors";
-=======
-import { mockState } from "../../test/mocks";
-import { applyTemplate, associateFilesAndWells, initiateUpload } from "../actions";
-import { getAppliedTemplateId, getUpload } from "../selectors";
->>>>>>> cd3e0f55
+import { getAppliedTemplateId, getUpload, getUploadSummaryRows } from "../selectors";
 
 describe("Upload logics", () => {
     describe("associateFileAndWellLogic", () => {
