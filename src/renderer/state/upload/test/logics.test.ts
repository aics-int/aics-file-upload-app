--- conflicted
+++ resolved
@@ -13,18 +13,10 @@
 import { ColumnType } from "../../../services/labkey-client/types";
 import { CANCEL_BUTTON_INDEX } from "../../../util";
 import { requestFailed } from "../../actions";
-<<<<<<< HEAD
-import {
-  removeRequestFromInProgress,
-  setErrorAlert,
-} from "../../feedback/actions";
-import { getAlert, getUploadError } from "../../feedback/selectors";
-import { getCurrentJobName } from "../../job/selectors";
-=======
 import { UPLOAD_WORKER_SUCCEEDED } from "../../constants";
 import { setErrorAlert } from "../../feedback/actions";
 import { getAlert } from "../../feedback/selectors";
->>>>>>> de5c40a7
+import { getCurrentJobName } from "../../job/selectors";
 import { selectPage } from "../../route/actions";
 import {
   getSelectedBarcode,
