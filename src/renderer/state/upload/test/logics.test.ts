import { StartUploadResponse } from "@aics/aicsfiles/type-declarations/types";
import { expect } from "chai";
import { get, keys } from "lodash";
import * as moment from "moment";
import { createSandbox, SinonFakeTimers, stub, useFakeTimers } from "sinon";
import { INCOMPLETE_JOB_IDS_KEY } from "../../../../shared/constants";
import { LONG_DATETIME_FORMAT } from "../../../constants";

import {
  getAlert,
  getOpenUploadModalVisible,
  getSaveUploadDraftModalVisible,
  getUploadError,
} from "../../feedback/selectors";
import { AlertType } from "../../feedback/types";
import { getCurrentUpload } from "../../metadata/selectors";
import { getPage } from "../../route/selectors";
import { Page } from "../../route/types";
import {
  getSelectedBarcode,
  getSelectedFiles,
} from "../../selection/selectors";
import { setAppliedTemplate } from "../../template/actions";
import {
  createMockReduxStore,
  fms,
  mmsClient,
  mockReduxLogicDeps,
  storage,
} from "../../test/configure-mock-store";
import {
  getMockStateWithHistory,
  mockDateAnnotation,
  mockMMSTemplate,
  mockNumberAnnotation,
  mockState,
  mockTemplateStateBranch,
  mockTemplateWithManyValues,
  mockTextAnnotation,
  nonEmptyStateForInitiatingUpload,
} from "../../test/mocks";
import { State } from "../../types";
import {
  applyTemplate,
  associateFilesAndWells,
  initiateUpload,
  openUploadDraft,
  saveUploadDraft,
  undoFileWellAssociation,
  updateFilesToArchive,
  updateFilesToStoreOnIsilon,
  updateSubImages,
  updateUpload,
  updateUploadRows,
} from "../actions";
import { getUploadRowKey } from "../constants";
import uploadLogics from "../logics";
import {
  getFileToArchive,
  getFileToStoreOnIsilon,
  getUpload,
  getUploadSummaryRows,
} from "../selectors";
import { UpdateSubImagesPayload, UploadJobTableRow } from "../types";

describe("Upload logics", () => {
  describe("associateFileAndWellLogic", () => {
    it("clears files and associates well with file", () => {
      const { store } = createMockReduxStore(nonEmptyStateForInitiatingUpload);
      const file1 = "/path1";
      const file2 = "/path2";
      const wellId = 1;

      store.dispatch(
        associateFilesAndWells([{ file: file1 }, { file: file2 }])
      );

      const state = store.getState();
      expect(getSelectedFiles(state)).to.be.empty;
      const upload = getUpload(store.getState());
      const selectedBarcode = getSelectedBarcode(state);
      expect(get(upload, [file1, "wellIds", 0])).to.equal(wellId);
      expect(get(upload, [file1, "barcode"])).to.equal(selectedBarcode);
      expect(get(upload, [file2, "wellIds", 0])).to.equal(wellId);
      expect(get(upload, [file2, "barcode"])).to.equal(selectedBarcode);
    });

    it("sets error alert when rowIds is empty", () => {
      const { store } = createMockReduxStore(nonEmptyStateForInitiatingUpload);

      // before
      let alert = getAlert(store.getState());
      expect(alert).to.be.undefined;

      // apply
      store.dispatch(associateFilesAndWells([]));

      // after
      alert = getAlert(store.getState());
      expect(alert).to.deep.equal({
        message: "Cannot associate files and wells: No files selected",
        type: AlertType.ERROR,
      });
    });

    it("sets error alert if a row to associate with a well contains a channelId", () => {
      const { store } = createMockReduxStore(nonEmptyStateForInitiatingUpload);

      // before
      let alert = getAlert(store.getState());
      expect(alert).to.be.undefined;

      // apply
      store.dispatch(associateFilesAndWells([{ file: "foo", channelId: 1 }]));

      // after
      alert = getAlert(store.getState());
      expect(alert).to.deep.equal({
        message: "Cannot associate wells with a channel row",
        type: AlertType.ERROR,
      });
    });

    it("sets error alert when no barcode selected", () => {
      const { store } = createMockReduxStore({
        ...nonEmptyStateForInitiatingUpload,
        selection: getMockStateWithHistory({
          ...nonEmptyStateForInitiatingUpload.selection.present,
          barcode: undefined,
        }),
      });

      // before
      let alert = getAlert(store.getState());
      expect(alert).to.be.undefined;

      // apply
      store.dispatch(associateFilesAndWells([{ file: "foo" }]));

      // after
      alert = getAlert(store.getState());
      expect(alert).to.deep.equal({
        message: "Cannot associate files and wells: No plate selected",
        type: AlertType.ERROR,
      });
    });

    it("sets error when no selected wells", () => {
      const { store } = createMockReduxStore({
        ...nonEmptyStateForInitiatingUpload,
        selection: getMockStateWithHistory({
          ...nonEmptyStateForInitiatingUpload.selection.present,
          selectedWells: [],
        }),
      });

      // before
      let alert = getAlert(store.getState());
      expect(alert).to.be.undefined;

      // apply
      store.dispatch(associateFilesAndWells([{ file: "foo" }]));

      // after
      alert = getAlert(store.getState());
      expect(alert).to.deep.equal({
        message: "Cannot associate files and wells: No wells selected",
        type: AlertType.ERROR,
      });
    });

    it("associates wells with files + positionIndex", () => {
      const { store } = createMockReduxStore(nonEmptyStateForInitiatingUpload);
      const file1 = "/path1";
      const wellId = 1;

      store.dispatch(
        associateFilesAndWells([{ file: file1, positionIndex: 1 }])
      );

      const state = store.getState();
      expect(getSelectedFiles(state)).to.be.empty;
      const upload = getUpload(store.getState());
      const selectedBarcode = getSelectedBarcode(state);
      const uploadRowKey = getUploadRowKey({ file: file1, positionIndex: 1 });
      expect(get(upload, [uploadRowKey, "wellIds", 0])).to.equal(wellId);
      expect(get(upload, [uploadRowKey, "barcode"])).to.equal(selectedBarcode);
    });
  });

  describe("undoFileWellAssociationLogic", () => {
    it("removes well associations and removes file by default from uploads if no well associations left", () => {
      const { store } = createMockReduxStore(nonEmptyStateForInitiatingUpload);

      // before
      let uploadRow = getUpload(store.getState())[
        getUploadRowKey({ file: "/path/to/file1" })
      ];
      expect(uploadRow.wellIds).to.not.be.empty;

      // apply
      store.dispatch(undoFileWellAssociation({ file: "/path/to/file1" }));

      // after
      uploadRow = getUpload(store.getState())[
        getUploadRowKey({ file: "/path/to/file1" })
      ];
      expect(uploadRow).to.be.undefined;
    });

    it("removes well associations but not entire row if action.payload.deleteUpload = false", () => {
      const { store } = createMockReduxStore(nonEmptyStateForInitiatingUpload);

      // before
      let uploadRow = getUpload(store.getState())[
        getUploadRowKey({ file: "/path/to/file1" })
      ];
      expect(uploadRow.wellIds).to.not.be.empty;

      // apply
      store.dispatch(
        undoFileWellAssociation({ file: "/path/to/file1" }, false)
      );

      // after
      uploadRow = getUpload(store.getState())[
        getUploadRowKey({ file: "/path/to/file1" })
      ];
      expect(uploadRow).to.not.be.undefined;
      expect(uploadRow.wellIds).to.be.empty;
    });

    it("removes well associations from row matching file and positionIndex", () => {
      const { store } = createMockReduxStore(nonEmptyStateForInitiatingUpload);

      // before
      let uploadRow = getUpload(store.getState())[
        getUploadRowKey({ file: "/path/to/file3", positionIndex: 1 })
      ];
      expect(uploadRow.wellIds.length).to.equal(2);

      // apply
      store.dispatch(
        undoFileWellAssociation(
          { file: "/path/to/file3", positionIndex: 1 },
          false
        )
      );

      // after
      uploadRow = getUpload(store.getState())[
        getUploadRowKey({ file: "/path/to/file3", positionIndex: 1 })
      ];
      expect(uploadRow).to.not.be.undefined;
      expect(uploadRow.wellIds.length).to.equal(1);
    });

    it("sets error alert if no wells selected", () => {
      const { store } = createMockReduxStore({
        ...nonEmptyStateForInitiatingUpload,
        selection: getMockStateWithHistory({
          ...nonEmptyStateForInitiatingUpload.selection.present,
          selectedWells: [],
        }),
      });

      // before
      expect(getAlert(store.getState())).to.be.undefined;

      // apply
      store.dispatch(undoFileWellAssociation({ file: "/path/to/file1" }));

      // after
      expect(getAlert(store.getState())).to.not.be.undefined;
    });
  });

  describe("applyTemplateLogic", () => {
    const sandbox = createSandbox();

    afterEach(() => {
      sandbox.restore();
    });

    it("calls getTemplate using templateId provided", async () => {
      sandbox.replace(
        mmsClient,
        "getTemplate",
        stub().resolves(mockMMSTemplate)
      );
      const { actions, logicMiddleware, store } = createMockReduxStore({
        ...nonEmptyStateForInitiatingUpload,
        upload: getMockStateWithHistory({
          [getUploadRowKey({ file: "/path/to/file1" })]: {
            barcode: "1234",
            file: "/path/to/file1",
            key: getUploadRowKey({ file: "/path/to/file" }),
            shouldBeInArchive: true,
            shouldBeInLocal: true,
            wellIds: [1],
          },
        }),
      });
      const expectedAction = setAppliedTemplate(mockMMSTemplate, {
        [getUploadRowKey({ file: "/path/to/file1" })]: {
          ["Favorite Color"]: [],
          barcode: "1234",
          file: "/path/to/file1",
          key: getUploadRowKey({ file: "/path/to/file" }),
          shouldBeInArchive: true,
          shouldBeInLocal: true,
          wellIds: [1],
        },
      });

      // before
      expect(actions.includesMatch(expectedAction)).to.be.false;

      // apply
      store.dispatch(applyTemplate(1));
      await logicMiddleware.whenComplete();

      // after
      expect(actions.includesMatch(expectedAction)).to.be.true;
    });
  });

  describe("initiateUploadLogic", () => {
    const sandbox = createSandbox();
    const startUploadResponse: StartUploadResponse = {
      jobId: "abcd",
      uploadDirectory: "/test",
    };
    let clock: SinonFakeTimers;
    beforeEach(() => {
      clock = useFakeTimers();
    });

    afterEach(() => {
      sandbox.restore();
      clock.restore();
    });

    const setUpSuccessStubs = () => {
      const uploadFilesStub = stub().resolves();
      sandbox.replace(fms, "uploadFiles", uploadFilesStub);
      sandbox.replace(
        fms,
        "validateMetadataAndGetUploadDirectory",
        stub().resolves(startUploadResponse)
      );
      return uploadFilesStub;
    };

    it("sets error alert given validation error", async () => {
      sandbox.replace(
        fms,
        "validateMetadataAndGetUploadDirectory",
        stub().rejects()
      );
      const { logicMiddleware, store } = createMockReduxStore(
        nonEmptyStateForInitiatingUpload,
        undefined,
        uploadLogics
      );

      expect(getAlert(store.getState())).to.be.undefined;

      store.dispatch(initiateUpload());
      await logicMiddleware.whenComplete();

      expect(getAlert(store.getState())).to.not.be.undefined;
    });

    it("calls uploadFiles given OK response from validateMetadataAndGetUploadDirectory", () => {
      const uploadFilesStub = setUpSuccessStubs();
      const { store } = createMockReduxStore(
        nonEmptyStateForInitiatingUpload,
        undefined,
        uploadLogics
      );
      // before
      expect(uploadFilesStub.called).to.be.false;

      // apply

      // after
      // the setTimeout in the logics forces us to use store.subscribe
      store.subscribe(() => {
        if (uploadFilesStub.called) {
          clock.tick(2000);
          expect(uploadFilesStub.calledWith(startUploadResponse)).to.be.true;
        }
      });
    });
    it("adds to list of incomplete job ids", () => {
      const uploadFilesStub = setUpSuccessStubs();
      const { actions, store } = createMockReduxStore(
        {
          ...nonEmptyStateForInitiatingUpload,
          job: {
            ...nonEmptyStateForInitiatingUpload.job,
            incompleteJobIds: ["existingIncompleteJob"],
          },
        },
        undefined,
        uploadLogics,
        false
      );
      expect(
        actions.list.find((a) => {
          return (
            a.writeToStore && a.updates && a.updates[INCOMPLETE_JOB_IDS_KEY]
          );
        })
      ).to.be.undefined;

      store.dispatch(initiateUpload());

      // after
      // the setTimeout in the logics forces us to use store.subscribe
      store.subscribe(() => {
        if (uploadFilesStub.called) {
          clock.tick(2000);
          expect(
            actions.list.find((a) => {
              return (
                a.writeToStore && a.updates && a.updates[INCOMPLETE_JOB_IDS_KEY]
              );
            })
          ).to.not.be.undefined;
        }
      });
    });

    it("clears Upload Error", () => {
      const uploadFilesStub = setUpSuccessStubs();
      const { store } = createMockReduxStore(
        {
          ...nonEmptyStateForInitiatingUpload,
          feedback: {
            ...nonEmptyStateForInitiatingUpload.feedback,
            uploadError: "foo",
          },
        },
        mockReduxLogicDeps,
        uploadLogics
      );

      // before
      let state = store.getState();
      expect(getUploadError(state)).to.not.be.undefined;

      // apply
      store.dispatch(initiateUpload());

      // after
      // the setTimeout in the logics forces us to use store.subscribe
      store.subscribe(() => {
        if (uploadFilesStub.called) {
          clock.tick(2000);
          state = store.getState();
          expect(getUploadError(state)).to.be.undefined;
        }
      });
    });
    it("sets upload error if upload fails", async () => {
      sandbox.replace(
        fms,
        "validateMetadataAndGetUploadDirectory",
        stub().rejects(new Error("Oops"))
      );
      const { logicMiddleware, store } = createMockReduxStore(
        nonEmptyStateForInitiatingUpload,
        mockReduxLogicDeps,
        uploadLogics
      );

      // before
      let state = store.getState();
      expect(getUploadError(state)).to.be.undefined;

      // apply
      store.dispatch(initiateUpload());
      await logicMiddleware.whenComplete();

      // after
      state = store.getState();
      expect(getUploadError(state)).to.not.be.undefined;
    });
    it("closes upload tab", () => {
      const uploadFilesStub = setUpSuccessStubs();
      const { store } = createMockReduxStore(
        {
          ...nonEmptyStateForInitiatingUpload,
          route: {
            ...nonEmptyStateForInitiatingUpload.route,
            page: Page.AddCustomData,
            view: Page.AddCustomData,
          },
        },
        mockReduxLogicDeps,
        uploadLogics
      );

      expect(getPage(store.getState())).to.equal(Page.AddCustomData);

      store.dispatch(initiateUpload());
      store.subscribe(() => {
        if (uploadFilesStub.called) {
          clock.tick(2000);
          expect(getPage(store.getState())).to.equal(Page.UploadSummary);
        }
      });
    });
  });
  describe("updateSubImagesLogic", () => {
    const file = "/path/to/file1";
    const fileRowKey = getUploadRowKey({ file });
    let fileRow: UploadJobTableRow | undefined;
    const mockChannel = { channelId: 1, description: "", name: "" };
    let oneFileUploadMockState: State;

    beforeEach(() => {
      oneFileUploadMockState = {
        ...nonEmptyStateForInitiatingUpload,
        upload: getMockStateWithHistory({
          [fileRowKey]: {
            barcode: "1234",
            file: "/path/to/file1",
            key: fileRowKey,
            shouldBeInArchive: true,
            shouldBeInLocal: true,
            wellIds: [1],
          },
        }),
      };
      fileRow = getUploadSummaryRows(oneFileUploadMockState).find(
        (r) => r.key === fileRowKey
      );
      expect(fileRow).to.not.be.undefined;
    });

    it("allows positionIndex = 0 to be added", () => {
      const { store } = createMockReduxStore(oneFileUploadMockState);

      // before
      let state = store.getState();
      expect(keys(getUpload(state)).length).to.equal(1);

      // apply
      if (fileRow) {
        store.dispatch(updateSubImages(fileRow, { positionIndexes: [0] }));
      }

      // after
      state = store.getState();
      const upload = getUpload(state);
      expect(keys(upload).length).to.equal(2);
      const filePositionMetadata =
        upload[getUploadRowKey({ file, positionIndex: 0 })];
      expect(filePositionMetadata).to.not.be.undefined;
      expect(filePositionMetadata).to.deep.equal({
        "Favorite Color": [],
        barcode: "1234",
        channel: undefined,
        file: "/path/to/file1",
        key: getUploadRowKey({ file, positionIndex: 0 }),
        notes: [],
        positionIndex: 0,
        wellIds: [],
        workflows: [],
      });
    });

    it("allows scene=0 to be added", () => {
      const { store } = createMockReduxStore(oneFileUploadMockState);

      // before
      let state = store.getState();
      expect(keys(getUpload(state)).length).to.equal(1);

      // apply
      if (fileRow) {
        store.dispatch(updateSubImages(fileRow, { scenes: [0] }));
      }

      // after
      state = store.getState();
      const upload = getUpload(state);
      expect(keys(upload).length).to.equal(2);
      const filePositionMetadata = upload[getUploadRowKey({ file, scene: 0 })];
      expect(filePositionMetadata).to.not.be.undefined;
      expect(filePositionMetadata).to.deep.equal({
        "Favorite Color": [],
        barcode: "1234",
        channel: undefined,
        file: "/path/to/file1",
        key: getUploadRowKey({ file, scene: 0 }),
        notes: [],
        scene: 0,
        wellIds: [],
        workflows: [],
      });
    });

    it("does not remove well associations from the file row if adding a channel", () => {
      const { store } = createMockReduxStore(oneFileUploadMockState);

      // before
      let state = store.getState();
      expect(getUpload(state)[fileRowKey].wellIds).to.not.be.empty;

      if (fileRow) {
        // apply
        store.dispatch(updateSubImages(fileRow, { channels: [mockChannel] }));
      }

      // after
      state = store.getState();
      expect(getUpload(state)[fileRowKey].wellIds).to.not.be.empty;
    });

    it("removes well associations from the file row if adding a position index", () => {
      const { store } = createMockReduxStore(oneFileUploadMockState);

      // before
      let state = store.getState();
      expect(getUpload(state)[fileRowKey].wellIds).to.not.be.empty;

      if (fileRow) {
        // apply
        store.dispatch(updateSubImages(fileRow, { positionIndexes: [1] }));
      }

      // after
      state = store.getState();
      expect(getUpload(state)[fileRowKey].wellIds).to.be.empty;
    });

    it("removes well associations from file row if adding a scene", () => {
      const { store } = createMockReduxStore(oneFileUploadMockState);

      // before
      let state = store.getState();
      expect(getUpload(state)[fileRowKey].wellIds).to.not.be.empty;

      if (fileRow) {
        // apply
        store.dispatch(updateSubImages(fileRow, { scenes: [1] }));
      }

      // after
      state = store.getState();
      expect(getUpload(state)[fileRowKey].wellIds).to.be.empty;
    });

    it("removes well associations from file row if adding a sub image name", () => {
      const { store } = createMockReduxStore(oneFileUploadMockState);

      // before
      let state = store.getState();
      expect(getUpload(state)[fileRowKey].wellIds).to.not.be.empty;

      if (fileRow) {
        // apply
        store.dispatch(updateSubImages(fileRow, { subImageNames: ["foo"] }));
      }

      // after
      state = store.getState();
      expect(getUpload(state)[fileRowKey].wellIds).to.be.empty;
    });

    it("adds 1 sub row to file if only channel provided", () => {
      const { store } = createMockReduxStore(oneFileUploadMockState);
      const channelOnlyRowKey = getUploadRowKey({
        file,
        channelId: mockChannel.channelId,
      });

      // before
      let state = store.getState();
      let uploadRowKeys = keys(getUpload(state));
      expect(uploadRowKeys.length).to.equal(1);

      if (fileRow) {
        // apply
        store.dispatch(updateSubImages(fileRow, { channels: [mockChannel] }));
      }

      // after
      state = store.getState();
      uploadRowKeys = keys(getUpload(state));
      expect(uploadRowKeys.length).to.equal(2);
      expect(getUpload(state)[fileRowKey]).to.not.be.undefined;
      // look for row we expect to get added
      const channelUpload = getUpload(state)[channelOnlyRowKey];
      expect(channelUpload).to.not.be.undefined;
      expect(channelUpload).to.deep.equal({
        barcode: "1234",
        channel: mockChannel,
        ["Favorite Color"]: [],
        file: "/path/to/file1",
        key: getUploadRowKey({ file, channelId: 1 }),
        notes: [],
        positionIndex: undefined,
        scene: undefined,
        subImageName: undefined,
        wellIds: [],
        workflows: [],
      });
    });

    it("adds 1 sub row to file if only position provided", () => {
      const { store } = createMockReduxStore(oneFileUploadMockState);

      // before
      let state = store.getState();
      expect(keys(getUpload(state)).length).to.equal(1);

      if (fileRow) {
        // apply
        store.dispatch(updateSubImages(fileRow, { positionIndexes: [1] }));
      }

      // after
      state = store.getState();
      expect(keys(getUpload(state)).length).to.equal(2);
      const positionUpload = getUpload(state)[
        getUploadRowKey({ file, positionIndex: 1 })
      ];
      expect(positionUpload).to.not.be.undefined;
      expect(positionUpload).to.deep.equal({
        barcode: "1234",
        channel: undefined,
        ["Favorite Color"]: [],
        file: "/path/to/file1",
        key: getUploadRowKey({ file, positionIndex: 1 }),
        notes: [],
        positionIndex: 1,
        wellIds: [],
        workflows: [],
      });
    });

    it("adds 1 sub row to file if only scene provided", () => {
      const { store } = createMockReduxStore(oneFileUploadMockState);

      // before
      let state = store.getState();
      expect(keys(getUpload(state)).length).to.equal(1);

      if (fileRow) {
        // apply
        store.dispatch(updateSubImages(fileRow, { scenes: [1] }));
      }

      // after
      state = store.getState();
      expect(keys(getUpload(state)).length).to.equal(2);
      const sceneUpload = getUpload(state)[getUploadRowKey({ file, scene: 1 })];
      expect(sceneUpload).to.not.be.undefined;
      expect(sceneUpload).to.deep.equal({
        barcode: "1234",
        channel: undefined,
        ["Favorite Color"]: [],
        file: "/path/to/file1",
        key: getUploadRowKey({ file, scene: 1 }),
        notes: [],
        scene: 1,
        wellIds: [],
        workflows: [],
      });
    });

    it("adds 1 sub row to file if only sub image name provided", () => {
      const { store } = createMockReduxStore(oneFileUploadMockState);

      // before
      let state = store.getState();
      expect(keys(getUpload(state)).length).to.equal(1);

      if (fileRow) {
        // apply
        store.dispatch(updateSubImages(fileRow, { subImageNames: ["foo"] }));
      }

      // after
      state = store.getState();
      expect(keys(getUpload(state)).length).to.equal(2);
      const subImageUpload = getUpload(state)[
        getUploadRowKey({ file, subImageName: "foo" })
      ];
      expect(subImageUpload).to.not.be.undefined;
      expect(subImageUpload).to.deep.equal({
        barcode: "1234",
        channel: undefined,
        ["Favorite Color"]: [],
        file: "/path/to/file1",
        key: getUploadRowKey({ file, subImageName: "foo" }),
        notes: [],
        subImageName: "foo",
        wellIds: [],
        workflows: [],
      });
    });

    it("adds all channels provided", () => {
      const { store } = createMockReduxStore(oneFileUploadMockState);

      // before
      let state = store.getState();
      expect(keys(getUpload(state)).length).to.equal(1);
      expect(getUpload(state)[getUploadRowKey({ file, channelId: 1 })]).to.be
        .undefined;
      expect(getUpload(state)[getUploadRowKey({ file, channelId: 2 })]).to.be
        .undefined;

      if (fileRow) {
        // apply
        store.dispatch(
          updateSubImages(fileRow, {
            channels: [mockChannel, { ...mockChannel, channelId: 2 }],
          })
        );
      }

      // after
      state = store.getState();
      expect(keys(getUpload(state)).length).to.equal(3);
      expect(getUpload(state)[getUploadRowKey({ file, channelId: 1 })]).to.not
        .be.undefined;
      expect(getUpload(state)[getUploadRowKey({ file, channelId: 2 })]).to.not
        .be.undefined;
    });

    it("adds all positions provided", () => {
      const { store } = createMockReduxStore(oneFileUploadMockState);

      // before
      let state = store.getState();
      expect(keys(getUpload(state)).length).to.equal(1);
      expect(getUpload(state)[getUploadRowKey({ file, positionIndex: 1 })]).to
        .be.undefined;
      expect(getUpload(state)[getUploadRowKey({ file, positionIndex: 2 })]).to
        .be.undefined;

      if (fileRow) {
        // apply
        store.dispatch(updateSubImages(fileRow, { positionIndexes: [1, 2] }));
      }

      // after
      state = store.getState();
      expect(keys(getUpload(state)).length).to.equal(3);
      expect(getUpload(state)[getUploadRowKey({ file, positionIndex: 1 })]).to
        .not.be.undefined;
      expect(getUpload(state)[getUploadRowKey({ file, positionIndex: 2 })]).to
        .not.be.undefined;
    });

    it("adds all scenes provided", () => {
      const { store } = createMockReduxStore(oneFileUploadMockState);

      // before
      let state = store.getState();
      expect(keys(getUpload(state)).length).to.equal(1);
      expect(getUpload(state)[getUploadRowKey({ file, scene: 1 })]).to.be
        .undefined;
      expect(getUpload(state)[getUploadRowKey({ file, scene: 2 })]).to.be
        .undefined;

      if (fileRow) {
        // apply
        store.dispatch(updateSubImages(fileRow, { scenes: [1, 2] }));
      }

      // after
      state = store.getState();
      expect(keys(getUpload(state)).length).to.equal(3);
      expect(getUpload(state)[getUploadRowKey({ file, scene: 1 })]).to.not.be
        .undefined;
      expect(getUpload(state)[getUploadRowKey({ file, scene: 2 })]).to.not.be
        .undefined;
    });

    it("adds all sub image names provided", () => {
      const { store } = createMockReduxStore(oneFileUploadMockState);

      // before
      let state = store.getState();
      expect(keys(getUpload(state)).length).to.equal(1);
      expect(getUpload(state)[getUploadRowKey({ file, subImageName: "foo" })])
        .to.be.undefined;
      expect(getUpload(state)[getUploadRowKey({ file, subImageName: "bar" })])
        .to.be.undefined;

      if (fileRow) {
        // apply
        store.dispatch(
          updateSubImages(fileRow, { subImageNames: ["foo", "bar"] })
        );
      }

      // after
      state = store.getState();
      expect(keys(getUpload(state)).length).to.equal(3);
      expect(getUpload(state)[getUploadRowKey({ file, subImageName: "foo" })])
        .to.not.be.undefined;
      expect(getUpload(state)[getUploadRowKey({ file, subImageName: "bar" })])
        .to.not.be.undefined;
    });

    const testBadRequest = (update: Partial<UpdateSubImagesPayload>) => {
      const { store } = createMockReduxStore(oneFileUploadMockState);

      // before
      let state = store.getState();
      expect(getAlert(state)).to.be.undefined;

      if (fileRow) {
        // apply
        store.dispatch(updateSubImages(fileRow, update));
      }

      state = store.getState();
      expect(getAlert(state)).to.not.be.undefined;
    };

    it("sets alert if there are positions and scenes", () => {
      testBadRequest({
        positionIndexes: [1],
        scenes: [1],
      });
    });

    it("sets alert if there are positions and subimagenames", () => {
      testBadRequest({
        positionIndexes: [1],
        subImageNames: ["foo"],
      });
    });

    it("sets alert if there are scenes and subimagenames", () => {
      testBadRequest({
        scenes: [1],
        subImageNames: ["foo"],
      });
    });

    it("handles position+channel uploads", () => {
      const { store } = createMockReduxStore(oneFileUploadMockState);

      // before
      let state = store.getState();
      expect(keys(getUpload(state)).length).to.equal(1);

      if (fileRow) {
        // apply
        store.dispatch(
          updateSubImages(fileRow, {
            positionIndexes: [1],
            channels: [mockChannel],
          })
        );
      }

      // after
      state = store.getState();
      const uploads = getUpload(state);
      expect(keys(uploads).length).to.equal(4);
      const positionUpload =
        uploads[getUploadRowKey({ file, positionIndex: 1 })];
      expect(positionUpload).to.deep.equal({
        barcode: "1234",
        channel: undefined,
        ["Favorite Color"]: [],
        file: "/path/to/file1",
        key: getUploadRowKey({ file, positionIndex: 1 }),
        notes: [],
        positionIndex: 1,
        wellIds: [],
        workflows: [],
      });

      const positionAndChannelKey = getUploadRowKey({
        file,
        positionIndex: 1,
        channelId: 1,
      });
      const positionAndChannelUpload = uploads[positionAndChannelKey];
      expect(positionAndChannelUpload).to.not.be.undefined;
      expect(positionAndChannelUpload).to.deep.equal({
        barcode: "1234",
        channel: mockChannel,
        ["Favorite Color"]: [],
        file: "/path/to/file1",
        key: positionAndChannelKey,
        notes: [],
        positionIndex: 1,
        wellIds: [],
        workflows: [],
      });
    });

    it("handles scene+channel uploads", () => {
      const { store } = createMockReduxStore(oneFileUploadMockState);

      // before
      let state = store.getState();
      expect(keys(getUpload(state)).length).to.equal(1);

      if (fileRow) {
        // apply
        store.dispatch(
          updateSubImages(fileRow, { scenes: [1], channels: [mockChannel] })
        );
      }

      // after
      state = store.getState();
      const uploads = getUpload(state);
      expect(keys(uploads).length).to.equal(4);
      const sceneUpload = uploads[getUploadRowKey({ file, scene: 1 })];
      expect(sceneUpload).to.deep.equal({
        barcode: "1234",
        channel: undefined,
        ["Favorite Color"]: [],
        file: "/path/to/file1",
        key: getUploadRowKey({ file, scene: 1 }),
        notes: [],
        scene: 1,
        wellIds: [],
        workflows: [],
      });

      const sceneAndChannelKey = getUploadRowKey({
        file,
        scene: 1,
        channelId: 1,
      });
      const sceneAndChannelUpload = uploads[sceneAndChannelKey];
      expect(sceneAndChannelUpload).to.not.be.undefined;
      expect(sceneAndChannelUpload).to.deep.equal({
        barcode: "1234",
        channel: mockChannel,
        ["Favorite Color"]: [],
        file: "/path/to/file1",
        key: sceneAndChannelKey,
        notes: [],
        scene: 1,
        wellIds: [],
        workflows: [],
      });
    });

    it("handles subImageName+channel uploads", () => {
      const { store } = createMockReduxStore(oneFileUploadMockState);

      // before
      let state = store.getState();
      expect(keys(getUpload(state)).length).to.equal(1);

      if (fileRow) {
        // apply
        store.dispatch(
          updateSubImages(fileRow, {
            subImageNames: ["foo"],
            channels: [mockChannel],
          })
        );
      }

      // after
      state = store.getState();
      const uploads = getUpload(state);
      expect(keys(uploads).length).to.equal(4);
      const positionUpload =
        uploads[getUploadRowKey({ file, subImageName: "foo" })];
      expect(positionUpload).to.deep.equal({
        barcode: "1234",
        channel: undefined,
        ["Favorite Color"]: [],
        file: "/path/to/file1",
        key: getUploadRowKey({ file, subImageName: "foo" }),
        notes: [],
        subImageName: "foo",
        wellIds: [],
        workflows: [],
      });

      const positionAndChannelKey = getUploadRowKey({
        file,
        subImageName: "foo",
        channelId: 1,
      });
      const positionAndChannelUpload = uploads[positionAndChannelKey];
      expect(positionAndChannelUpload).to.not.be.undefined;
      expect(positionAndChannelUpload).to.deep.equal({
        barcode: "1234",
        channel: mockChannel,
        ["Favorite Color"]: [],
        file: "/path/to/file1",
        key: positionAndChannelKey,
        notes: [],
        subImageName: "foo",
        wellIds: [],
        workflows: [],
      });
    });

    it("removes uploads that don't exist anymore", () => {
      const position1Key = getUploadRowKey({ file, positionIndex: 1 });
      const position1Channel1Key = getUploadRowKey({
        file,
        positionIndex: 1,
        channelId: 1,
      });
      const position2Key = getUploadRowKey({ file, positionIndex: 2 });
      const position2Channel1Key = getUploadRowKey({
        file,
        positionIndex: 2,
        channelId: 1,
      });
      const { store } = createMockReduxStore(
        {
          ...nonEmptyStateForInitiatingUpload,
          upload: getMockStateWithHistory({
            [fileRowKey]: {
              barcode: "1234",
              channelIds: [1],
              file: "/path/to/file1",
              positionIndexes: [1, 2],
              wellIds: [],
            },
            [position1Key]: {
              barcode: "1234",
              file: "/path/to/file1",
              positionIndex: 1,
              wellIds: [1],
            },
            [position1Channel1Key]: {
              barcode: "1234",
              channel: mockChannel,
              file: "/path/to/file1",
              positionIndex: 1,
              wellIds: [],
            },
            [position2Key]: {
              barcode: "1234",
              file: "/path/to/file1",
              positionIndex: 2,
              wellIds: [2],
            },
            [position2Channel1Key]: {
              barcode: "1234",
              channel: mockChannel,
              file: "/path/to/file1",
              positionIndex: 2,
              wellIds: [],
            },
          }),
        },
        mockReduxLogicDeps
      );

      // before
      const state = store.getState();
      expect(getUpload(state)[position1Key]).to.not.be.undefined;

      if (fileRow) {
        // apply
        store.dispatch(
          updateSubImages(fileRow, { scenes: [1, 2], channels: [mockChannel] })
        );
        const uploads = getUpload(store.getState());
        expect(uploads[position1Key]).to.be.undefined;
        expect(uploads[position1Channel1Key]).to.be.undefined;
        expect(uploads[position2Key]).to.be.undefined;
        expect(uploads[position2Channel1Key]).to.be.undefined;
        expect(uploads[getUploadRowKey({ file, scene: 1 })]).to.not.be
          .undefined;
        expect(uploads[getUploadRowKey({ file, scene: 1, channelId: 1 })]).to
          .not.be.undefined;
        expect(uploads[getUploadRowKey({ file, scene: 2 })]).to.not.be
          .undefined;
        expect(uploads[getUploadRowKey({ file, scene: 2, channelId: 1 })]).to
          .not.be.undefined;
      }
    });

    it("removes scenes if subimagenames used instead", () => {
      const scene1RowKey = getUploadRowKey({ file, scene: 1 });
      const scene1Channel1RowKey = getUploadRowKey({
        file,
        scene: 1,
        channelId: 1,
      });
      const channel1RowKey = getUploadRowKey({ file, channelId: 1 });

      const { store } = createMockReduxStore(oneFileUploadMockState);

      let upload;
      if (fileRow) {
        // before
        store.dispatch(
          updateSubImages(fileRow, { scenes: [1], channels: [mockChannel] })
        );
        upload = getUpload(store.getState());
        expect(upload[scene1RowKey]).to.not.be.undefined;
        expect(upload[scene1Channel1RowKey]).to.not.be.undefined;
        expect(upload[channel1RowKey]).to.not.be.undefined;

        // apply
        store.dispatch(
          updateSubImages(fileRow, {
            subImageNames: ["foo"],
            channels: [mockChannel],
          })
        );
      }

      upload = getUpload(store.getState());
      expect(upload[scene1RowKey]).to.be.undefined;
      expect(upload[scene1Channel1RowKey]).to.be.undefined;
      expect(upload[channel1RowKey]).to.not.be.undefined;

      const fooRowKey = getUploadRowKey({ file, subImageName: "foo" });
      const fooChannel1RowKey = getUploadRowKey({
        file,
        subImageName: "foo",
        channelId: 1,
      });
      expect(fooRowKey).to.not.be.undefined;
      expect(fooChannel1RowKey).to.not.be.undefined;
    });
  });

  describe("updateUploadLogic", () => {
    const uploadRowKey = getUploadRowKey({ file: "/path/to/file1" });

    it("converts array of Moment objects to array of dates", () => {
      const { store } = createMockReduxStore({
        ...nonEmptyStateForInitiatingUpload,
        template: getMockStateWithHistory({
          ...mockTemplateStateBranch,
          appliedTemplate: {
            ...mockTemplateWithManyValues,
            annotations: [mockDateAnnotation],
          },
        }),
        upload: getMockStateWithHistory({
          [uploadRowKey]: {
            "Birth Date": [],
            barcode: "",
            file: "/path/to/file3",
            notes: [],
            shouldBeInArchive: true,
            shouldBeInLocal: true,
            templateId: 8,
            wellIds: [],
            wellLabels: [],
            workflows: ["R&DExp", "Pipeline 4.1"],
          },
        }),
      });

      // before
      const annotation = "Birth Date";

      // apply
      store.dispatch(updateUpload(uploadRowKey, { [annotation]: [moment()] }));

      // after
      const upload = getUpload(store.getState());
      expect(upload[uploadRowKey][annotation][0] instanceof Date).to.be.true;
    });
    it("converts moment objects to dates", () => {
      const { store } = createMockReduxStore({
        ...nonEmptyStateForInitiatingUpload,
        template: getMockStateWithHistory({
          ...mockTemplateStateBranch,
          appliedTemplate: {
            ...mockTemplateWithManyValues,
            annotations: [mockDateAnnotation],
          },
        }),
        upload: getMockStateWithHistory({
          [uploadRowKey]: {
            "Birth Date": [],
            barcode: "",
            file: "/path/to/file3",
            notes: [],
            shouldBeInArchive: true,
            shouldBeInLocal: true,
            templateId: 8,
            wellIds: [],
            wellLabels: [],
            workflows: ["R&DExp", "Pipeline 4.1"],
          },
        }),
      });

      // before
      const annotation = "Birth Date";
      expect(getUpload(store.getState())[uploadRowKey][annotation]).to.be.empty;

      // apply
      store.dispatch(updateUpload(uploadRowKey, { [annotation]: moment() }));

      // after
      const upload = getUpload(store.getState());
      expect(upload[uploadRowKey][annotation][0] instanceof Date).to.be.true;
    });
    it("converts strings to arrays of strings if type is TEXT", () => {
      const { store } = createMockReduxStore({
        ...nonEmptyStateForInitiatingUpload,
        template: getMockStateWithHistory({
          ...mockTemplateStateBranch,
          appliedTemplate: {
            ...mockTemplateWithManyValues,
            annotations: [mockTextAnnotation],
          },
        }),
        upload: getMockStateWithHistory({
          [uploadRowKey]: {
            "Another Garbage Text Annotation": [],
            barcode: "",
            file: "/path/to/file3",
            notes: [],
            shouldBeInArchive: true,
            shouldBeInLocal: true,
            templateId: 8,
            wellIds: [],
            wellLabels: [],
            workflows: ["R&DExp", "Pipeline 4.1"],
          },
        }),
      });

      // before
      const annotation = "Another Garbage Text Annotation";
      expect(getUpload(store.getState())[uploadRowKey][annotation]).to.be.empty;

      // apply
      store.dispatch(updateUpload(uploadRowKey, { [annotation]: "a,b,c" }));

      // after
      const upload = getUpload(store.getState());
      expect(upload[uploadRowKey][annotation]).to.deep.equal(["a", "b", "c"]);
    });
    it("converts strings to arrays of numbers if type is NUMBER", () => {
      const { store } = createMockReduxStore({
        ...nonEmptyStateForInitiatingUpload,
        template: getMockStateWithHistory({
          ...mockTemplateStateBranch,
          appliedTemplate: {
            ...mockTemplateWithManyValues,
            annotations: [mockNumberAnnotation],
          },
        }),
        upload: getMockStateWithHistory({
          [uploadRowKey]: {
            "Clone Number Garbage": undefined,
            barcode: "",
            file: "/path/to/file3",
            notes: [],
            shouldBeInArchive: true,
            shouldBeInLocal: true,
            templateId: 8,
            wellIds: [],
            wellLabels: [],
            workflows: ["R&DExp", "Pipeline 4.1"],
          },
        }),
      });

      // before
      const annotation = "Clone Number Garbage";

      // apply
      store.dispatch(updateUpload(uploadRowKey, { [annotation]: "1,2,3" }));

      // after
      const upload = getUpload(store.getState());
      expect(upload[uploadRowKey][annotation]).to.deep.equal([1, 2, 3]);
    });
    it("converts ['1, 2e3, 3.86, bad'] to [1, 2000, 3.86] if type is NUMBER", () => {
      const { store } = createMockReduxStore({
        ...nonEmptyStateForInitiatingUpload,
        template: getMockStateWithHistory({
          ...mockTemplateStateBranch,
          appliedTemplate: {
            ...mockTemplateWithManyValues,
            annotations: [mockNumberAnnotation],
          },
        }),
        upload: getMockStateWithHistory({
          [uploadRowKey]: {
            "Clone Number Garbage": undefined,
            barcode: "",
            file: "/path/to/file3",
            notes: [],
            shouldBeInArchive: true,
            shouldBeInLocal: true,
            templateId: 8,
            wellIds: [],
            wellLabels: [],
            workflows: ["R&DExp", "Pipeline 4.1"],
          },
        }),
      });

      // before
      const annotation = "Clone Number Garbage";

      // apply
      store.dispatch(
        updateUpload(uploadRowKey, { [annotation]: "1, 2e3, 3.86, bad" })
      );

      // after
      const upload = getUpload(store.getState());
      expect(upload[uploadRowKey][annotation]).to.deep.equal([1, 2000, 3.86]);
    });
    it("converts '' to [] if type is NUMBER", () => {
      const { store } = createMockReduxStore({
        ...nonEmptyStateForInitiatingUpload,
        template: getMockStateWithHistory({
          ...mockTemplateStateBranch,
          appliedTemplate: {
            ...mockTemplateWithManyValues,
            annotations: [mockNumberAnnotation],
          },
        }),
        upload: getMockStateWithHistory({
          [uploadRowKey]: {
            "Clone Number Garbage": undefined,
            barcode: "",
            file: "/path/to/file3",
            notes: [],
            shouldBeInArchive: true,
            shouldBeInLocal: true,
            templateId: 8,
            wellIds: [],
            wellLabels: [],
            workflows: ["R&DExp", "Pipeline 4.1"],
          },
        }),
      });

      // before
      const annotation = "Clone Number Garbage";

      // apply
      store.dispatch(updateUpload(uploadRowKey, { [annotation]: "" }));

      // after
      const upload = getUpload(store.getState());
      expect(upload[uploadRowKey][annotation]).to.deep.equal([]);
    });

    it("converts '' to [] if type is TEXT", () => {
      const { store } = createMockReduxStore({
        ...nonEmptyStateForInitiatingUpload,
        template: getMockStateWithHistory({
          ...mockTemplateStateBranch,
          appliedTemplate: {
            ...mockTemplateWithManyValues,
            annotations: [mockTextAnnotation],
          },
        }),
        upload: getMockStateWithHistory({
          [uploadRowKey]: {
            [mockTextAnnotation.name]: [],
            barcode: "",
            file: "/path/to/file3",
            notes: [],
            shouldBeInArchive: true,
            shouldBeInLocal: true,
            templateId: 8,
            wellIds: [],
            wellLabels: [],
            workflows: ["R&DExp", "Pipeline 4.1"],
          },
        }),
      });

      // before
      const annotation = mockTextAnnotation.name;

      // apply
      store.dispatch(updateUpload(uploadRowKey, { [annotation]: "" }));

      // after
      const upload = getUpload(store.getState());
      expect(upload[uploadRowKey][annotation]).to.deep.equal([]);
    });
  });

  describe("updateUploadRowsLogic", () => {
    it("updates a single upload", () => {
      // arrange
      const uploadRowKey = getUploadRowKey({ file: "/path/to/file1" });

      const { store } = createMockReduxStore({
        ...nonEmptyStateForInitiatingUpload,
        template: getMockStateWithHistory({
          ...mockTemplateStateBranch,
          appliedTemplate: {
            ...mockTemplateWithManyValues,
            annotations: [mockDateAnnotation],
          },
        }),
        upload: getMockStateWithHistory({
          [uploadRowKey]: {
            barcode: "",
            file: "/path/to/file1",
            wellIds: [],
          },
        }),
      });

      const barcode = "123456";

      // act
      store.dispatch(updateUploadRows([uploadRowKey], { barcode }));

      // assert
      const upload = getUpload(store.getState());
      expect(upload[uploadRowKey].barcode).to.equal(barcode);
    });

    it("updates multiple uploads", () => {
      // arrange
      const uploadRowKey1 = getUploadRowKey({ file: "/path/to/file1" });
      const uploadRowKey2 = getUploadRowKey({ file: "/path/to/file2" });

      const { store } = createMockReduxStore({
        ...nonEmptyStateForInitiatingUpload,
        template: getMockStateWithHistory({
          ...mockTemplateStateBranch,
          appliedTemplate: {
            ...mockTemplateWithManyValues,
            annotations: [mockDateAnnotation],
          },
        }),
        upload: getMockStateWithHistory({
          [uploadRowKey1]: {
            barcode: "",
            file: "/path/to/file1",
            wellIds: [],
          },
          [uploadRowKey2]: {
            barcode: "",
            file: "/path/to/file2",
            wellIds: [],
          },
        }),
      });

      const barcode = "123456";

      // act
      store.dispatch(
        updateUploadRows([uploadRowKey1, uploadRowKey2], { barcode })
      );

      // assert
      const upload = getUpload(store.getState());
      expect(upload[uploadRowKey1].barcode).to.equal(barcode);
      expect(upload[uploadRowKey2].barcode).to.equal(barcode);
    });

    it("converts moment objects to dates", () => {
      // arrange
      const uploadRowKey = getUploadRowKey({ file: "/path/to/file1" });

      const { store } = createMockReduxStore({
        ...nonEmptyStateForInitiatingUpload,
        template: getMockStateWithHistory({
          ...mockTemplateStateBranch,
          appliedTemplate: {
            ...mockTemplateWithManyValues,
            annotations: [
              {
                ...mockDateAnnotation,
                canHaveManyValues: false,
              },
            ],
          },
        }),
        upload: getMockStateWithHistory({
          [uploadRowKey]: {
            "Birth Date": undefined,
            barcode: "",
            file: "/path/to/file1",
            templateId: 8,
            wellIds: [],
          },
        }),
      });

      // act
      store.dispatch(
        updateUploadRows([uploadRowKey], { "Birth Date": moment() })
      );

      // assert
      const upload = getUpload(store.getState());
      expect(upload[uploadRowKey]["Birth Date"][0]).to.be.a("Date");
    });
  });

  describe("updateFilesToStoreOnIsilonLogic", () => {
    it("sets shouldBeInLocal on each file in payload", async () => {
      const { store, logicMiddleware } = createMockReduxStore({
        ...nonEmptyStateForInitiatingUpload,
      });

      // before
      expect(getFileToStoreOnIsilon(store.getState())["/path/to/file1"]).to.be
        .true;

      // apply
      store.dispatch(updateFilesToStoreOnIsilon({ "/path/to/file1": false }));

      // after
      await logicMiddleware.whenComplete();
      expect(getFileToStoreOnIsilon(store.getState())["/path/to/file1"]).to.be
        .false;
    });
  });
  describe("updateFilesToStoreInArchiveLogic", () => {
    it("sets shouldBeInArchive on each file in payload", async () => {
      const { store, logicMiddleware } = createMockReduxStore({
        ...nonEmptyStateForInitiatingUpload,
      });

      // before
      expect(getFileToArchive(store.getState())["/path/to/file1"]).to.be.true;

      // apply
      store.dispatch(updateFilesToArchive({ "/path/to/file1": false }));

      // after
      await logicMiddleware.whenComplete();
      expect(getFileToArchive(store.getState())["/path/to/file1"]).to.be.false;
    });
  });
  describe("saveUploadDraftLogic", () => {
    it("sets error alert if upload is empty", async () => {
      const { store, logicMiddleware } = createMockReduxStore({
        ...mockState,
        upload: getMockStateWithHistory({}),
      });

      // before
      expect(getAlert(store.getState())).to.be.undefined;

      // apply
      store.dispatch(saveUploadDraft("test"));
      await logicMiddleware.whenComplete();

      // after
      const alert = getAlert(store.getState());
      expect(alert).to.not.be.undefined;
      if (alert) {
        expect(alert.type).to.equal(AlertType.ERROR);
        expect(alert.message).to.equal("Nothing to save");
      }
    });
    it("sets error alert if a draftName cannot be resolved", async () => {
      const { store, logicMiddleware } = createMockReduxStore(mockState);

      // before
      expect(getAlert(store.getState())).to.be.undefined;

      // apply
      store.dispatch(saveUploadDraft(" "));
      await logicMiddleware.whenComplete();

      // after
      const alert = getAlert(store.getState());
      expect(alert).to.not.be.undefined;
      if (alert) {
        expect(alert.type).to.equal(AlertType.ERROR);
        expect(alert.message).to.equal("Draft name cannot be empty");
      }
    });
    it("sets current upload and writes to storage", async () => {
      const { actions, store, logicMiddleware } = createMockReduxStore(
        mockState
      );

      // before
      expect(getCurrentUpload(store.getState())).to.be.undefined;

      // apply
      const now = new Date();
      const state = store.getState();
      store.dispatch(saveUploadDraft("test"));
      await logicMiddleware.whenComplete();

      // after
      const currentUpload = getCurrentUpload(store.getState());
      expect(getCurrentUpload(store.getState())).to.not.be.undefined;
      expect(currentUpload?.name).to.equal("test");
      expect(actions.list.length).to.equal(1);
      expect(actions.list[0].writeToStore).to.be.true;
      expect(actions.list[0].updates).to.deep.equal({
        [`draft.test-${moment(now).format(LONG_DATETIME_FORMAT)}`]: {
          metadata: {
            created: now,
            modified: now,
            name: "test",
          },
          state,
        },
        upload: undefined, // this clears out the current upload draft
      });
    });
    it("uses current upload name if no draft name argument and only updates modified date", async () => {
      const oldDate = new Date(2020, 1, 11);
      const { actions, store, logicMiddleware } = createMockReduxStore({
        ...mockState,
        metadata: {
          ...mockState.metadata,
          currentUpload: {
            created: oldDate,
            modified: oldDate,
            name: "test",
          },
        },
      });

      const now = new Date();
      const state = store.getState();

      // before
      expect(getCurrentUpload(store.getState())?.modified).to.equal(oldDate);
      expect(getCurrentUpload(store.getState())?.created).to.equal(oldDate);

      // apply
      store.dispatch(saveUploadDraft());
      await logicMiddleware.whenComplete();

      // after
      expect(getCurrentUpload(store.getState())?.modified).to.deep.equal(now);
      expect(getCurrentUpload(store.getState())?.created).to.deep.equal(
        oldDate
      );

      expect(actions.list.length).to.equal(1);
      expect(actions.list[0].writeToStore).to.be.true;
      expect(actions.list[0].updates).to.deep.equal({
        [`draft.test-${moment(oldDate).format(LONG_DATETIME_FORMAT)}`]: {
          metadata: {
            created: oldDate,
            modified: now,
            name: "test",
          },
          state,
        },
        upload: undefined, // this clears out the current upload draft
      });
    });
  });
  describe("openUploadLogic", () => {
    const sandbox = createSandbox();

    afterEach(() => {
      sandbox.restore();
    });

    it("sets error alert if local storage does not contain draft", async () => {
      const storageGetStub = stub().returns(undefined);
      sandbox.replace(storage, "get", storageGetStub);
      const { store, logicMiddleware } = createMockReduxStore(mockState);

      // before
      expect(getAlert(store.getState())).to.be.undefined;

      // apply
      store.dispatch(openUploadDraft("test"));
      await logicMiddleware.whenComplete();

      // after
      const alert = getAlert(store.getState());
      expect(alert).to.not.be.undefined;
      if (alert) {
        expect(alert.type).to.equal(AlertType.ERROR);
        expect(alert.message).to.equal("Could not find draft named test");
      }
    });
    it("opens saveUploadDraft modal if a user is currently working on an upload", async () => {
      const storageGetStub = stub().returns({
        metadata: {
          created: new Date(),
          modified: new Date(),
          name: "test",
        },
        state: mockState,
      });
      sandbox.replace(storage, "get", storageGetStub);
      const { logicMiddleware, store } = createMockReduxStore({
        ...mockState,
        feedback: {
          ...mockState.feedback,
          visibleModals: ["openUpload"],
        },
      });

      // before
      expect(getOpenUploadModalVisible(store.getState())).to.be.true;
      expect(getSaveUploadDraftModalVisible(store.getState())).to.be.false;

      // apply
      store.dispatch(openUploadDraft("test"));
      await logicMiddleware.whenComplete();

      // after
      expect(getOpenUploadModalVisible(store.getState())).to.be.false;
      expect(getSaveUploadDraftModalVisible(store.getState())).to.be.true;
    });
    it("closes openUpload modal if nothing to save", async () => {
      const storageGetStub = stub().returns({
        metadata: {
          created: new Date(),
          modified: new Date(),
          name: "test",
        },
        state: mockState,
      });
      sandbox.replace(storage, "get", storageGetStub);
      const { logicMiddleware, store } = createMockReduxStore({
        ...mockState,
        feedback: {
          ...mockState.feedback,
          visibleModals: ["openUpload"],
        },
        upload: getMockStateWithHistory({}),
      });

      // before
      expect(getOpenUploadModalVisible(store.getState())).to.be.true;

      // apply
      store.dispatch(openUploadDraft("test"));
      await logicMiddleware.whenComplete();

      // after
      expect(getOpenUploadModalVisible(store.getState())).to.be.false;
      expect(getSaveUploadDraftModalVisible(store.getState())).to.be.false;
    });
<<<<<<< HEAD
    describe("submitFileMetadataUpdateLogic", () => {
        it("sets error alert if no selectedJob", () => {

        });
        it("deletes any file that is found on the selectedJob but not in uploads", () => {

        });
        it("updates selected job with file ids that were deleted", () => {

        });
        it("edits file metadata", () => {

        });
    });
=======
  });
>>>>>>> 80e0c876
});<|MERGE_RESOLUTION|>--- conflicted
+++ resolved
@@ -1854,22 +1854,19 @@
       expect(getOpenUploadModalVisible(store.getState())).to.be.false;
       expect(getSaveUploadDraftModalVisible(store.getState())).to.be.false;
     });
-<<<<<<< HEAD
-    describe("submitFileMetadataUpdateLogic", () => {
-        it("sets error alert if no selectedJob", () => {
-
-        });
-        it("deletes any file that is found on the selectedJob but not in uploads", () => {
-
-        });
-        it("updates selected job with file ids that were deleted", () => {
-
-        });
-        it("edits file metadata", () => {
-
-        });
-    });
-=======
   });
->>>>>>> 80e0c876
+  // describe("submitFileMetadataUpdateLogic", () => {
+  //     it("sets error alert if no selectedJob", () => {
+  //
+  //     });
+  //     it("deletes any file that is found on the selectedJob but not in uploads", () => {
+  //
+  //     });
+  //     it("updates selected job with file ids that were deleted", () => {
+  //
+  //     });
+  //     it("edits file metadata", () => {
+  //
+  //     });
+  // });
 });