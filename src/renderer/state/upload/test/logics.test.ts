--- conflicted
+++ resolved
@@ -20,12 +20,7 @@
 import { UploadJob } from "../../../services/job-status-service/types";
 import { ColumnType } from "../../../services/labkey-client/types";
 import { requestFailed } from "../../actions";
-<<<<<<< HEAD
 import { SET_ALERT } from "../../feedback/constants";
-import { getAlert } from "../../feedback/selectors";
-=======
-import { setErrorAlert } from "../../feedback/actions";
->>>>>>> 586a17fa
 import { setPlateBarcodeToPlates } from "../../metadata/actions";
 import { SET_PLATE_BARCODE_TO_PLATES } from "../../metadata/constants";
 import { getPlateBarcodeToPlates } from "../../metadata/selectors";
@@ -82,16 +77,10 @@
   UPLOAD_SUCCEEDED,
 } from "../constants";
 import uploadLogics from "../logics";
-<<<<<<< HEAD
 import {
   getUpload,
-  getUploadAsTableRows,
   getUploadFileNames,
 } from "../selectors";
-import { UpdateSubImagesPayload, UploadTableRow } from "../types";
-=======
-import { getUpload } from "../selectors";
->>>>>>> 586a17fa
 
 describe("Upload logics", () => {
   const sandbox = createSandbox();
@@ -393,715 +382,6 @@
       expect(fms.retry.called).to.be.true;
     });
   });
-<<<<<<< HEAD
-  describe("updateSubImagesLogic", () => {
-    const file = "/path/to/file1";
-    const fileRowKey = getUploadRowKey({ file });
-    let fileRow: UploadTableRow | undefined;
-    const mockChannel = "Raw 405nm";
-    let oneFileUploadMockState: State;
-
-    beforeEach(() => {
-      oneFileUploadMockState = {
-        ...nonEmptyStateForInitiatingUpload,
-        upload: getMockStateWithHistory({
-          [fileRowKey]: {
-            file: "/path/to/file1",
-            key: fileRowKey,
-            [AnnotationName.WELL]: [1],
-          },
-        }),
-      };
-      fileRow = getUploadAsTableRows(oneFileUploadMockState).find(
-        (r) => r.key === fileRowKey
-      );
-      expect(fileRow).to.not.be.undefined;
-    });
-
-    it("allows positionIndex = 0 to be added", () => {
-      const { store } = createMockReduxStore(oneFileUploadMockState);
-
-      // before
-      let state = store.getState();
-      expect(keys(getUpload(state)).length).to.equal(1);
-
-      // apply
-      if (fileRow) {
-        store.dispatch(updateSubImages(fileRow, { positionIndexes: [0] }));
-      }
-
-      // after
-      state = store.getState();
-      const upload = getUpload(state);
-      expect(keys(upload).length).to.equal(2);
-      const filePositionMetadata =
-        upload[getUploadRowKey({ file, positionIndex: 0 })];
-      expect(filePositionMetadata).to.not.be.undefined;
-      expect(filePositionMetadata).to.deep.equal({
-        "Favorite Color": [],
-        channelId: undefined,
-        file: "/path/to/file1",
-        [AnnotationName.NOTES]: [],
-        positionIndex: 0,
-        [AnnotationName.WELL]: [],
-      });
-    });
-
-    it("allows scene=0 to be added", () => {
-      const { store } = createMockReduxStore(oneFileUploadMockState);
-
-      // before
-      let state = store.getState();
-      expect(keys(getUpload(state)).length).to.equal(1);
-
-      // apply
-      if (fileRow) {
-        store.dispatch(updateSubImages(fileRow, { scenes: [0] }));
-      }
-
-      // after
-      state = store.getState();
-      const upload = getUpload(state);
-      expect(keys(upload).length).to.equal(2);
-      const filePositionMetadata = upload[getUploadRowKey({ file, scene: 0 })];
-      expect(filePositionMetadata).to.not.be.undefined;
-      expect(filePositionMetadata).to.deep.equal({
-        "Favorite Color": [],
-        channelId: undefined,
-        file: "/path/to/file1",
-        [AnnotationName.NOTES]: [],
-        scene: 0,
-        [AnnotationName.WELL]: [],
-      });
-    });
-
-    it("does not remove well associations from the file row if adding a channel", () => {
-      const { store } = createMockReduxStore(oneFileUploadMockState);
-
-      // before
-      let state = store.getState();
-      expect(getUpload(state)[fileRowKey][AnnotationName.WELL]).to.not.be.empty;
-
-      if (fileRow) {
-        // apply
-        store.dispatch(updateSubImages(fileRow, { channelIds: [mockChannel] }));
-      }
-
-      // after
-      state = store.getState();
-      expect(getUpload(state)[fileRowKey][AnnotationName.WELL]).to.not.be.empty;
-    });
-
-    it("removes well associations from the file row if adding a position index", () => {
-      const { store } = createMockReduxStore(oneFileUploadMockState);
-
-      // before
-      let state = store.getState();
-      expect(getUpload(state)[fileRowKey][AnnotationName.WELL]).to.not.be.empty;
-
-      if (fileRow) {
-        // apply
-        store.dispatch(updateSubImages(fileRow, { positionIndexes: [1] }));
-      }
-
-      // after
-      state = store.getState();
-      expect(getUpload(state)[fileRowKey][AnnotationName.WELL]).to.be.empty;
-    });
-
-    it("removes well associations from file row if adding a scene", () => {
-      const { store } = createMockReduxStore(oneFileUploadMockState);
-
-      // before
-      let state = store.getState();
-      expect(getUpload(state)[fileRowKey][AnnotationName.WELL]).to.not.be.empty;
-
-      if (fileRow) {
-        // apply
-        store.dispatch(updateSubImages(fileRow, { scenes: [1] }));
-      }
-
-      // after
-      state = store.getState();
-      expect(getUpload(state)[fileRowKey][AnnotationName.WELL]).to.be.empty;
-    });
-
-    it("removes well associations from file row if adding a sub image name", () => {
-      const { store } = createMockReduxStore(oneFileUploadMockState);
-
-      // before
-      let state = store.getState();
-      expect(getUpload(state)[fileRowKey][AnnotationName.WELL]).to.not.be.empty;
-
-      if (fileRow) {
-        // apply
-        store.dispatch(updateSubImages(fileRow, { subImageNames: ["foo"] }));
-      }
-
-      // after
-      state = store.getState();
-      expect(getUpload(state)[fileRowKey][AnnotationName.WELL]).to.be.empty;
-    });
-
-    it("adds 1 sub row to file if only channel provided", () => {
-      const { store } = createMockReduxStore(oneFileUploadMockState);
-      const channelOnlyRowKey = getUploadRowKey({
-        file,
-        channelId: mockChannel,
-      });
-
-      // before
-      let state = store.getState();
-      let uploadRowKeys = keys(getUpload(state));
-      expect(uploadRowKeys.length).to.equal(1);
-
-      if (fileRow) {
-        // apply
-        store.dispatch(updateSubImages(fileRow, { channelIds: [mockChannel] }));
-      }
-
-      // after
-      state = store.getState();
-      uploadRowKeys = keys(getUpload(state));
-      expect(uploadRowKeys.length).to.equal(2);
-      expect(getUpload(state)[fileRowKey]).to.not.be.undefined;
-      // look for row we expect to get added
-      const channelUpload = getUpload(state)[channelOnlyRowKey];
-      expect(channelUpload).to.not.be.undefined;
-      expect(channelUpload).to.deep.equal({
-        channelId: mockChannel,
-        ["Favorite Color"]: [],
-        file: "/path/to/file1",
-        [AnnotationName.NOTES]: [],
-        positionIndex: undefined,
-        scene: undefined,
-        subImageName: undefined,
-        [AnnotationName.WELL]: [],
-      });
-    });
-
-    it("adds 1 sub row to file if only position provided", () => {
-      const { store } = createMockReduxStore(oneFileUploadMockState);
-
-      // before
-      let state = store.getState();
-      expect(keys(getUpload(state)).length).to.equal(1);
-
-      if (fileRow) {
-        // apply
-        store.dispatch(updateSubImages(fileRow, { positionIndexes: [1] }));
-      }
-
-      // after
-      state = store.getState();
-      expect(keys(getUpload(state)).length).to.equal(2);
-      const positionUpload =
-        getUpload(state)[getUploadRowKey({ file, positionIndex: 1 })];
-      expect(positionUpload).to.not.be.undefined;
-      expect(positionUpload).to.deep.equal({
-        channelId: undefined,
-        ["Favorite Color"]: [],
-        file: "/path/to/file1",
-        [AnnotationName.NOTES]: [],
-        positionIndex: 1,
-        [AnnotationName.WELL]: [],
-      });
-    });
-
-    it("adds 1 sub row to file if only scene provided", () => {
-      const { store } = createMockReduxStore(oneFileUploadMockState);
-
-      // before
-      let state = store.getState();
-      expect(keys(getUpload(state)).length).to.equal(1);
-
-      if (fileRow) {
-        // apply
-        store.dispatch(updateSubImages(fileRow, { scenes: [1] }));
-      }
-
-      // after
-      state = store.getState();
-      expect(keys(getUpload(state)).length).to.equal(2);
-      const sceneUpload = getUpload(state)[getUploadRowKey({ file, scene: 1 })];
-      expect(sceneUpload).to.not.be.undefined;
-      expect(sceneUpload).to.deep.equal({
-        channelId: undefined,
-        ["Favorite Color"]: [],
-        file: "/path/to/file1",
-        [AnnotationName.NOTES]: [],
-        scene: 1,
-        [AnnotationName.WELL]: [],
-      });
-    });
-
-    it("adds 1 sub row to file if only sub image name provided", () => {
-      const { store } = createMockReduxStore(oneFileUploadMockState);
-
-      // before
-      let state = store.getState();
-      expect(keys(getUpload(state)).length).to.equal(1);
-
-      if (fileRow) {
-        // apply
-        store.dispatch(updateSubImages(fileRow, { subImageNames: ["foo"] }));
-      }
-
-      // after
-      state = store.getState();
-      expect(keys(getUpload(state)).length).to.equal(2);
-      const subImageUpload =
-        getUpload(state)[getUploadRowKey({ file, subImageName: "foo" })];
-      expect(subImageUpload).to.not.be.undefined;
-      expect(subImageUpload).to.deep.equal({
-        channelId: undefined,
-        ["Favorite Color"]: [],
-        file: "/path/to/file1",
-        [AnnotationName.NOTES]: [],
-        subImageName: "foo",
-        [AnnotationName.WELL]: [],
-      });
-    });
-
-    it("adds all channels provided", () => {
-      const { store } = createMockReduxStore(oneFileUploadMockState);
-
-      // before
-      let state = store.getState();
-      expect(keys(getUpload(state)).length).to.equal(1);
-      expect(
-        getUpload(state)[getUploadRowKey({ file, channelId: "Raw 405nm" })]
-      ).to.be.undefined;
-      expect(
-        getUpload(state)[getUploadRowKey({ file, channelId: "Raw 468nm" })]
-      ).to.be.undefined;
-
-      if (fileRow) {
-        // apply
-        store.dispatch(
-          updateSubImages(fileRow, {
-            channelIds: [mockChannel, "Raw 468nm"],
-          })
-        );
-      }
-
-      // after
-      state = store.getState();
-      expect(keys(getUpload(state)).length).to.equal(3);
-      expect(
-        getUpload(state)[getUploadRowKey({ file, channelId: "Raw 405nm" })]
-      ).to.not.be.undefined;
-      expect(
-        getUpload(state)[getUploadRowKey({ file, channelId: "Raw 468nm" })]
-      ).to.not.be.undefined;
-    });
-
-    it("adds all positions provided", () => {
-      const { store } = createMockReduxStore(oneFileUploadMockState);
-
-      // before
-      let state = store.getState();
-      expect(keys(getUpload(state)).length).to.equal(1);
-      expect(getUpload(state)[getUploadRowKey({ file, positionIndex: 1 })]).to
-        .be.undefined;
-      expect(getUpload(state)[getUploadRowKey({ file, positionIndex: 2 })]).to
-        .be.undefined;
-
-      if (fileRow) {
-        // apply
-        store.dispatch(updateSubImages(fileRow, { positionIndexes: [1, 2] }));
-      }
-
-      // after
-      state = store.getState();
-      expect(keys(getUpload(state)).length).to.equal(3);
-      expect(getUpload(state)[getUploadRowKey({ file, positionIndex: 1 })]).to
-        .not.be.undefined;
-      expect(getUpload(state)[getUploadRowKey({ file, positionIndex: 2 })]).to
-        .not.be.undefined;
-    });
-
-    it("adds all scenes provided", () => {
-      const { store } = createMockReduxStore(oneFileUploadMockState);
-
-      // before
-      let state = store.getState();
-      expect(keys(getUpload(state)).length).to.equal(1);
-      expect(getUpload(state)[getUploadRowKey({ file, scene: 1 })]).to.be
-        .undefined;
-      expect(getUpload(state)[getUploadRowKey({ file, scene: 2 })]).to.be
-        .undefined;
-
-      if (fileRow) {
-        // apply
-        store.dispatch(updateSubImages(fileRow, { scenes: [1, 2] }));
-      }
-
-      // after
-      state = store.getState();
-      expect(keys(getUpload(state)).length).to.equal(3);
-      expect(getUpload(state)[getUploadRowKey({ file, scene: 1 })]).to.not.be
-        .undefined;
-      expect(getUpload(state)[getUploadRowKey({ file, scene: 2 })]).to.not.be
-        .undefined;
-    });
-
-    it("adds all sub image names provided", () => {
-      const { store } = createMockReduxStore(oneFileUploadMockState);
-
-      // before
-      let state = store.getState();
-      expect(keys(getUpload(state)).length).to.equal(1);
-      expect(getUpload(state)[getUploadRowKey({ file, subImageName: "foo" })])
-        .to.be.undefined;
-      expect(getUpload(state)[getUploadRowKey({ file, subImageName: "bar" })])
-        .to.be.undefined;
-
-      if (fileRow) {
-        // apply
-        store.dispatch(
-          updateSubImages(fileRow, { subImageNames: ["foo", "bar"] })
-        );
-      }
-
-      // after
-      state = store.getState();
-      expect(keys(getUpload(state)).length).to.equal(3);
-      expect(getUpload(state)[getUploadRowKey({ file, subImageName: "foo" })])
-        .to.not.be.undefined;
-      expect(getUpload(state)[getUploadRowKey({ file, subImageName: "bar" })])
-        .to.not.be.undefined;
-    });
-
-    const testBadRequest = (update: Partial<UpdateSubImagesPayload>) => {
-      const { store } = createMockReduxStore(oneFileUploadMockState);
-
-      // before
-      let state = store.getState();
-      expect(getAlert(state)).to.be.undefined;
-
-      if (fileRow) {
-        // apply
-        store.dispatch(updateSubImages(fileRow, update));
-      }
-
-      state = store.getState();
-      expect(getAlert(state)).to.not.be.undefined;
-    };
-
-    it("sets alert if there are positions and scenes", () => {
-      testBadRequest({
-        positionIndexes: [1],
-        scenes: [1],
-      });
-    });
-
-    it("sets alert if there are positions and subimagenames", () => {
-      testBadRequest({
-        positionIndexes: [1],
-        subImageNames: ["foo"],
-      });
-    });
-
-    it("sets alert if there are scenes and subimagenames", () => {
-      testBadRequest({
-        scenes: [1],
-        subImageNames: ["foo"],
-      });
-    });
-
-    it("handles position+channel uploads", () => {
-      const { store } = createMockReduxStore(oneFileUploadMockState);
-
-      // before
-      let state = store.getState();
-      expect(keys(getUpload(state)).length).to.equal(1);
-
-      if (fileRow) {
-        // apply
-        store.dispatch(
-          updateSubImages(fileRow, {
-            positionIndexes: [1],
-            channelIds: [mockChannel],
-          })
-        );
-      }
-
-      // after
-      state = store.getState();
-      const uploads = getUpload(state);
-      expect(keys(uploads).length).to.equal(4);
-      const positionUpload =
-        uploads[getUploadRowKey({ file, positionIndex: 1 })];
-      expect(positionUpload).to.deep.equal({
-        channelId: undefined,
-        ["Favorite Color"]: [],
-        file: "/path/to/file1",
-        [AnnotationName.NOTES]: [],
-        positionIndex: 1,
-        [AnnotationName.WELL]: [],
-      });
-
-      const positionAndChannelKey = getUploadRowKey({
-        file,
-        positionIndex: 1,
-        channelId: "Raw 405nm",
-      });
-      const positionAndChannelUpload = uploads[positionAndChannelKey];
-      expect(positionAndChannelUpload).to.not.be.undefined;
-      expect(positionAndChannelUpload).to.deep.equal({
-        channelId: mockChannel,
-        ["Favorite Color"]: [],
-        file: "/path/to/file1",
-        [AnnotationName.NOTES]: [],
-        positionIndex: 1,
-        [AnnotationName.WELL]: [],
-      });
-    });
-
-    it("handles scene+channel uploads", () => {
-      const { store } = createMockReduxStore(oneFileUploadMockState);
-
-      // before
-      let state = store.getState();
-      expect(keys(getUpload(state)).length).to.equal(1);
-
-      if (fileRow) {
-        // apply
-        store.dispatch(
-          updateSubImages(fileRow, { scenes: [1], channelIds: [mockChannel] })
-        );
-      }
-
-      // after
-      state = store.getState();
-      const uploads = getUpload(state);
-      expect(keys(uploads).length).to.equal(4);
-      const sceneUpload = uploads[getUploadRowKey({ file, scene: 1 })];
-      expect(sceneUpload).to.deep.equal({
-        channelId: undefined,
-        ["Favorite Color"]: [],
-        file: "/path/to/file1",
-        [AnnotationName.NOTES]: [],
-        scene: 1,
-        [AnnotationName.WELL]: [],
-      });
-
-      const sceneAndChannelKey = getUploadRowKey({
-        file,
-        scene: 1,
-        channelId: "Raw 405nm",
-      });
-      const sceneAndChannelUpload = uploads[sceneAndChannelKey];
-      expect(sceneAndChannelUpload).to.not.be.undefined;
-      expect(sceneAndChannelUpload).to.deep.equal({
-        channelId: mockChannel,
-        ["Favorite Color"]: [],
-        file: "/path/to/file1",
-        [AnnotationName.NOTES]: [],
-        scene: 1,
-        [AnnotationName.WELL]: [],
-      });
-    });
-
-    it("handles subImageName+channel uploads", () => {
-      const { store } = createMockReduxStore(oneFileUploadMockState);
-
-      // before
-      let state = store.getState();
-      expect(keys(getUpload(state)).length).to.equal(1);
-
-      if (fileRow) {
-        // apply
-        store.dispatch(
-          updateSubImages(fileRow, {
-            subImageNames: ["foo"],
-            channelIds: [mockChannel],
-          })
-        );
-      }
-
-      // after
-      state = store.getState();
-      const uploads = getUpload(state);
-      expect(keys(uploads).length).to.equal(4);
-      const positionUpload =
-        uploads[getUploadRowKey({ file, subImageName: "foo" })];
-      expect(positionUpload).to.deep.equal({
-        channelId: undefined,
-        ["Favorite Color"]: [],
-        file: "/path/to/file1",
-        [AnnotationName.NOTES]: [],
-        subImageName: "foo",
-        [AnnotationName.WELL]: [],
-      });
-
-      const positionAndChannelKey = getUploadRowKey({
-        file,
-        subImageName: "foo",
-        channelId: "Raw 405nm",
-      });
-      const positionAndChannelUpload = uploads[positionAndChannelKey];
-      expect(positionAndChannelUpload).to.not.be.undefined;
-      expect(positionAndChannelUpload).to.deep.equal({
-        channelId: mockChannel,
-        ["Favorite Color"]: [],
-        file: "/path/to/file1",
-        [AnnotationName.NOTES]: [],
-        subImageName: "foo",
-        [AnnotationName.WELL]: [],
-      });
-    });
-
-    it("removes uploads that don't exist anymore", () => {
-      const position1Key = getUploadRowKey({ file, positionIndex: 1 });
-      const position1Channel1Key = getUploadRowKey({
-        file,
-        positionIndex: 1,
-        channelId: mockChannel,
-      });
-      const position2Key = getUploadRowKey({ file, positionIndex: 2 });
-      const position2Channel1Key = getUploadRowKey({
-        file,
-        positionIndex: 2,
-        channelId: mockChannel,
-      });
-      const { store } = createMockReduxStore(
-        {
-          ...nonEmptyStateForInitiatingUpload,
-          upload: getMockStateWithHistory({
-            [fileRowKey]: {
-              channelIds: [mockChannel],
-              file: "/path/to/file1",
-              positionIndexes: [1, 2],
-              [AnnotationName.WELL]: [],
-            },
-            [position1Key]: {
-              file: "/path/to/file1",
-              positionIndex: 1,
-              [AnnotationName.WELL]: [1],
-            },
-            [position1Channel1Key]: {
-              channelId: mockChannel,
-              file: "/path/to/file1",
-              positionIndex: 1,
-              [AnnotationName.WELL]: [],
-            },
-            [position2Key]: {
-              file: "/path/to/file1",
-              positionIndex: 2,
-              [AnnotationName.WELL]: [2],
-            },
-            [position2Channel1Key]: {
-              channelId: mockChannel,
-              file: "/path/to/file1",
-              positionIndex: 2,
-              [AnnotationName.WELL]: [],
-            },
-          }),
-        },
-        mockReduxLogicDeps
-      );
-
-      // before
-      const state = store.getState();
-      expect(getUpload(state)[position1Key]).to.not.be.undefined;
-
-      if (fileRow) {
-        // apply
-        store.dispatch(
-          updateSubImages(fileRow, {
-            scenes: [1, 2],
-            channelIds: [mockChannel],
-          })
-        );
-        const uploads = getUpload(store.getState());
-        expect(uploads[position1Key]).to.be.undefined;
-        expect(uploads[position1Channel1Key]).to.be.undefined;
-        expect(uploads[position2Key]).to.be.undefined;
-        expect(uploads[position2Channel1Key]).to.be.undefined;
-        expect(uploads[getUploadRowKey({ file, scene: 1 })]).to.not.be
-          .undefined;
-        expect(
-          uploads[getUploadRowKey({ file, scene: 1, channelId: "Raw 405nm" })]
-        ).to.not.be.undefined;
-        expect(uploads[getUploadRowKey({ file, scene: 2 })]).to.not.be
-          .undefined;
-        expect(
-          uploads[getUploadRowKey({ file, scene: 2, channelId: "Raw 405nm" })]
-        ).to.not.be.undefined;
-      }
-    });
-
-    it("removes scenes if subimagenames used instead", () => {
-      const scene1RowKey = getUploadRowKey({ file, scene: 1 });
-      const scene1Channel1RowKey = getUploadRowKey({
-        file,
-        scene: 1,
-        channelId: "Raw 405nm",
-      });
-      const channel1RowKey = getUploadRowKey({ file, channelId: "Raw 405nm" });
-
-      const { store } = createMockReduxStore(oneFileUploadMockState);
-
-      let upload;
-      if (fileRow) {
-        // before
-        store.dispatch(
-          updateSubImages(fileRow, { scenes: [1], channelIds: [mockChannel] })
-        );
-        upload = getUpload(store.getState());
-        expect(upload[scene1RowKey]).to.not.be.undefined;
-        expect(upload[scene1Channel1RowKey]).to.not.be.undefined;
-        expect(upload[channel1RowKey]).to.not.be.undefined;
-
-        // apply
-        store.dispatch(
-          updateSubImages(fileRow, {
-            subImageNames: ["foo"],
-            channelIds: [mockChannel],
-          })
-        );
-      }
-
-      upload = getUpload(store.getState());
-      expect(upload[scene1RowKey]).to.be.undefined;
-      expect(upload[scene1Channel1RowKey]).to.be.undefined;
-      expect(upload[channel1RowKey]).to.not.be.undefined;
-
-      const fooRowKey = getUploadRowKey({ file, subImageName: "foo" });
-      const fooChannel1RowKey = getUploadRowKey({
-        file,
-        subImageName: "foo",
-        channelId: "Raw 405nm",
-      });
-      expect(fooRowKey).to.not.be.undefined;
-      expect(fooChannel1RowKey).to.not.be.undefined;
-    });
-
-    it("sets alert if boolean annotation type cannot be found", () => {
-      const state: State = {
-        ...oneFileUploadMockState,
-        metadata: {
-          ...oneFileUploadMockState.metadata,
-          annotationTypes: mockAnnotationTypes.filter(
-            (type) => type.name !== ColumnType.BOOLEAN
-          ),
-        },
-      };
-      const { store } = createMockReduxStore(state);
-
-      if (fileRow) {
-        store.dispatch(updateSubImages(fileRow, {}));
-      }
-
-      expect(getAlert(store.getState())?.message).to.equal(
-        "Could not get boolean annotation type. Contact Software"
-      );
-    });
-  });
-=======
->>>>>>> 586a17fa
 
   describe("updateUploadLogic", () => {
     const uploadRowKey = "/path/to/file1";
@@ -1890,15 +1170,7 @@
 
     it("converts date strings to date instances", async () => {
       // Arrange
-<<<<<<< HEAD
-      const expectedUploadFile = {
-        file: "abc123",
-        [mockDateAnnotation.name]: [new Date("2021-03-04")],
-        [mockDateTimeAnnotation.name]: [new Date("2021-03-04T00:01:03Z")],
-      };
-=======
       const expectedFile = "abc123";
->>>>>>> 586a17fa
       const state: State = {
         ...mockState,
         upload: getMockStateWithHistory({
@@ -1945,13 +1217,8 @@
       await logicMiddleware.whenComplete();
 
       // Assert
-<<<<<<< HEAD
-      expect(actions.includesMatch(addUploadFiles([expectedUploadFile]))).to.be
-        .true;
-=======
       expect(actions.includesMatch(addUploadFiles([{ file: expectedFile }]))).to
         .be.true;
->>>>>>> 586a17fa
     });
   });
   describe("submitFileMetadataUpdateLogic", () => {
