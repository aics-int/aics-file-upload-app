--- conflicted
+++ resolved
@@ -490,43 +490,6 @@
       expect(fms.uploadFiles.called).to.be.true;
       expect(actions.list.map((a) => a.type)).to.include(UPLOAD_SUCCEEDED);
     });
-<<<<<<< HEAD
-=======
-    it("adds to list of incomplete job ids", async () => {
-      fms.validateMetadataAndGetUploadDirectory.resolves(startUploadResponse);
-      const { actions, logicMiddleware, store } = createMockReduxStore(
-        {
-          ...nonEmptyStateForInitiatingUpload,
-          job: {
-            ...nonEmptyStateForInitiatingUpload.job,
-            incompleteJobIds: ["existingIncompleteJob"],
-          },
-        },
-        undefined,
-        uploadLogics,
-        false
-      );
-      expect(
-        actions.list.find((a) => {
-          return (
-            a.writeToStore && a.updates && a.updates[INCOMPLETE_JOB_IDS_KEY]
-          );
-        })
-      ).to.be.undefined;
-
-      store.dispatch(initiateUpload());
-
-      // after
-      await logicMiddleware.whenComplete();
-      expect(
-        actions.list.find((a) => {
-          return (
-            a.writeToStore && a.updates && a.updates[INCOMPLETE_JOB_IDS_KEY]
-          );
-        })
-      ).to.not.be.undefined;
-    });
->>>>>>> 7078ae85
     it("dispatches uploadFailed if uploadFiles fails error", async () => {
       fms.validateMetadataAndGetUploadDirectory.resolves(startUploadResponse);
       fms.uploadFiles.rejects(new Error("error message"));
@@ -581,17 +544,8 @@
       store.dispatch(retryUpload(uploadJob));
       await logicMiddleware.whenComplete();
 
-<<<<<<< HEAD
       expect(actions.includesMatch(retryUploadSucceeded(uploadJob))).to.be.true;
-      expect(retryUploadStub.called).to.be.true;
-=======
-      expect(
-        actions.includesMatch(
-          retryUploadSucceeded(uploadJob, [mockFailedUploadJob.jobId])
-        )
-      ).to.be.true;
       expect(fms.retryUpload.called).to.be.true;
->>>>>>> 7078ae85
     });
     it("dispatches retryUploadFailed fms.retryUpload throws exception", async () => {
       fms.retryUpload.rejects(new Error("error"));
