<<<<<<< HEAD
import { UploadSummaryTableRow } from "../../containers/UploadSummary";
=======
import { SchemaDefinition } from "../setting/types";
>>>>>>> 3bea59e2
import {
    ASSOCIATE_FILES_AND_WELLS,
    CLEAR_UPLOAD_HISTORY,
    DELETE_UPLOAD,
    INITIATE_UPLOAD,
    JUMP_TO_PAST_UPLOAD,
    JUMP_TO_UPLOAD,
    RETRY_UPLOAD,
    UNDO_FILE_WELL_ASSOCIATION,
<<<<<<< HEAD
    UPDATE_UPLOAD,
=======
    UPDATE_SCHEMA,
    UPDATE_UPLOAD
>>>>>>> 3bea59e2
} from "./constants";
import {
    AssociateFilesAndWellsAction,
    ClearUploadHistoryAction,
    InitiateUploadAction,
    JumpToPastUploadAction,
    JumpToUploadAction,
    RemoveUploadsAction,
    RetryUploadAction,
    UndoFileWellAssociationAction,
    UpdateSchemaAction,
    UpdateUploadAction,
<<<<<<< HEAD
    UploadJobTableRow,
=======
    UploadMetadata
>>>>>>> 3bea59e2
} from "./types";

export function associateFilesAndWells(fullPaths: string[], wellIds: number[], wellLabels: string[])
    : AssociateFilesAndWellsAction {
    return {
        payload: {
            barcode: "",
            fullPaths,
            wellIds,
            wellLabels,
        },
        type: ASSOCIATE_FILES_AND_WELLS,
    };
}

export function undoFileWellAssociation(fullPath: string, wellIds: number[], wellLabels: string[])
    : UndoFileWellAssociationAction {
    return {
        payload: {
            fullPath,
            wellIds,
            wellLabels,
        },
        type: UNDO_FILE_WELL_ASSOCIATION,
    };
}

export function jumpToPastUpload(index: number): JumpToPastUploadAction {
    return {
        index,
        type: JUMP_TO_PAST_UPLOAD,
    };
}

export function jumpToUpload(index: number): JumpToUploadAction {
    return {
        index,
        type: JUMP_TO_UPLOAD,
    };
}

export function clearUploadHistory(): ClearUploadHistoryAction {
    return {
        type: CLEAR_UPLOAD_HISTORY,
    };
}

export function removeUploads(fullPaths: string[]): RemoveUploadsAction {
    return {
        payload: fullPaths,
        type: DELETE_UPLOAD,
    };
}

export function initiateUpload(): InitiateUploadAction {
    return {
        type: INITIATE_UPLOAD,
    };
}

<<<<<<< HEAD
export function retryUpload(job: UploadSummaryTableRow): RetryUploadAction {
    return {
        payload: job,
        type: RETRY_UPLOAD,
    };
}

export function updateUpload(upload: UploadJobTableRow): UpdateUploadAction {
=======
export function updateSchema(schema?: SchemaDefinition, schemaFile?: string): UpdateSchemaAction {
>>>>>>> 3bea59e2
    return {
        payload: {
            schema,
            schemaFile,
            uploads: {},
        },
        type: UPDATE_SCHEMA,
    };
}

export function updateUpload(filePath: string, upload: Partial<UploadMetadata>): UpdateUploadAction {
    return {
        payload: {
            filePath,
            upload,
        },
        type: UPDATE_UPLOAD,
    };
}<|MERGE_RESOLUTION|>--- conflicted
+++ resolved
@@ -1,8 +1,5 @@
-<<<<<<< HEAD
 import { UploadSummaryTableRow } from "../../containers/UploadSummary";
-=======
 import { SchemaDefinition } from "../setting/types";
->>>>>>> 3bea59e2
 import {
     ASSOCIATE_FILES_AND_WELLS,
     CLEAR_UPLOAD_HISTORY,
@@ -12,12 +9,8 @@
     JUMP_TO_UPLOAD,
     RETRY_UPLOAD,
     UNDO_FILE_WELL_ASSOCIATION,
-<<<<<<< HEAD
+    UPDATE_SCHEMA,
     UPDATE_UPLOAD,
-=======
-    UPDATE_SCHEMA,
-    UPDATE_UPLOAD
->>>>>>> 3bea59e2
 } from "./constants";
 import {
     AssociateFilesAndWellsAction,
@@ -30,11 +23,8 @@
     UndoFileWellAssociationAction,
     UpdateSchemaAction,
     UpdateUploadAction,
-<<<<<<< HEAD
+    UploadMetadata,
     UploadJobTableRow,
-=======
-    UploadMetadata
->>>>>>> 3bea59e2
 } from "./types";
 
 export function associateFilesAndWells(fullPaths: string[], wellIds: number[], wellLabels: string[])
@@ -95,18 +85,7 @@
     };
 }
 
-<<<<<<< HEAD
-export function retryUpload(job: UploadSummaryTableRow): RetryUploadAction {
-    return {
-        payload: job,
-        type: RETRY_UPLOAD,
-    };
-}
-
-export function updateUpload(upload: UploadJobTableRow): UpdateUploadAction {
-=======
 export function updateSchema(schema?: SchemaDefinition, schemaFile?: string): UpdateSchemaAction {
->>>>>>> 3bea59e2
     return {
         payload: {
             schema,
@@ -125,4 +104,11 @@
         },
         type: UPDATE_UPLOAD,
     };
+}
+
+export function retryUpload(job: UploadSummaryTableRow): RetryUploadAction {
+    return {
+        payload: job,
+        type: RETRY_UPLOAD,
+    };
 }