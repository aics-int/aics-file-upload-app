import {
  TEMP_UPLOAD_STORAGE_KEY,
  USER_SETTINGS_KEY,
} from "../../../shared/constants";
import { UploadSummaryTableRow } from "../../containers/UploadSummary";
import { CurrentUpload } from "../metadata/types";

import { Workflow } from "../selection/types";
import { State } from "../types";

import {
<<<<<<< HEAD
    APPLY_TEMPLATE,
    ASSOCIATE_FILES_AND_WELLS,
    ASSOCIATE_FILES_AND_WORKFLOWS,
    CANCEL_UPLOAD,
    CANCEL_UPLOAD_FAILED,
    CANCEL_UPLOAD_SUCCEEDED,
    CLEAR_UPLOAD,
    CLEAR_UPLOAD_DRAFT,
    CLEAR_UPLOAD_HISTORY,
    DELETE_UPLOADS,
    INITIATE_UPLOAD,
    JUMP_TO_PAST_UPLOAD,
    JUMP_TO_UPLOAD,
    OPEN_UPLOAD_DRAFT,
    REMOVE_FILE_FROM_ARCHIVE,
    REMOVE_FILE_FROM_ISILON,
    REPLACE_UPLOAD,
    RETRY_UPLOAD,
    RETRY_UPLOAD_FAILED,
    RETRY_UPLOAD_SUCCEEDED,
    SAVE_UPLOAD_DRAFT,
    SUBMIT_FILE_METADATA_UPDATE,
    UNDO_FILE_WELL_ASSOCIATION,
    UNDO_FILE_WORKFLOW_ASSOCIATION,
    UPDATE_FILES_TO_ARCHIVE,
    UPDATE_FILES_TO_STORE_ON_ISILON,
    UPDATE_SUB_IMAGES,
    UPDATE_UPLOAD,
    UPDATE_UPLOADS,
} from "./constants";
import {
    ApplyTemplateAction,
    AssociateFilesAndWellsAction,
    AssociateFilesAndWorkflowsAction,
    CancelUploadAction,
    CancelUploadFailedAction,
    CancelUploadSucceededAction,
    ClearUploadAction,
    ClearUploadDraftAction,
    ClearUploadHistoryAction,
    FilepathToBoolean,
    InitiateUploadAction,
    JumpToPastUploadAction,
    JumpToUploadAction,
    OpenUploadDraftAction,
    RemoveFileFromArchiveAction,
    RemoveFileFromIsilonAction,
    RemoveUploadsAction,
    ReplaceUploadAction,
    RetryUploadAction,
    RetryUploadFailedAction,
    RetryUploadSucceededAction,
    SaveUploadDraftAction,
    SubmitFileMetadataUpdateAction,
    UndoFileWellAssociationAction,
    UndoFileWorkflowAssociationAction,
    UpdateFilesToArchive,
    UpdateFilesToStoreOnIsilon,
    UpdateSubImagesAction,
    UpdateSubImagesPayload,
    UpdateUploadAction,
    UpdateUploadsAction,
    UploadJobTableRow,
    UploadMetadata,
    UploadRowId,
=======
  APPLY_TEMPLATE,
  ASSOCIATE_FILES_AND_WELLS,
  ASSOCIATE_FILES_AND_WORKFLOWS,
  CANCEL_UPLOAD,
  CANCEL_UPLOAD_FAILED,
  CANCEL_UPLOAD_SUCCEEDED,
  CLEAR_UPLOAD,
  CLEAR_UPLOAD_DRAFT,
  CLEAR_UPLOAD_HISTORY,
  DELETE_UPLOADS,
  INITIATE_UPLOAD,
  JUMP_TO_PAST_UPLOAD,
  JUMP_TO_UPLOAD,
  OPEN_UPLOAD_DRAFT,
  REMOVE_FILE_FROM_ARCHIVE,
  REMOVE_FILE_FROM_ISILON,
  REPLACE_UPLOAD,
  RETRY_UPLOAD,
  RETRY_UPLOAD_FAILED,
  RETRY_UPLOAD_SUCCEEDED,
  SAVE_UPLOAD_DRAFT,
  UNDO_FILE_WELL_ASSOCIATION,
  UNDO_FILE_WORKFLOW_ASSOCIATION,
  UPDATE_FILES_TO_ARCHIVE,
  UPDATE_FILES_TO_STORE_ON_ISILON,
  UPDATE_SUB_IMAGES,
  UPDATE_UPLOAD,
  UPDATE_UPLOAD_ROWS,
  UPDATE_UPLOADS,
} from "./constants";
import {
  ApplyTemplateAction,
  AssociateFilesAndWellsAction,
  AssociateFilesAndWorkflowsAction,
  CancelUploadAction,
  CancelUploadFailedAction,
  CancelUploadSucceededAction,
  ClearUploadAction,
  ClearUploadDraftAction,
  ClearUploadHistoryAction,
  FilepathToBoolean,
  InitiateUploadAction,
  JumpToPastUploadAction,
  JumpToUploadAction,
  OpenUploadDraftAction,
  RemoveFileFromArchiveAction,
  RemoveFileFromIsilonAction,
  RemoveUploadsAction,
  ReplaceUploadAction,
  RetryUploadAction,
  RetryUploadFailedAction,
  RetryUploadSucceededAction,
  SaveUploadDraftAction,
  UndoFileWellAssociationAction,
  UndoFileWorkflowAssociationAction,
  UpdateFilesToArchive,
  UpdateFilesToStoreOnIsilon,
  UpdateSubImagesAction,
  UpdateSubImagesPayload,
  UpdateUploadAction,
  UpdateUploadRowsAction,
  UpdateUploadsAction,
  UploadJobTableRow,
  UploadMetadata,
  UploadRowId,
>>>>>>> 80e0c876
} from "./types";

export function associateFilesAndWells(
  rowIds: UploadRowId[]
): AssociateFilesAndWellsAction {
  return {
    autoSave: true,
    payload: {
      barcode: "",
      rowIds,
      wellIds: [], // this gets populated with the wells that are selected in logics
    },
    type: ASSOCIATE_FILES_AND_WELLS,
  };
}

// For undoing the well associations for a single upload row
export function undoFileWellAssociation(
  rowId: UploadRowId,
  deleteUpload = true,
  wellIds: number[] = []
): UndoFileWellAssociationAction {
  return {
    autoSave: true,
    payload: {
      deleteUpload,
      rowId,
      wellIds, // if empty, this gets populated with the wells that are selected in logics
    },
    type: UNDO_FILE_WELL_ASSOCIATION,
  };
}

export function associateFilesAndWorkflows(
  fullPaths: string[],
  workflows: Workflow[]
): AssociateFilesAndWorkflowsAction {
  return {
    autoSave: true,
    payload: {
      fullPaths,
      workflows,
    },
    type: ASSOCIATE_FILES_AND_WORKFLOWS,
  };
}

export function undoFileWorkflowAssociation(
  fullPath: string,
  workflows: Workflow[]
): UndoFileWorkflowAssociationAction {
  return {
    autoSave: true,
    payload: {
      fullPath,
      workflows,
    },
    type: UNDO_FILE_WORKFLOW_ASSOCIATION,
  };
}

export function jumpToPastUpload(index: number): JumpToPastUploadAction {
  return {
    autoSave: true,
    index,
    type: JUMP_TO_PAST_UPLOAD,
  };
}

export function jumpToUpload(index: number): JumpToUploadAction {
  return {
    autoSave: true,
    index,
    type: JUMP_TO_UPLOAD,
  };
}

export function clearUploadHistory(): ClearUploadHistoryAction {
  return {
    autoSave: true,
    type: CLEAR_UPLOAD_HISTORY,
  };
}

export function removeUploads(fullPaths: string[]): RemoveUploadsAction {
  return {
    autoSave: true,
    payload: fullPaths,
    type: DELETE_UPLOADS,
  };
}

export function initiateUpload(): InitiateUploadAction {
  return {
    autoSave: true,
    payload: {
      jobName: undefined,
    },
    type: INITIATE_UPLOAD,
  };
}

export function applyTemplate(templateId: number): ApplyTemplateAction {
  return {
    payload: templateId,
    type: APPLY_TEMPLATE,
    updates: {
      [`${USER_SETTINGS_KEY}.templateId`]: templateId,
    },
    writeToStore: true,
  };
}

export function updateUpload(
  key: string,
  upload: Partial<UploadMetadata>
): UpdateUploadAction {
  return {
    autoSave: true,
    payload: {
      key,
      upload,
    },
    type: UPDATE_UPLOAD,
  };
}

export function updateUploadRows(
  uploadKeys: string[],
  metadataUpdate: Partial<UploadMetadata>
): UpdateUploadRowsAction {
  return {
    autoSave: true,
    payload: {
      metadataUpdate,
      uploadKeys,
    },
    type: UPDATE_UPLOAD_ROWS,
  };
}

export function cancelUpload(job: UploadSummaryTableRow): CancelUploadAction {
  return {
    payload: job,
    type: CANCEL_UPLOAD,
  };
}

export function cancelUploadSucceeded(
  job: UploadSummaryTableRow
): CancelUploadSucceededAction {
  return {
    payload: job,
    type: CANCEL_UPLOAD_SUCCEEDED,
  };
}

export function cancelUploadFailed(
  row: UploadSummaryTableRow,
  error: string
): CancelUploadFailedAction {
  return {
    payload: {
      error,
      row,
    },
    type: CANCEL_UPLOAD_FAILED,
  };
}

export function retryUpload(job: UploadSummaryTableRow): RetryUploadAction {
  return {
    payload: job,
    type: RETRY_UPLOAD,
  };
}

export function retryUploadSucceeded(
  job: UploadSummaryTableRow
): RetryUploadSucceededAction {
  return {
    payload: job,
    type: RETRY_UPLOAD_SUCCEEDED,
  };
}

export function retryUploadFailed(
  row: UploadSummaryTableRow,
  error: string
): RetryUploadFailedAction {
  return {
    payload: {
      error,
      row,
    },
    type: RETRY_UPLOAD_FAILED,
  };
}

<<<<<<< HEAD
export function updateUploads(upload: Partial<UploadMetadata>, clearAll: boolean = false): UpdateUploadsAction {
    return {
        autoSave: true,
        payload: {
            clearAll,
            upload,
        },
        type: UPDATE_UPLOADS,
    };
=======
export function updateUploads(
  upload: Partial<UploadMetadata>
): UpdateUploadsAction {
  return {
    autoSave: true,
    payload: upload,
    type: UPDATE_UPLOADS,
  };
>>>>>>> 80e0c876
}

export function updateSubImages(
  row: UploadJobTableRow,
  payload: Partial<UpdateSubImagesPayload>
): UpdateSubImagesAction {
  return {
    autoSave: true,
    payload: {
      channels: payload.channels || [],
      positionIndexes: payload.positionIndexes || [],
      row,
      scenes: payload.scenes || [],
      subImageNames: payload.subImageNames || [],
    },
    type: UPDATE_SUB_IMAGES,
  };
}

export function updateFilesToArchive(
  filesToArchive: FilepathToBoolean
): UpdateFilesToArchive {
  return {
    autoSave: true,
    payload: filesToArchive,
    type: UPDATE_FILES_TO_ARCHIVE,
  };
}

export function updateFilesToStoreOnIsilon(
  filesToStoreOnIsilon: FilepathToBoolean
): UpdateFilesToStoreOnIsilon {
  return {
    autoSave: true,
    payload: filesToStoreOnIsilon,
    type: UPDATE_FILES_TO_STORE_ON_ISILON,
  };
}

export function removeFileFromArchive(
  fileToNotArchive: string
): RemoveFileFromArchiveAction {
  return {
    autoSave: true,
    payload: fileToNotArchive,
    type: REMOVE_FILE_FROM_ARCHIVE,
  };
}

export function removeFileFromIsilon(
  fileToNotStoreOnIsilon: string
): RemoveFileFromIsilonAction {
  return {
    autoSave: true,
    payload: fileToNotStoreOnIsilon,
    type: REMOVE_FILE_FROM_ISILON,
  };
}

export function clearUpload(): ClearUploadAction {
  return {
    autoSave: true,
    type: CLEAR_UPLOAD,
  };
}

// If draftName is provided, create a new draft with this name to storage
// If not, get current upload that is open and save it to storage
export function saveUploadDraft(draftName?: string): SaveUploadDraftAction {
  return {
    payload: draftName,
    type: SAVE_UPLOAD_DRAFT,
  };
}

export function openUploadDraft(draftName: string): OpenUploadDraftAction {
  return {
    payload: draftName,
    type: OPEN_UPLOAD_DRAFT,
  };
}

export function replaceUpload(upload: {
  metadata: CurrentUpload;
  state: State;
}): ReplaceUploadAction {
  return {
    payload: upload,
    type: REPLACE_UPLOAD,
  };
}

export function clearUploadDraft(): ClearUploadDraftAction {
<<<<<<< HEAD
    return {
        type: CLEAR_UPLOAD_DRAFT,
        updates: {
            [TEMP_UPLOAD_STORAGE_KEY]: undefined,
        },
        writeToStore: true,
    };
}

export function submitFileMetadataUpdate(): SubmitFileMetadataUpdateAction {
    return {
        type: SUBMIT_FILE_METADATA_UPDATE,
    };
=======
  return {
    type: CLEAR_UPLOAD_DRAFT,
    updates: {
      [TEMP_UPLOAD_STORAGE_KEY]: undefined,
    },
    writeToStore: true,
  };
>>>>>>> 80e0c876
}<|MERGE_RESOLUTION|>--- conflicted
+++ resolved
@@ -9,73 +9,6 @@
 import { State } from "../types";
 
 import {
-<<<<<<< HEAD
-    APPLY_TEMPLATE,
-    ASSOCIATE_FILES_AND_WELLS,
-    ASSOCIATE_FILES_AND_WORKFLOWS,
-    CANCEL_UPLOAD,
-    CANCEL_UPLOAD_FAILED,
-    CANCEL_UPLOAD_SUCCEEDED,
-    CLEAR_UPLOAD,
-    CLEAR_UPLOAD_DRAFT,
-    CLEAR_UPLOAD_HISTORY,
-    DELETE_UPLOADS,
-    INITIATE_UPLOAD,
-    JUMP_TO_PAST_UPLOAD,
-    JUMP_TO_UPLOAD,
-    OPEN_UPLOAD_DRAFT,
-    REMOVE_FILE_FROM_ARCHIVE,
-    REMOVE_FILE_FROM_ISILON,
-    REPLACE_UPLOAD,
-    RETRY_UPLOAD,
-    RETRY_UPLOAD_FAILED,
-    RETRY_UPLOAD_SUCCEEDED,
-    SAVE_UPLOAD_DRAFT,
-    SUBMIT_FILE_METADATA_UPDATE,
-    UNDO_FILE_WELL_ASSOCIATION,
-    UNDO_FILE_WORKFLOW_ASSOCIATION,
-    UPDATE_FILES_TO_ARCHIVE,
-    UPDATE_FILES_TO_STORE_ON_ISILON,
-    UPDATE_SUB_IMAGES,
-    UPDATE_UPLOAD,
-    UPDATE_UPLOADS,
-} from "./constants";
-import {
-    ApplyTemplateAction,
-    AssociateFilesAndWellsAction,
-    AssociateFilesAndWorkflowsAction,
-    CancelUploadAction,
-    CancelUploadFailedAction,
-    CancelUploadSucceededAction,
-    ClearUploadAction,
-    ClearUploadDraftAction,
-    ClearUploadHistoryAction,
-    FilepathToBoolean,
-    InitiateUploadAction,
-    JumpToPastUploadAction,
-    JumpToUploadAction,
-    OpenUploadDraftAction,
-    RemoveFileFromArchiveAction,
-    RemoveFileFromIsilonAction,
-    RemoveUploadsAction,
-    ReplaceUploadAction,
-    RetryUploadAction,
-    RetryUploadFailedAction,
-    RetryUploadSucceededAction,
-    SaveUploadDraftAction,
-    SubmitFileMetadataUpdateAction,
-    UndoFileWellAssociationAction,
-    UndoFileWorkflowAssociationAction,
-    UpdateFilesToArchive,
-    UpdateFilesToStoreOnIsilon,
-    UpdateSubImagesAction,
-    UpdateSubImagesPayload,
-    UpdateUploadAction,
-    UpdateUploadsAction,
-    UploadJobTableRow,
-    UploadMetadata,
-    UploadRowId,
-=======
   APPLY_TEMPLATE,
   ASSOCIATE_FILES_AND_WELLS,
   ASSOCIATE_FILES_AND_WORKFLOWS,
@@ -97,6 +30,7 @@
   RETRY_UPLOAD_FAILED,
   RETRY_UPLOAD_SUCCEEDED,
   SAVE_UPLOAD_DRAFT,
+  SUBMIT_FILE_METADATA_UPDATE,
   UNDO_FILE_WELL_ASSOCIATION,
   UNDO_FILE_WORKFLOW_ASSOCIATION,
   UPDATE_FILES_TO_ARCHIVE,
@@ -129,6 +63,7 @@
   RetryUploadFailedAction,
   RetryUploadSucceededAction,
   SaveUploadDraftAction,
+  SubmitFileMetadataUpdateAction,
   UndoFileWellAssociationAction,
   UndoFileWorkflowAssociationAction,
   UpdateFilesToArchive,
@@ -141,7 +76,6 @@
   UploadJobTableRow,
   UploadMetadata,
   UploadRowId,
->>>>>>> 80e0c876
 } from "./types";
 
 export function associateFilesAndWells(
@@ -341,26 +275,18 @@
   };
 }
 
-<<<<<<< HEAD
-export function updateUploads(upload: Partial<UploadMetadata>, clearAll: boolean = false): UpdateUploadsAction {
-    return {
-        autoSave: true,
-        payload: {
-            clearAll,
-            upload,
-        },
-        type: UPDATE_UPLOADS,
-    };
-=======
 export function updateUploads(
-  upload: Partial<UploadMetadata>
+  upload: Partial<UploadMetadata>,
+  clearAll = false
 ): UpdateUploadsAction {
   return {
     autoSave: true,
-    payload: upload,
+    payload: {
+      clearAll,
+      upload,
+    },
     type: UPDATE_UPLOADS,
   };
->>>>>>> 80e0c876
 }
 
 export function updateSubImages(
@@ -454,21 +380,6 @@
 }
 
 export function clearUploadDraft(): ClearUploadDraftAction {
-<<<<<<< HEAD
-    return {
-        type: CLEAR_UPLOAD_DRAFT,
-        updates: {
-            [TEMP_UPLOAD_STORAGE_KEY]: undefined,
-        },
-        writeToStore: true,
-    };
-}
-
-export function submitFileMetadataUpdate(): SubmitFileMetadataUpdateAction {
-    return {
-        type: SUBMIT_FILE_METADATA_UPDATE,
-    };
-=======
   return {
     type: CLEAR_UPLOAD_DRAFT,
     updates: {
@@ -476,5 +387,10 @@
     },
     writeToStore: true,
   };
->>>>>>> 80e0c876
+}
+
+export function submitFileMetadataUpdate(): SubmitFileMetadataUpdateAction {
+  return {
+    type: SUBMIT_FILE_METADATA_UPDATE,
+  };
 }