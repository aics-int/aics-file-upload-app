import { UploadSummaryTableRow } from "../../containers/UploadSummary";
<<<<<<< HEAD
import { Channel } from "../metadata/types";
=======
import { LabkeyTemplate } from "../../util/labkey-client/types";
>>>>>>> cd3e0f55
import { Workflow } from "../selection/types";
import {
    APPLY_TEMPLATE,
    ASSOCIATE_FILES_AND_WELLS,
    ASSOCIATE_FILES_AND_WORKFLOWS,
    CLEAR_UPLOAD_HISTORY,
    DELETE_UPLOAD,
    INITIATE_UPLOAD,
    JUMP_TO_PAST_UPLOAD,
    JUMP_TO_UPLOAD,
    RETRY_UPLOAD,
    UNDO_FILE_WELL_ASSOCIATION,
    UNDO_FILE_WORKFLOW_ASSOCIATION,
<<<<<<< HEAD
    UPDATE_SCENES,
    UPDATE_SCHEMA,
=======
>>>>>>> cd3e0f55
    UPDATE_UPLOAD,
    UPDATE_UPLOADS,
} from "./constants";
import {
    ApplyTemplateAction,
    AssociateFilesAndWellsAction,
    AssociateFilesAndWorkflowsAction,
    ClearUploadHistoryAction,
    InitiateUploadAction,
    JumpToPastUploadAction,
    JumpToUploadAction,
    RemoveUploadsAction,
    RetryUploadAction,
    UndoFileWellAssociationAction,
    UndoFileWorkflowAssociationAction,
<<<<<<< HEAD
    UpdateScenesAction,
    UpdateSchemaAction,
=======
>>>>>>> cd3e0f55
    UpdateUploadAction,
    UpdateUploadsAction,
    UploadJobTableRow,
    UploadMetadata,
} from "./types";

export function associateFilesAndWells(fullPaths: string[], wellIds: number[], wellLabels: string[])
    : AssociateFilesAndWellsAction {
    return {
        payload: {
            barcode: "",
            fullPaths,
            wellIds,
            wellLabels,
        },
        type: ASSOCIATE_FILES_AND_WELLS,
    };
}

export function undoFileWellAssociation(fullPath: string, wellIds: number[], wellLabels: string[])
    : UndoFileWellAssociationAction {
    return {
        payload: {
            fullPath,
            wellIds,
            wellLabels,
        },
        type: UNDO_FILE_WELL_ASSOCIATION,
    };
}

export function associateFilesAndWorkflows(fullPaths: string[], workflows: Workflow[])
    : AssociateFilesAndWorkflowsAction {
    return {
        payload: {
            fullPaths,
            workflows,
        },
        type: ASSOCIATE_FILES_AND_WORKFLOWS,
    };
}

export function undoFileWorkflowAssociation(fullPath: string, workflows: Workflow[])
    : UndoFileWorkflowAssociationAction {
    return {
        payload: {
            fullPath,
            workflows,
        },
        type: UNDO_FILE_WORKFLOW_ASSOCIATION,
    };
}

export function jumpToPastUpload(index: number): JumpToPastUploadAction {
    return {
        index,
        type: JUMP_TO_PAST_UPLOAD,
    };
}

export function jumpToUpload(index: number): JumpToUploadAction {
    return {
        index,
        type: JUMP_TO_UPLOAD,
    };
}

export function clearUploadHistory(): ClearUploadHistoryAction {
    return {
        type: CLEAR_UPLOAD_HISTORY,
    };
}

export function removeUploads(fullPaths: string[]): RemoveUploadsAction {
    return {
        payload: fullPaths,
        type: DELETE_UPLOAD,
    };
}

export function initiateUpload(): InitiateUploadAction {
    return {
        type: INITIATE_UPLOAD,
    };
}

export function applyTemplate(template: LabkeyTemplate): ApplyTemplateAction {
    return {
        payload: {
            template,
            uploads: {},
        },
        type: APPLY_TEMPLATE,
    };
}

export function updateUpload(filePath: string, upload: Partial<UploadMetadata>): UpdateUploadAction {
    return {
        payload: {
            filePath,
            upload,
        },
        type: UPDATE_UPLOAD,
    };
}

export function retryUpload(job: UploadSummaryTableRow): RetryUploadAction {
    return {
        payload: job,
        type: RETRY_UPLOAD,
    };
}

export function updateUploads(upload: Partial<UploadMetadata>): UpdateUploadsAction {
    return {
        payload: upload,
        type: UPDATE_UPLOADS,
    };
}

export function updateScenes(row: UploadJobTableRow, positionIndexes: number[], channels: Channel[]):
    UpdateScenesAction {
    return {
        payload: {
            channels,
            positionIndexes,
            row,
        },
        type: UPDATE_SCENES,
    };
}<|MERGE_RESOLUTION|>--- conflicted
+++ resolved
@@ -1,10 +1,9 @@
 import { UploadSummaryTableRow } from "../../containers/UploadSummary";
-<<<<<<< HEAD
+import { LabkeyTemplate } from "../../util/labkey-client/types";
+
 import { Channel } from "../metadata/types";
-=======
-import { LabkeyTemplate } from "../../util/labkey-client/types";
->>>>>>> cd3e0f55
 import { Workflow } from "../selection/types";
+
 import {
     APPLY_TEMPLATE,
     ASSOCIATE_FILES_AND_WELLS,
@@ -17,11 +16,7 @@
     RETRY_UPLOAD,
     UNDO_FILE_WELL_ASSOCIATION,
     UNDO_FILE_WORKFLOW_ASSOCIATION,
-<<<<<<< HEAD
     UPDATE_SCENES,
-    UPDATE_SCHEMA,
-=======
->>>>>>> cd3e0f55
     UPDATE_UPLOAD,
     UPDATE_UPLOADS,
 } from "./constants";
@@ -37,11 +32,7 @@
     RetryUploadAction,
     UndoFileWellAssociationAction,
     UndoFileWorkflowAssociationAction,
-<<<<<<< HEAD
     UpdateScenesAction,
-    UpdateSchemaAction,
-=======
->>>>>>> cd3e0f55
     UpdateUploadAction,
     UpdateUploadsAction,
     UploadJobTableRow,
