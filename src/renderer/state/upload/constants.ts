--- conflicted
+++ resolved
@@ -52,15 +52,13 @@
   "remove-file-from-isilon"
 );
 export const REPLACE_UPLOAD = makeConstant(BRANCH_NAME, "replace-upload");
-<<<<<<< HEAD
+export const SAVE_UPLOAD_DRAFT_SUCCESS = makeConstant(
+  BRANCH_NAME,
+  "save-upload-draft-success"
+);
 export const SUBMIT_FILE_METADATA_UPDATE = makeConstant(
   BRANCH_NAME,
   "submit-file-metadata-update"
-=======
-export const SAVE_UPLOAD_DRAFT_SUCCESS = makeConstant(
-  BRANCH_NAME,
-  "save-upload-draft-success"
->>>>>>> a54927c3
 );
 export const UNDO_FILE_WELL_ASSOCIATION = makeConstant(
   BRANCH_NAME,
