import { groupBy, isEmpty, uniq } from "lodash";
import { AnyAction } from "redux";
import { createLogic } from "redux-logic";

import {
  DAY_AS_MS,
  HOUR_AS_MS,
  MINUTE_AS_MS,
  AnnotationName,
} from "../../constants";
import { JSSJobStatus } from "../../services/job-status-service/types";
import LabkeyClient from "../../services/labkey-client";
import {
  ColumnType,
  LabKeyFileMetadata,
  LK_SCHEMA,
  Lookup,
  ScalarType,
} from "../../services/labkey-client/types";
import { Template } from "../../services/metadata-management-service/types";
import {
  MMSFileAnnotation,
  FSSResponseFile,
  UploadRequest,
} from "../../services/types";
import { Duration } from "../../types";
import { requestFailed } from "../actions";
import { setErrorAlert } from "../feedback/actions";
import { setPlateBarcodeToPlates } from "../metadata/actions";
import {
  getAnnotationLookups,
  getAnnotations,
  getBooleanAnnotationTypeId,
  getCurrentUploadFilePath,
  getImagingSessions,
  getLookups,
  getUploadHistory,
} from "../metadata/selectors";
import { ensureDraftGetsSaved, getApplyTemplateInfo } from "../stateHelpers";
import { setAppliedTemplate } from "../template/actions";
import {
  AsyncRequest,
  Page,
  PlateAtImagingSession,
  PlateBarcodeToPlates,
  ReduxLogicDoneCb,
  ReduxLogicNextCb,
  ReduxLogicProcessDependenciesWithAction,
  ReduxLogicRejectCb,
  ReduxLogicTransformDependencies,
  ReduxLogicTransformDependenciesWithAction,
  State,
  UploadStateBranch,
} from "../types";
import {
  clearUploadDraft,
  clearUploadHistory,
  jumpToPastUpload,
} from "../upload/actions";
import { getCanSaveUploadDraft } from "../upload/selectors";
import { batchActions } from "../util";

import { resetUpload, selectPage, viewUploadsSucceeded } from "./actions";
import { CLOSE_UPLOAD, START_NEW_UPLOAD, VIEW_UPLOADS } from "./constants";
import { ViewUploadsAction } from "./types";

const stateBranchHistory = [
  {
    clearHistory: clearUploadHistory,
    getHistory: getUploadHistory,
    jumpToPast: jumpToPastUpload,
  },
];
export const resetHistoryActions = stateBranchHistory.flatMap((history) => [
  history.jumpToPast(0),
  history.clearHistory(),
]);

// Returns common actions needed because we share the upload tab between upload drafts for now
// Some of these actions cannot be done in the reducer because they are handled by a higher-order reducer
// from redux-undo.
export const handleStartingNewUploadJob = (): AnyAction[] => [
  selectPage(Page.UploadWithTemplate),
  clearUploadDraft(),
  clearUploadHistory(),
];

const resetUploadLogic = createLogic({
  type: [CLOSE_UPLOAD, START_NEW_UPLOAD] as string[],
  validate: async (
    deps: ReduxLogicTransformDependencies,
    next: ReduxLogicNextCb,
    reject: ReduxLogicRejectCb
  ) => {
    const { action, getState } = deps;

    try {
      const { cancelled } = await ensureDraftGetsSaved(
        deps,
        getCanSaveUploadDraft(getState()),
        getCurrentUploadFilePath(getState())
      );

      if (cancelled) {
        // prevent action from getting to reducer
        reject({ type: "ignore" });
        return;
      }
    } catch (e) {
      reject(setErrorAlert(e.message));
      return;
    }

    next({
      // we want to write to local storage but also keep this as a batched action
      ...clearUploadDraft(),
      ...batchActions([
        ...resetHistoryActions,
        resetUpload(),
        // If the action isn't after the resetHistoryActions then the side-effects
        // of this action may be reset - Sean M 02/08/21
        action,
      ]),
    });
  },
});

/*
  Convert from upload requests formatted for FSS transmission into the shape
  of the upload branch at the time of the initial upload the requests
  were created from.
*/
function convertUploadRequestsToUploadStateBranch(
  files: UploadRequest[],
  state: State,
  template?: Template,
): UploadStateBranch {
  const annotations = getAnnotations(state);
  const lookups = getLookups(state);
  const annotationLookups = getAnnotationLookups(state);
  const annotationIdToAnnotationMap = groupBy(annotations, "annotationId");
  const annotationIdToLookupMap = annotationLookups.reduce(
    (mapSoFar, curr) => ({
      [curr.annotationId]: lookups.find((l) => l.lookupId === curr.lookupId),
      ...mapSoFar,
    }),
    {} as { [annotationId: number]: Lookup | undefined }
  );

  const uploadMetadata = files.reduce((uploadSoFar, file) => {
<<<<<<< HEAD
    if (!file.customMetadata?.annotations.length || !template?.annotations.length) {
      const key = getUploadRowKey({
        file: file.file.originalPath,
      });
=======
    templateId = file.customMetadata?.templateId || templateId;

    if (!file.customMetadata?.annotations.length) {
>>>>>>> 586a17fa
      return {
        ...uploadSoFar,
        [file.file.originalPath]: {
          file: file.file.originalPath,
          fileId: file.fileId,
        },
      };
    }

    const setOfAnnotationIdsFromTemplate = new Set(template.annotations.map(annotation => annotation.annotationId));
    return file.customMetadata.annotations.reduce(
      (
        keyToMetadataSoFar: UploadStateBranch,
        annotation: MMSFileAnnotation
      ) => {
        const annotationDefinition =
<<<<<<< HEAD
        annotationIdToAnnotationMap[annotation.annotationId]?.[0];
        // Only include annotations that are on the template in the metadata for the branch,
        // otherwise this might try to overwrite metadata from other applications unintentionally
        // But, do include Well and Notes, because they are included in the grid by default.
        if (!setOfAnnotationIdsFromTemplate.has(annotation.annotationId) && annotationDefinition?.name !== AnnotationName.WELL && annotationDefinition?.name !== AnnotationName.NOTES) {
          return keyToMetadataSoFar;
        }

        const key = getUploadRowKey({
          file: file.file.originalPath,
          ...annotation,
        });
=======
          annotationIdToAnnotationMap[annotation.annotationId]?.[0];
>>>>>>> 586a17fa
        if (!annotationDefinition) {
          throw new Error(
            `Unable to find matching Annotation for Annotation ID: ${annotation.annotationId}`
          );
        }

        let values: any[] = annotation.values;
        switch (annotationDefinition["annotationTypeId/Name"]) {
          case ColumnType.BOOLEAN:
            values = values.map((v) => `${v}`.toLowerCase() === "true");
            break;
          case ColumnType.DATE:
          case ColumnType.DATETIME:
            values = values.map((v) => new Date(`${v}`));
            break;
          case ColumnType.LOOKUP:
            if (
              annotationIdToLookupMap[annotation.annotationId]?.[
                "scalarTypeId/Name"
              ] === ScalarType.INT
            ) {
              values = values.map((v) => parseInt(v, 10));
            }
            break;
          case ColumnType.NUMBER:
            values = values.map((v) => {
              try {
                return parseFloat(v);
              } catch (e) {
                return v;
              }
            });
            break;
          case ColumnType.DURATION:
            values = values.map((v: string): Duration => {
              let remainingMs = parseInt(v);

              function calculateUnit(unitAsMs: number, useFloor = true) {
                const numUnit = useFloor
                  ? Math.floor(remainingMs / unitAsMs)
                  : remainingMs / unitAsMs;
                if (numUnit > 0) {
                  remainingMs -= numUnit * unitAsMs;
                }
                return numUnit;
              }

              const days = calculateUnit(DAY_AS_MS);
              const hours = calculateUnit(HOUR_AS_MS);
              const minutes = calculateUnit(MINUTE_AS_MS);
              const seconds = calculateUnit(1000, false);

              return { days, hours, minutes, seconds };
            });
        }

        const filePath = file.file.originalPath;
        return {
          ...keyToMetadataSoFar,
          [filePath]: {
            ...(keyToMetadataSoFar[filePath] || {}),
            file: filePath,
            fileId: file.fileId,
            [annotationDefinition.name]: uniq([
              ...(keyToMetadataSoFar[filePath]?.[annotationDefinition.name] ||
                []),
              ...values,
            ]),
          },
        };
      },
      uploadSoFar
    );
  }, {} as UploadStateBranch);

  return uploadMetadata;
}

const RELEVANT_FILE_COLUMNS = [
  "FileId",
  "FileName",
  "FileSize",
  "FileType",
  "ThumbnailId",
  "ThumbnailLocalFilePath",
  "ArchiveFilePath",
  "LocalFilePath",
  "PublicFilePath",
  "Modified",
  "ModifiedBy",
];

const viewUploadsLogic = createLogic({
  process: async (
    {
      ctx,
      getState,
      labkeyClient,
      mmsClient,
    }: ReduxLogicProcessDependenciesWithAction<ViewUploadsAction>,
    dispatch: ReduxLogicNextCb,
    done: ReduxLogicDoneCb
  ) => {
    const state = getState();
    try {
      // Open the upload tab and make sure application menu gets updated and redux-undo histories reset.
      dispatch(batchActions(handleStartingNewUploadJob()));

      // Second, we fetch the file metadata
      const { requests, fileIds } = ctx as {
        requests: UploadRequest[];
        fileIds: string[];
      };
      const metadataForFiles = await Promise.all(fileIds.map((fileId) => Promise.all([
        labkeyClient.selectFirst<LabKeyFileMetadata>(
          LK_SCHEMA.FMS,
          "File",
          RELEVANT_FILE_COLUMNS,
          [LabkeyClient.createFilter("FileId", fileId)]
        ),
        mmsClient.getFileMetadata(fileId),
      ])));
      const fileIdsAsFiles: UploadRequest[] = metadataForFiles.map(([labkeyFileMetadata, customMetadata]) => ({
        ...labkeyFileMetadata,
        customMetadata,
        file: {
          originalPath: labkeyFileMetadata.localFilePath as string,
          fileType: labkeyFileMetadata.fileType,
        },
      }));
      const files = [...requests, ...fileIdsAsFiles];
      // Find the first templateId (if any) present in the files metadata
      const templateId = files.find((file) => !!file.customMetadata?.templateId)?.customMetadata?.templateId;
      const basicTemplateInfo = templateId ? await mmsClient.getTemplate(templateId) : undefined;
      const uploadMetadata = convertUploadRequestsToUploadStateBranch(
        files,
        state,
        basicTemplateInfo,
      );

      // Any barcoded plate can be snapshot in time as that plate at a certain
      // imaging session. The contents & images of the plates at that time (imaging session)
      // may vary so the app needs to provide options for the user to choose between
      const imagingSessions = getImagingSessions(state);
      const plateBarcodeToPlates: PlateBarcodeToPlates = {};
      for (const [key, upload] of Object.entries(uploadMetadata)) {
        // An upload is assumed to only have one plate associated with it
        const representativeWellId = upload[AnnotationName.WELL]?.[0];
        if (representativeWellId) {
          const plate = await labkeyClient.findPlateByWellId(
            representativeWellId
          );

          // Derive and apply the plate barcode and imaging session found via the well
          const imagingSession = imagingSessions.find(
            (is) => is.imagingSessionId === plate.ImagingSessionId
          );
          uploadMetadata[key][AnnotationName.PLATE_BARCODE] = [plate.BarCode];
          uploadMetadata[key][AnnotationName.IMAGING_SESSION] = imagingSession
            ? [imagingSession.name]
            : [];

          // Avoid re-querying for the imaging sessions if this
          // plate barcode has been selected before
          if (!Object.keys(plateBarcodeToPlates).includes(plate.BarCode)) {
            const imagingSessionsForPlateBarcode =
              await labkeyClient.findImagingSessionsByPlateBarcode(
                plate.BarCode
              );
            const imagingSessionsWithPlateInfo: PlateAtImagingSession[] =
              await Promise.all(
                imagingSessionsForPlateBarcode.map(async (is) => {
                  const { wells } = await mmsClient.getPlate(
                    plate.BarCode,
                    is["ImagingSessionId"]
                  );

                  return {
                    wells,
                    imagingSessionId: is["ImagingSessionId"],
                    name: is["ImagingSessionId/Name"],
                  };
                })
              );

            // If the barcode has no imaging sessions, find info of plate without
            if (!imagingSessionsWithPlateInfo.length) {
              const { wells } = await mmsClient.getPlate(plate.BarCode);
              imagingSessionsWithPlateInfo.push({ wells });
            }

            plateBarcodeToPlates[plate.BarCode] = imagingSessionsWithPlateInfo;
          }
        }
      }

      const actions: AnyAction[] = [
        setPlateBarcodeToPlates(plateBarcodeToPlates),
      ];

      if (templateId) {
        const booleanAnnotationTypeId = getBooleanAnnotationTypeId(getState());
        if (!booleanAnnotationTypeId) {
          throw new Error(
            "Boolean annotation type id not found. Contact Software."
          );
        }
        const { template, uploads } = await getApplyTemplateInfo(
          templateId,
          mmsClient,
          dispatch,
          booleanAnnotationTypeId,
          uploadMetadata
        );
        actions.push(
          setAppliedTemplate(template, uploads),
          viewUploadsSucceeded(uploads)
        );
      } else {
        actions.push(viewUploadsSucceeded(uploadMetadata));
      }

      dispatch(batchActions(actions));
    } catch (e) {
      dispatch(
        requestFailed(
          "Could not open upload editor: " + e.message,
          AsyncRequest.GET_FILE_METADATA_FOR_JOB
        )
      );
    }
    done();
  },
  type: VIEW_UPLOADS,
  validate: async (
    deps: ReduxLogicTransformDependenciesWithAction<ViewUploadsAction>,
    next: ReduxLogicNextCb,
    reject: ReduxLogicRejectCb
  ) => {
    const { action, ctx, getState } = deps;
    try {
      const { cancelled } = await ensureDraftGetsSaved(
        deps,
        getCanSaveUploadDraft(getState()),
        getCurrentUploadFilePath(getState())
      );
      if (cancelled) {
        reject({ type: "ignore" });
        return;
      }
    } catch (e) {
      reject(setErrorAlert(e.message));
      return;
    }

    // Validate the uploads passed in as the action payload
    ctx.fileIds = [];
    ctx.requests = [];
    try {
      action.payload.forEach((upload) => {
        if (
          upload.status === JSSJobStatus.SUCCEEDED &&
          upload.serviceFields?.result &&
          Array.isArray(upload?.serviceFields?.result)
        ) {
          const originalFileIds = upload.serviceFields.result.map(
            ({ fileId }: FSSResponseFile) => fileId
          );
          ctx.fileIds = [...ctx.fileIds, ...originalFileIds];
        } else if (
          upload.serviceFields?.files &&
          !isEmpty(upload.serviceFields?.files)
        ) {
          ctx.requests = [...ctx.requests, ...upload.serviceFields?.files];
        } else {
          throw new Error(`Upload ${upload.jobName} has missing information`);
        }
      });

      next(action);
    } catch (error) {
      reject(setErrorAlert(error.message || "Failed to open uploads"));
    }
  },
});

export default [viewUploadsLogic, resetUploadLogic];<|MERGE_RESOLUTION|>--- conflicted
+++ resolved
@@ -88,17 +88,17 @@
 const resetUploadLogic = createLogic({
   type: [CLOSE_UPLOAD, START_NEW_UPLOAD] as string[],
   validate: async (
-    deps: ReduxLogicTransformDependencies,
-    next: ReduxLogicNextCb,
-    reject: ReduxLogicRejectCb
+      deps: ReduxLogicTransformDependencies,
+      next: ReduxLogicNextCb,
+      reject: ReduxLogicRejectCb
   ) => {
     const { action, getState } = deps;
 
     try {
       const { cancelled } = await ensureDraftGetsSaved(
-        deps,
-        getCanSaveUploadDraft(getState()),
-        getCurrentUploadFilePath(getState())
+          deps,
+          getCanSaveUploadDraft(getState()),
+          getCurrentUploadFilePath(getState())
       );
 
       if (cancelled) {
@@ -131,33 +131,24 @@
   were created from.
 */
 function convertUploadRequestsToUploadStateBranch(
-  files: UploadRequest[],
-  state: State,
-  template?: Template,
+    files: UploadRequest[],
+    state: State,
+    template?: Template,
 ): UploadStateBranch {
   const annotations = getAnnotations(state);
   const lookups = getLookups(state);
   const annotationLookups = getAnnotationLookups(state);
   const annotationIdToAnnotationMap = groupBy(annotations, "annotationId");
   const annotationIdToLookupMap = annotationLookups.reduce(
-    (mapSoFar, curr) => ({
-      [curr.annotationId]: lookups.find((l) => l.lookupId === curr.lookupId),
-      ...mapSoFar,
-    }),
-    {} as { [annotationId: number]: Lookup | undefined }
+      (mapSoFar, curr) => ({
+        [curr.annotationId]: lookups.find((l) => l.lookupId === curr.lookupId),
+        ...mapSoFar,
+      }),
+      {} as { [annotationId: number]: Lookup | undefined }
   );
 
   const uploadMetadata = files.reduce((uploadSoFar, file) => {
-<<<<<<< HEAD
     if (!file.customMetadata?.annotations.length || !template?.annotations.length) {
-      const key = getUploadRowKey({
-        file: file.file.originalPath,
-      });
-=======
-    templateId = file.customMetadata?.templateId || templateId;
-
-    if (!file.customMetadata?.annotations.length) {
->>>>>>> 586a17fa
       return {
         ...uploadSoFar,
         [file.file.originalPath]: {
@@ -169,99 +160,90 @@
 
     const setOfAnnotationIdsFromTemplate = new Set(template.annotations.map(annotation => annotation.annotationId));
     return file.customMetadata.annotations.reduce(
-      (
-        keyToMetadataSoFar: UploadStateBranch,
-        annotation: MMSFileAnnotation
-      ) => {
-        const annotationDefinition =
-<<<<<<< HEAD
-        annotationIdToAnnotationMap[annotation.annotationId]?.[0];
-        // Only include annotations that are on the template in the metadata for the branch,
-        // otherwise this might try to overwrite metadata from other applications unintentionally
-        // But, do include Well and Notes, because they are included in the grid by default.
-        if (!setOfAnnotationIdsFromTemplate.has(annotation.annotationId) && annotationDefinition?.name !== AnnotationName.WELL && annotationDefinition?.name !== AnnotationName.NOTES) {
-          return keyToMetadataSoFar;
-        }
-
-        const key = getUploadRowKey({
-          file: file.file.originalPath,
-          ...annotation,
-        });
-=======
-          annotationIdToAnnotationMap[annotation.annotationId]?.[0];
->>>>>>> 586a17fa
-        if (!annotationDefinition) {
-          throw new Error(
-            `Unable to find matching Annotation for Annotation ID: ${annotation.annotationId}`
-          );
-        }
-
-        let values: any[] = annotation.values;
-        switch (annotationDefinition["annotationTypeId/Name"]) {
-          case ColumnType.BOOLEAN:
-            values = values.map((v) => `${v}`.toLowerCase() === "true");
-            break;
-          case ColumnType.DATE:
-          case ColumnType.DATETIME:
-            values = values.map((v) => new Date(`${v}`));
-            break;
-          case ColumnType.LOOKUP:
-            if (
-              annotationIdToLookupMap[annotation.annotationId]?.[
-                "scalarTypeId/Name"
-              ] === ScalarType.INT
-            ) {
-              values = values.map((v) => parseInt(v, 10));
-            }
-            break;
-          case ColumnType.NUMBER:
-            values = values.map((v) => {
-              try {
-                return parseFloat(v);
-              } catch (e) {
-                return v;
+        (
+            keyToMetadataSoFar: UploadStateBranch,
+            annotation: MMSFileAnnotation
+        ) => {
+          const annotationDefinition =
+              annotationIdToAnnotationMap[annotation.annotationId]?.[0];
+          // Only include annotations that are on the template in the metadata for the branch,
+          // otherwise this might try to overwrite metadata from other applications unintentionally
+          // But, do include Well and Notes, because they are included in the grid by default.
+          if (!setOfAnnotationIdsFromTemplate.has(annotation.annotationId) && annotationDefinition?.name !== AnnotationName.WELL && annotationDefinition?.name !== AnnotationName.NOTES) {
+            return keyToMetadataSoFar;
+          }
+
+          if (!annotationDefinition) {
+            throw new Error(
+                `Unable to find matching Annotation for Annotation ID: ${annotation.annotationId}`
+            );
+          }
+
+          let values: any[] = annotation.values;
+          switch (annotationDefinition["annotationTypeId/Name"]) {
+            case ColumnType.BOOLEAN:
+              values = values.map((v) => `${v}`.toLowerCase() === "true");
+              break;
+            case ColumnType.DATE:
+            case ColumnType.DATETIME:
+              values = values.map((v) => new Date(`${v}`));
+              break;
+            case ColumnType.LOOKUP:
+              if (
+                  annotationIdToLookupMap[annotation.annotationId]?.[
+                      "scalarTypeId/Name"
+                      ] === ScalarType.INT
+              ) {
+                values = values.map((v) => parseInt(v, 10));
               }
-            });
-            break;
-          case ColumnType.DURATION:
-            values = values.map((v: string): Duration => {
-              let remainingMs = parseInt(v);
-
-              function calculateUnit(unitAsMs: number, useFloor = true) {
-                const numUnit = useFloor
-                  ? Math.floor(remainingMs / unitAsMs)
-                  : remainingMs / unitAsMs;
-                if (numUnit > 0) {
-                  remainingMs -= numUnit * unitAsMs;
+              break;
+            case ColumnType.NUMBER:
+              values = values.map((v) => {
+                try {
+                  return parseFloat(v);
+                } catch (e) {
+                  return v;
                 }
-                return numUnit;
-              }
-
-              const days = calculateUnit(DAY_AS_MS);
-              const hours = calculateUnit(HOUR_AS_MS);
-              const minutes = calculateUnit(MINUTE_AS_MS);
-              const seconds = calculateUnit(1000, false);
-
-              return { days, hours, minutes, seconds };
-            });
-        }
-
-        const filePath = file.file.originalPath;
-        return {
-          ...keyToMetadataSoFar,
-          [filePath]: {
-            ...(keyToMetadataSoFar[filePath] || {}),
-            file: filePath,
-            fileId: file.fileId,
-            [annotationDefinition.name]: uniq([
-              ...(keyToMetadataSoFar[filePath]?.[annotationDefinition.name] ||
-                []),
-              ...values,
-            ]),
-          },
-        };
-      },
-      uploadSoFar
+              });
+              break;
+            case ColumnType.DURATION:
+              values = values.map((v: string): Duration => {
+                let remainingMs = parseInt(v);
+
+                function calculateUnit(unitAsMs: number, useFloor = true) {
+                  const numUnit = useFloor
+                      ? Math.floor(remainingMs / unitAsMs)
+                      : remainingMs / unitAsMs;
+                  if (numUnit > 0) {
+                    remainingMs -= numUnit * unitAsMs;
+                  }
+                  return numUnit;
+                }
+
+                const days = calculateUnit(DAY_AS_MS);
+                const hours = calculateUnit(HOUR_AS_MS);
+                const minutes = calculateUnit(MINUTE_AS_MS);
+                const seconds = calculateUnit(1000, false);
+
+                return { days, hours, minutes, seconds };
+              });
+          }
+
+          const filePath = file.file.originalPath;
+          return {
+            ...keyToMetadataSoFar,
+            [filePath]: {
+              ...(keyToMetadataSoFar[filePath] || {}),
+              file: filePath,
+              fileId: file.fileId,
+              [annotationDefinition.name]: uniq([
+                ...(keyToMetadataSoFar[filePath]?.[annotationDefinition.name] || []),
+                ...values,
+              ]),
+            },
+          };
+        },
+        uploadSoFar
     );
   }, {} as UploadStateBranch);
 
@@ -284,14 +266,14 @@
 
 const viewUploadsLogic = createLogic({
   process: async (
-    {
-      ctx,
-      getState,
-      labkeyClient,
-      mmsClient,
-    }: ReduxLogicProcessDependenciesWithAction<ViewUploadsAction>,
-    dispatch: ReduxLogicNextCb,
-    done: ReduxLogicDoneCb
+      {
+        ctx,
+        getState,
+        labkeyClient,
+        mmsClient,
+      }: ReduxLogicProcessDependenciesWithAction<ViewUploadsAction>,
+      dispatch: ReduxLogicNextCb,
+      done: ReduxLogicDoneCb
   ) => {
     const state = getState();
     try {
@@ -305,10 +287,10 @@
       };
       const metadataForFiles = await Promise.all(fileIds.map((fileId) => Promise.all([
         labkeyClient.selectFirst<LabKeyFileMetadata>(
-          LK_SCHEMA.FMS,
-          "File",
-          RELEVANT_FILE_COLUMNS,
-          [LabkeyClient.createFilter("FileId", fileId)]
+            LK_SCHEMA.FMS,
+            "File",
+            RELEVANT_FILE_COLUMNS,
+            [LabkeyClient.createFilter("FileId", fileId)]
         ),
         mmsClient.getFileMetadata(fileId),
       ])));
@@ -325,9 +307,9 @@
       const templateId = files.find((file) => !!file.customMetadata?.templateId)?.customMetadata?.templateId;
       const basicTemplateInfo = templateId ? await mmsClient.getTemplate(templateId) : undefined;
       const uploadMetadata = convertUploadRequestsToUploadStateBranch(
-        files,
-        state,
-        basicTemplateInfo,
+          files,
+          state,
+          basicTemplateInfo,
       );
 
       // Any barcoded plate can be snapshot in time as that plate at a certain
@@ -340,40 +322,40 @@
         const representativeWellId = upload[AnnotationName.WELL]?.[0];
         if (representativeWellId) {
           const plate = await labkeyClient.findPlateByWellId(
-            representativeWellId
+              representativeWellId
           );
 
           // Derive and apply the plate barcode and imaging session found via the well
           const imagingSession = imagingSessions.find(
-            (is) => is.imagingSessionId === plate.ImagingSessionId
+              (is) => is.imagingSessionId === plate.ImagingSessionId
           );
           uploadMetadata[key][AnnotationName.PLATE_BARCODE] = [plate.BarCode];
           uploadMetadata[key][AnnotationName.IMAGING_SESSION] = imagingSession
-            ? [imagingSession.name]
-            : [];
+              ? [imagingSession.name]
+              : [];
 
           // Avoid re-querying for the imaging sessions if this
           // plate barcode has been selected before
           if (!Object.keys(plateBarcodeToPlates).includes(plate.BarCode)) {
             const imagingSessionsForPlateBarcode =
-              await labkeyClient.findImagingSessionsByPlateBarcode(
-                plate.BarCode
-              );
+                await labkeyClient.findImagingSessionsByPlateBarcode(
+                    plate.BarCode
+                );
             const imagingSessionsWithPlateInfo: PlateAtImagingSession[] =
-              await Promise.all(
-                imagingSessionsForPlateBarcode.map(async (is) => {
-                  const { wells } = await mmsClient.getPlate(
-                    plate.BarCode,
-                    is["ImagingSessionId"]
-                  );
-
-                  return {
-                    wells,
-                    imagingSessionId: is["ImagingSessionId"],
-                    name: is["ImagingSessionId/Name"],
-                  };
-                })
-              );
+                await Promise.all(
+                    imagingSessionsForPlateBarcode.map(async (is) => {
+                      const { wells } = await mmsClient.getPlate(
+                          plate.BarCode,
+                          is["ImagingSessionId"]
+                      );
+
+                      return {
+                        wells,
+                        imagingSessionId: is["ImagingSessionId"],
+                        name: is["ImagingSessionId/Name"],
+                      };
+                    })
+                );
 
             // If the barcode has no imaging sessions, find info of plate without
             if (!imagingSessionsWithPlateInfo.length) {
@@ -394,19 +376,19 @@
         const booleanAnnotationTypeId = getBooleanAnnotationTypeId(getState());
         if (!booleanAnnotationTypeId) {
           throw new Error(
-            "Boolean annotation type id not found. Contact Software."
+              "Boolean annotation type id not found. Contact Software."
           );
         }
         const { template, uploads } = await getApplyTemplateInfo(
-          templateId,
-          mmsClient,
-          dispatch,
-          booleanAnnotationTypeId,
-          uploadMetadata
+            templateId,
+            mmsClient,
+            dispatch,
+            booleanAnnotationTypeId,
+            uploadMetadata
         );
         actions.push(
-          setAppliedTemplate(template, uploads),
-          viewUploadsSucceeded(uploads)
+            setAppliedTemplate(template, uploads),
+            viewUploadsSucceeded(uploads)
         );
       } else {
         actions.push(viewUploadsSucceeded(uploadMetadata));
@@ -415,26 +397,26 @@
       dispatch(batchActions(actions));
     } catch (e) {
       dispatch(
-        requestFailed(
-          "Could not open upload editor: " + e.message,
-          AsyncRequest.GET_FILE_METADATA_FOR_JOB
-        )
+          requestFailed(
+              "Could not open upload editor: " + e.message,
+              AsyncRequest.GET_FILE_METADATA_FOR_JOB
+          )
       );
     }
     done();
   },
   type: VIEW_UPLOADS,
   validate: async (
-    deps: ReduxLogicTransformDependenciesWithAction<ViewUploadsAction>,
-    next: ReduxLogicNextCb,
-    reject: ReduxLogicRejectCb
+      deps: ReduxLogicTransformDependenciesWithAction<ViewUploadsAction>,
+      next: ReduxLogicNextCb,
+      reject: ReduxLogicRejectCb
   ) => {
     const { action, ctx, getState } = deps;
     try {
       const { cancelled } = await ensureDraftGetsSaved(
-        deps,
-        getCanSaveUploadDraft(getState()),
-        getCurrentUploadFilePath(getState())
+          deps,
+          getCanSaveUploadDraft(getState()),
+          getCurrentUploadFilePath(getState())
       );
       if (cancelled) {
         reject({ type: "ignore" });
@@ -451,17 +433,17 @@
     try {
       action.payload.forEach((upload) => {
         if (
-          upload.status === JSSJobStatus.SUCCEEDED &&
-          upload.serviceFields?.result &&
-          Array.isArray(upload?.serviceFields?.result)
+            upload.status === JSSJobStatus.SUCCEEDED &&
+            upload.serviceFields?.result &&
+            Array.isArray(upload?.serviceFields?.result)
         ) {
           const originalFileIds = upload.serviceFields.result.map(
-            ({ fileId }: FSSResponseFile) => fileId
+              ({ fileId }: FSSResponseFile) => fileId
           );
           ctx.fileIds = [...ctx.fileIds, ...originalFileIds];
         } else if (
-          upload.serviceFields?.files &&
-          !isEmpty(upload.serviceFields?.files)
+            upload.serviceFields?.files &&
+            !isEmpty(upload.serviceFields?.files)
         ) {
           ctx.requests = [...ctx.requests, ...upload.serviceFields?.files];
         } else {
