--- conflicted
+++ resolved
@@ -131,18 +131,11 @@
   were created from.
 */
 function convertUploadRequestsToUploadStateBranch(
-<<<<<<< HEAD
     files: UploadRequest[],
     state: State,
     template?: Template,
 ): UploadStateBranch {
-  const annotations = getAnnotations(state);
-=======
-  files: UploadRequest[],
-  state: State
-): Upload {
   const annotations = getAllAnnotations(state);
->>>>>>> ea070f85
   const lookups = getLookups(state);
   const annotationLookups = getAnnotationLookups(state);
   const annotationIdToAnnotationMap = groupBy(annotations, "annotationId");
