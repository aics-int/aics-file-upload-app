import { existsSync } from "fs";
import { platform } from "os";

import { Menu, MenuItem } from "electron";
import { castArray, difference, groupBy, isEmpty, uniq } from "lodash";
import { AnyAction } from "redux";
import { createLogic } from "redux-logic";

import {
  DAY_AS_MS,
  HOUR_AS_MS,
  MINUTE_AS_MS,
  AnnotationName,
} from "../../constants";
import { JSSJobStatus } from "../../services/job-status-client/types";
import LabkeyClient from "../../services/labkey-client";
import {
  ColumnType,
  LabKeyFileMetadata,
  LK_SCHEMA,
  Lookup,
  ScalarType,
} from "../../services/labkey-client/types";
import {
  MMSFileAnnotation,
  FSSResponseFile,
  UploadRequest,
} from "../../services/types";
import { Duration } from "../../types";
<<<<<<< HEAD
import { ensureDraftGetsSaved, getApplyTemplateInfo } from "../../util";
import makePosixPathCompatibleWithPlatform from "../../util/makePosixPathCompatibleWithPlatform";
=======
import { makePosixPathCompatibleWithPlatform } from "../../util";
>>>>>>> 34ca33ed
import { requestFailed } from "../actions";
import {
  openSetMountPointNotification,
  setErrorAlert,
} from "../feedback/actions";
import { setPlateBarcodeToImagingSessions } from "../metadata/actions";
import {
  getAnnotationLookups,
  getAnnotations,
  getBooleanAnnotationTypeId,
  getCurrentUploadFilePath,
  getImagingSessions,
  getLookups,
  getUploadHistory,
} from "../metadata/selectors";
import { getMountPoint } from "../setting/selectors";
import {
  ensureDraftGetsSaved,
  getApplyTemplateInfo,
  getPlateInfo,
} from "../stateHelpers";
import { setAppliedTemplate } from "../template/actions";
import {
  AsyncRequest,
  Logger,
  Page,
  PlateBarcodeToImagingSessions,
  ReduxLogicDoneCb,
  ReduxLogicNextCb,
  ReduxLogicProcessDependenciesWithAction,
  ReduxLogicRejectCb,
  ReduxLogicTransformDependencies,
  ReduxLogicTransformDependenciesWithAction,
  State,
  UploadStateBranch,
} from "../types";
import {
  clearUploadDraft,
  clearUploadHistory,
  jumpToPastUpload,
} from "../upload/actions";
import { getUploadRowKey } from "../upload/constants";
import { getCanSaveUploadDraft } from "../upload/selectors";
import { batchActions } from "../util";

import { resetUpload, selectPage, viewUploadsSucceeded } from "./actions";
import { CLOSE_UPLOAD, START_NEW_UPLOAD, VIEW_UPLOADS } from "./constants";
import { Upload, ViewUploadsAction } from "./types";

// have to cast here because Electron's typings for MenuItem is incomplete
const getFileMenu = (menu: Menu): MenuItem | undefined =>
  menu.items.find(
    (menuItem: MenuItem) => menuItem.label.toLowerCase() === "file"
  );

export const setSwitchEnvEnabled = (
  menu: Menu,
  enabled: boolean,
  logger: Logger
): void => {
  const fileMenu = getFileMenu(menu);
  if (!fileMenu || !fileMenu.submenu) {
    logger.error("Could not update application menu");
    return;
  }

  const switchEnvironmentMenuItem = fileMenu.submenu.items.find(
    (menuItem: MenuItem) =>
      menuItem.label.toLowerCase() === "switch environment"
  );
  if (switchEnvironmentMenuItem) {
    switchEnvironmentMenuItem.enabled = enabled;
  } else {
    logger.error("Could not update application menu");
  }
};

const stateBranchHistory = [
  {
    clearHistory: clearUploadHistory,
    getHistory: getUploadHistory,
    jumpToPast: jumpToPastUpload,
  },
];
export const resetHistoryActions = stateBranchHistory.flatMap((history) => [
  history.jumpToPast(0),
  history.clearHistory(),
]);

// Returns common actions needed because we share the upload tab between upload drafts for now
// Some of these actions cannot be done in the reducer because they are handled by a higher-order reducer
// from redux-undo.
export const handleStartingNewUploadJob = (
  logger: Logger,
  state: State,
  getApplicationMenu: () => Menu | null
): AnyAction[] => {
  const actions: AnyAction[] = [
    selectPage(Page.UploadWithTemplate),
    clearUploadDraft(),
    clearUploadHistory(),
  ];
  const isMountedAsExpected = existsSync(
    makePosixPathCompatibleWithPlatform("/allen/aics", platform())
  );
  const menu = getApplicationMenu();
  if (menu) {
    setSwitchEnvEnabled(menu, false, logger);
  }
  const mountPoint = getMountPoint(state);
  if (!isMountedAsExpected && !mountPoint) {
    actions.push(openSetMountPointNotification());
  }

  return actions;
};

const resetUploadLogic = createLogic({
  type: [CLOSE_UPLOAD, START_NEW_UPLOAD],
  validate: async (
    deps: ReduxLogicTransformDependencies,
    next: ReduxLogicNextCb,
    reject: ReduxLogicRejectCb
  ) => {
    const { action, getState } = deps;

    try {
      const { cancelled } = await ensureDraftGetsSaved(
        deps,
        getCanSaveUploadDraft(getState()),
        getCurrentUploadFilePath(getState())
      );

      if (cancelled) {
        // prevent action from getting to reducer
        reject({ type: "ignore" });
        return;
      }
    } catch (e) {
      reject(setErrorAlert(e.message));
      return;
    }

    next({
      // we want to write to local storage but also keep this as a batched action
      ...clearUploadDraft(),
      ...batchActions([
        ...resetHistoryActions,
        resetUpload(),
        // If the action isn't after the resetHistoryActions then the side-effects
        // of this action may be reset - Sean M 02/08/21
        action,
      ]),
    });
  },
});

/*
  Convert from upload requests formatted for FSS transmission into the shape
  of the upload branch at the time of the initial upload the requests
  were created from.
*/
function convertUploadRequestsToUploadStateBranch(
  files: UploadRequest[],
  state: State
): Upload {
  const annotations = getAnnotations(state);
  const lookups = getLookups(state);
  const annotationLookups = getAnnotationLookups(state);
  const annotationIdToAnnotationMap = groupBy(annotations, "annotationId");
  const annotationIdToLookupMap = annotationLookups.reduce(
    (mapSoFar, curr) => ({
      [curr.annotationId]: lookups.find((l) => l.lookupId === curr.lookupId),
      ...mapSoFar,
    }),
    {} as { [annotationId: number]: Lookup | undefined }
  );

  let templateId: number | undefined = undefined;
  const uploadMetadata = files.reduce((uploadSoFar, file) => {
    templateId = file.customMetadata?.templateId || templateId;

    if (!file.customMetadata?.annotations.length) {
      const key = getUploadRowKey({
        file: file.file.originalPath,
      });
      return {
        ...uploadSoFar,
        [key]: {
          file: file.file.originalPath,
          fileId: file.fileId,
        },
      };
    }

    return file.customMetadata.annotations.reduce(
      (
        keyToMetadataSoFar: UploadStateBranch,
        annotation: MMSFileAnnotation
      ) => {
        const key = getUploadRowKey({
          file: file.file.originalPath,
          ...annotation,
        });
        const annotationDefinition =
          annotationIdToAnnotationMap[annotation.annotationId]?.[0];
        if (!annotationDefinition) {
          throw new Error(
            `Unable to find matching Annotation for Annotation ID: ${annotation.annotationId}`
          );
        }

        let values: any[] = annotation.values;
        switch (annotationDefinition["annotationTypeId/Name"]) {
          case ColumnType.BOOLEAN:
            values = values.map((v) => Boolean(v));
            break;
          case ColumnType.DATE:
          case ColumnType.DATETIME:
            values = values.map((v) => new Date(`${v}`));
            break;
          case ColumnType.LOOKUP:
            if (
              annotationIdToLookupMap[annotation.annotationId]?.[
                "scalarTypeId/Name"
              ] === ScalarType.INT
            ) {
              values = values.map((v) => parseInt(v, 10));
            }
            break;
          case ColumnType.NUMBER:
            values = values.map((v) => {
              try {
                return parseFloat(v);
              } catch (e) {
                return v;
              }
            });
            break;
          case ColumnType.DURATION:
            values = values.map(
              (v: string): Duration => {
                let remainingMs = parseInt(v);

                function calculateUnit(unitAsMs: number, useFloor = true) {
                  const numUnit = useFloor
                    ? Math.floor(remainingMs / unitAsMs)
                    : remainingMs / unitAsMs;
                  if (numUnit > 0) {
                    remainingMs -= numUnit * unitAsMs;
                  }
                  return numUnit;
                }

                const days = calculateUnit(DAY_AS_MS);
                const hours = calculateUnit(HOUR_AS_MS);
                const minutes = calculateUnit(MINUTE_AS_MS);
                const seconds = calculateUnit(1000, false);

                return { days, hours, minutes, seconds };
              }
            );
        }

        return {
          ...keyToMetadataSoFar,
          [key]: {
            ...(keyToMetadataSoFar[key] || {}),
            file: file.file.originalPath,
            fileId: file.fileId,
            channelId: annotation.channelId,
            fovId: annotation.fovId,
            positionIndex: annotation.positionIndex,
            scene: annotation.scene,
            subImageName: annotation.subImageName,
            [annotationDefinition.name]: uniq([
              ...(keyToMetadataSoFar[key]?.[annotationDefinition.name] || []),
              ...values,
            ]),
          },
        };
      },
      uploadSoFar
    );
  }, {} as UploadStateBranch);

  return { templateId, uploadMetadata };
}

const RELEVANT_FILE_COLUMNS = [
  "FileName",
  "FileSize",
  "FileType",
  "ThumbnailId",
  "ThumbnailLocalFilePath",
  "ArchiveFilePath",
  "LocalFilePath",
  "PublicFilePath",
  "Modified",
  "ModifiedBy",
];

const viewUploadsLogic = createLogic({
  process: async (
    {
      ctx,
      getApplicationMenu,
      getState,
      labkeyClient,
      logger,
      mmsClient,
    }: ReduxLogicProcessDependenciesWithAction<ViewUploadsAction>,
    dispatch: ReduxLogicNextCb,
    done: ReduxLogicDoneCb
  ) => {
    const state = getState();
    try {
      // Open the upload tab and make sure application menu gets updated and redux-undo histories reset.
      dispatch(
        batchActions(
          handleStartingNewUploadJob(logger, state, getApplicationMenu)
        )
      );

      // Second, we fetch the file metadata
      const { requests, fileIds } = ctx as {
        requests: UploadRequest[];
        fileIds: string[];
      };
      const fileIdsAsFiles: UploadRequest[] = await Promise.all(
        fileIds.map(async (fileId: string) => {
          const [labkeyFileMetadata, customMetadata] = await Promise.all([
            labkeyClient.selectFirst<LabKeyFileMetadata>(
              LK_SCHEMA.FMS,
              "File",
              RELEVANT_FILE_COLUMNS,
              [LabkeyClient.createFilter("FileId", fileId)]
            ),
            mmsClient.getFileMetadata(fileId),
          ]);
          return {
            ...labkeyFileMetadata,
            fileId,
            customMetadata,
            file: {
              originalPath: labkeyFileMetadata.localFilePath as string,
              fileType: labkeyFileMetadata.fileType,
            },
          };
        })
      );
      const uploadsToView = convertUploadRequestsToUploadStateBranch(
        [...requests, ...fileIdsAsFiles],
        state
      );

      // Any barcoded plate can be snapshot in time as that plate at a certain
      // imaging session. The contents & images of the plates at that time (imaging session)
      // may vary so the app needs to provide options for the user to choose between
      const imagingSessions = getImagingSessions(state);
      const { uploadMetadata } = uploadsToView;
      const plateBarcodeToImagingSessions = await Object.entries(
        uploadMetadata
      ).reduce(async (accumPromise, [key, upload]) => {
        const accum = await accumPromise;
        // An upload is assumed to only have one plate associated with it
        const representativeWellId = upload[AnnotationName.WELL]?.[0];
        if (representativeWellId) {
          const plate = await labkeyClient.findPlateByWellId(
            representativeWellId
          );

          // Derive and apply the plate barcode and imaging session found via the well
          const imagingSession = imagingSessions.find(
            (is) => is.imagingSessionId === plate.ImagingSessionId
          );
          uploadMetadata[key][AnnotationName.PLATE_BARCODE] = [plate.BarCode];
          uploadMetadata[key][AnnotationName.IMAGING_SESSION] = imagingSession
            ? [imagingSession.name]
            : [];

          // Avoid re-querying for the imaging sessions if this
          // plate barcode has been selected before
          if (!Object.keys(accum).includes(plate.BarCode)) {
            const imagingSessionsForPlateBarcode = await labkeyClient.findImagingSessionsByPlateBarcode(
              plate.BarCode
            );
            const imagingSessionsWithPlateInfo = await Promise.all(
              imagingSessionsForPlateBarcode.map(async (is) => {
                const { wells } = await mmsClient.getPlate(
                  plate.BarCode,
                  is && is["ImagingSessionId"]
                );

                return {
                  wells,
                  imagingSessionId: is["ImagingSessionId"],
                  name: is["ImagingSessionId/Name"],
                };
              })
            );

            return {
              ...accum,
              [plate.BarCode]: imagingSessionsWithPlateInfo.reduce(
                (imagingSessionSoFar, is) => ({
                  ...imagingSessionSoFar,
                  [is.imagingSessionId || 0]: is,
                }),
                {}
              ),
            };
          }
        }

        return accum;
      }, {} as Promise<PlateBarcodeToImagingSessions>);

      const actions: AnyAction[] = [
        setPlateBarcodeToImagingSessions(plateBarcodeToImagingSessions),
      ];

      if (uploadsToView.templateId) {
        const booleanAnnotationTypeId = getBooleanAnnotationTypeId(getState());
        if (!booleanAnnotationTypeId) {
          throw new Error(
            "Boolean annotation type id not found. Contact Software."
          );
        }
        const { template, uploads } = await getApplyTemplateInfo(
          uploadsToView.templateId,
          mmsClient,
          dispatch,
          booleanAnnotationTypeId,
          uploadMetadata
        );
        actions.push(
          setAppliedTemplate(template, uploads),
          viewUploadsSucceeded(uploads)
        );
      } else {
        actions.push(viewUploadsSucceeded(uploadMetadata));
      }

      dispatch(batchActions(actions));
    } catch (e) {
      dispatch(
        requestFailed(
          "Could not open upload editor: " + e.message,
          AsyncRequest.GET_FILE_METADATA_FOR_JOB
        )
      );
    }
    done();
  },
  type: VIEW_UPLOADS,
  validate: async (
    deps: ReduxLogicTransformDependenciesWithAction<ViewUploadsAction>,
    next: ReduxLogicNextCb,
    reject: ReduxLogicRejectCb
  ) => {
    const { action, ctx, getState } = deps;
    try {
      const { cancelled } = await ensureDraftGetsSaved(
        deps,
        getCanSaveUploadDraft(getState()),
        getCurrentUploadFilePath(getState())
      );
      if (cancelled) {
        reject({ type: "ignore" });
        return;
      }
    } catch (e) {
      reject(setErrorAlert(e.message));
      return;
    }

    // Validate the uploads passed in as the action payload
    ctx.fileIds = [];
    ctx.requests = [];
    try {
      action.payload.forEach((upload) => {
        if (
          upload.status === JSSJobStatus.SUCCEEDED &&
          upload.serviceFields?.result &&
          Array.isArray(upload?.serviceFields?.result)
        ) {
          const originalFileIds = upload.serviceFields.result.map(
            ({ fileId }: FSSResponseFile) => fileId
          );
          const deletedFileIds = upload.serviceFields.deletedFileIds
            ? castArray(upload.serviceFields.deletedFileIds)
            : [];
          const fileIds = difference(originalFileIds, deletedFileIds);
          ctx.fileIds = [...ctx.fileIds, ...fileIds];
        } else if (
          upload.serviceFields?.files &&
          !isEmpty(upload.serviceFields?.files)
        ) {
          ctx.requests = [...ctx.requests, ...upload.serviceFields?.files];
        } else {
          throw new Error(`Upload ${upload.jobName} has missing information`);
        }
      });

      next(action);
    } catch (error) {
      reject(setErrorAlert(error.message || "Failed to open uploads"));
    }
  },
});

export default [viewUploadsLogic, resetUploadLogic];<|MERGE_RESOLUTION|>--- conflicted
+++ resolved
@@ -27,12 +27,7 @@
   UploadRequest,
 } from "../../services/types";
 import { Duration } from "../../types";
-<<<<<<< HEAD
-import { ensureDraftGetsSaved, getApplyTemplateInfo } from "../../util";
-import makePosixPathCompatibleWithPlatform from "../../util/makePosixPathCompatibleWithPlatform";
-=======
 import { makePosixPathCompatibleWithPlatform } from "../../util";
->>>>>>> 34ca33ed
 import { requestFailed } from "../actions";
 import {
   openSetMountPointNotification,
@@ -49,11 +44,7 @@
   getUploadHistory,
 } from "../metadata/selectors";
 import { getMountPoint } from "../setting/selectors";
-import {
-  ensureDraftGetsSaved,
-  getApplyTemplateInfo,
-  getPlateInfo,
-} from "../stateHelpers";
+import { ensureDraftGetsSaved, getApplyTemplateInfo } from "../stateHelpers";
 import { setAppliedTemplate } from "../template/actions";
 import {
   AsyncRequest,
