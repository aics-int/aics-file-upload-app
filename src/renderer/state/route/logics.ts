--- conflicted
+++ resolved
@@ -22,13 +22,11 @@
 import LabkeyClient from "../../util/labkey-client";
 import MMSClient from "../../util/mms-client";
 import {
+  openModal,
   openSaveUploadDraftModal,
   openSetMountPointNotification,
-<<<<<<< HEAD
   setDeferredAction,
   setErrorAlert,
-=======
->>>>>>> 716f53f6
 } from "../feedback/actions";
 import { AsyncRequest, ModalName } from "../feedback/types";
 import { receiveFileMetadata, updatePageHistory } from "../metadata/actions";
@@ -364,25 +362,21 @@
       if (isEqual(getOriginalUpload(getState()), getUpload(getState()))) {
         next(nextAction);
       } else {
-        dialog.showMessageBox(
-          {
-            buttons: ["Cancel", "Continue"],
-            cancelId: 0,
-            defaultId: 1,
-            message: "You have unsaved changes, continuing will discard them",
-            title: "Warning",
-            type: "question",
-          },
-          (buttonIndex: number) => {
-            if (buttonIndex === 1) {
-              // Discard Draft
-              next(nextAction);
-            } else {
-              // Cancel
-              reject(clearUploadDraft());
-            }
-          }
-        );
+        const { response: buttonIndex } = await dialog.showMessageBox({
+          buttons: ["Cancel", "Continue"],
+          cancelId: 0,
+          defaultId: 1,
+          message: "You have unsaved changes, continuing will discard them",
+          title: "Warning",
+          type: "question",
+        });
+        if (buttonIndex === 1) {
+          // Discard Draft
+          next(nextAction);
+        } else {
+          // Cancel
+          reject(clearUploadDraft());
+        }
       }
 
       // automatically save if user has chosen to save this draft
