--- conflicted
+++ resolved
@@ -60,8 +60,7 @@
 import { UploadMetadata, UploadStateBranch } from "../upload/types";
 import { batchActions } from "../util";
 
-<<<<<<< HEAD
-import { selectPage, selectView } from "./actions";
+import { closeUploadTab, selectPage, selectView } from "./actions";
 import {
     CLOSE_UPLOAD_TAB,
     findNextPage,
@@ -71,10 +70,6 @@
     pageOrder,
     SELECT_PAGE,
 } from "./constants";
-=======
-import { closeUploadTab, selectPage } from "./actions";
-import { CLOSE_UPLOAD_TAB, findNextPage, GO_BACK, GO_FORWARD, pageOrder, SELECT_PAGE } from "./constants";
->>>>>>> 9f338f5d
 import { getPage } from "./selectors";
 import { Page, SelectPageAction } from "./types";
 
@@ -380,7 +375,7 @@
             logger.error(error);
             dispatch(batchActions([
                 removeRequestFromInProgress(AsyncRequest.REQUEST_FILE_METADATA_FOR_JOB),
-                setUploadError(error),
+                setUploadError(action.payload.jobId, error),
             ]));
             done();
             return;
@@ -413,7 +408,7 @@
                 logger.error(error);
                 dispatch(batchActions([
                     removeRequestFromInProgress(AsyncRequest.REQUEST_FILE_METADATA_FOR_JOB),
-                    setUploadError(error),
+                    setUploadError(action.payload.jobId, error),
                 ]));
                 done();
                 return;
