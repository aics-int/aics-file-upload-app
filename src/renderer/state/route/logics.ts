--- conflicted
+++ resolved
@@ -21,17 +21,11 @@
   Lookup,
   ScalarType,
 } from "../../services/labkey-client/types";
-<<<<<<< HEAD
 import {
   MMSFileAnnotation,
   FSSResponseFile,
   UploadRequest,
 } from "../../services/types";
-import { getUploadRowKey } from "../../state/upload/constants";
-=======
-import MMSClient, { AnnotationValue } from "../../services/mms-client";
-import { FSSResponseFile, UploadRequest } from "../../services/types";
->>>>>>> 1edc9c66
 import { Duration } from "../../types";
 import {
   ensureDraftGetsSaved,
