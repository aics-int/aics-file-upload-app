<<<<<<< HEAD
import { ImageModelMetadata } from "@aics/aicsfiles/type-declarations/types";
import { Menu, MenuItem } from "electron";
import { existsSync } from "fs";
import { castArray, difference, isEmpty, isNil } from "lodash";
=======
import { existsSync } from "fs";
>>>>>>> d69607de
import { platform } from "os";

import { Menu, MenuItem } from "electron";
import { isEmpty, isNil } from "lodash";
import { AnyAction } from "redux";
import { createLogic } from "redux-logic";

import {
  getCurrentUploadKey,
  getCurrentUploadName,
} from "../../containers/App/selectors";
import {
  getSetAppliedTemplateAction,
  getSetPlateAction,
  getWithRetry,
  makePosixPathCompatibleWithPlatform,
  retrieveFileMetadata,
} from "../../util";
import {
  openModal,
  openSetMountPointNotification,
  removeRequestFromInProgress,
  setDeferredAction,
  setErrorAlert,
  setUploadError,
} from "../feedback/actions";
<<<<<<< HEAD
import { AsyncRequest, ModalName } from "../feedback/types";

import { receiveFileMetadata, updatePageHistory } from "../metadata/actions";
=======
import { updatePageHistory } from "../metadata/actions";
>>>>>>> d69607de
import {
  getSelectionHistory,
  getTemplateHistory,
  getUploadHistory,
  getWellAnnotation,
} from "../metadata/selectors";
import { CurrentUpload } from "../metadata/types";
import {
  clearSelectionHistory,
  jumpToPastSelection,
  selectBarcode,
} from "../selection/actions";
import { getCurrentSelectionIndex } from "../selection/selectors";
import { associateByWorkflow } from "../setting/actions";
import { getMountPoint } from "../setting/selectors";
import { clearTemplateHistory, jumpToPastTemplate } from "../template/actions";
import { getCurrentTemplateIndex } from "../template/selectors";
import {
  LocalStorage,
  Logger,
  ReduxLogicDoneCb,
  ReduxLogicNextCb,
  ReduxLogicProcessDependencies,
  ReduxLogicRejectCb,
  ReduxLogicTransformDependencies,
  State,
} from "../types";
import {
  clearUploadDraft,
  clearUploadHistory,
  jumpToPastUpload,
  updateUpload,
  updateUploads,
} from "../upload/actions";
import { getUploadRowKey } from "../upload/constants";
import {
  getCanSaveUploadDraft,
  getCurrentUploadIndex,
  getUploadFiles,
} from "../upload/selectors";
import { UploadMetadata, UploadStateBranch } from "../upload/types";
import { batchActions } from "../util";

import { closeUploadTab, selectPage, selectView } from "./actions";
import {
  CLOSE_UPLOAD_TAB,
  findNextPage,
  GO_BACK,
  GO_FORWARD,
  OPEN_EDIT_FILE_METADATA_TAB,
  pageOrder,
  SELECT_PAGE,
} from "./constants";
import { getPage } from "./selectors";
import { Page, SelectPageAction } from "./types";

interface MenuItemWithSubMenu extends MenuItem {
  submenu?: Menu;
}

// have to cast here because Electron's typings for MenuItem is incomplete
const getFileMenu = (menu: Menu): MenuItemWithSubMenu | undefined =>
  menu.items.find(
    (menuItem: MenuItem) => menuItem.label.toLowerCase() === "file"
  ) as MenuItemWithSubMenu | undefined;

export const setSwitchEnvEnabled = (
  menu: Menu,
  enabled: boolean,
  logger: Logger
): void => {
  const fileMenu = getFileMenu(menu);
  if (!fileMenu || !fileMenu.submenu) {
    logger.error("Could not update application menu");
    return;
  }

  const switchEnvironmentMenuItem = fileMenu.submenu.items.find(
    (menuItem: MenuItem) =>
      menuItem.label.toLowerCase() === "switch environment"
  );
  if (switchEnvironmentMenuItem) {
    switchEnvironmentMenuItem.enabled = enabled;
  } else {
    logger.error("Could not update application menu");
  }
};

const stateBranchHistory = [
  {
    clearHistory: clearSelectionHistory,
    getHistory: getSelectionHistory,
    jumpToPast: jumpToPastSelection,
  },
  {
    clearHistory: clearTemplateHistory,
    getHistory: getTemplateHistory,
    jumpToPast: jumpToPastTemplate,
  },
  {
    clearHistory: clearUploadHistory,
    getHistory: getUploadHistory,
    jumpToPast: jumpToPastUpload,
  },
];
const pagesToAllowSwitchingEnvironments = [
  Page.UploadSummary,
  Page.DragAndDrop,
];
export const getSelectPageActions = (
  logger: Logger,
  state: State,
  getApplicationMenu: () => Menu | null,
  action: SelectPageAction
) => {
  const {
    payload: { currentPage, nextPage },
  } = action;
  const actions: AnyAction[] = [action];
  if (nextPage === Page.DragAndDrop) {
    const isMountedAsExpected = existsSync(
      makePosixPathCompatibleWithPlatform("/allen/aics", platform())
    );
    const mountPoint = getMountPoint(state);
    if (!isMountedAsExpected && !mountPoint) {
      actions.push(openSetMountPointNotification());
    }
  }

  const nextPageOrder: number = pageOrder.indexOf(nextPage);
  const currentPageOrder: number = pageOrder.indexOf(currentPage);

  const menu = getApplicationMenu();
  if (menu) {
    setSwitchEnvEnabled(
      menu,
      pagesToAllowSwitchingEnvironments.includes(nextPage),
      logger
    );
  }

  // going back - rewind selections, uploads & template to the state they were at when user was on previous page
  if (nextPageOrder < currentPageOrder) {
    stateBranchHistory.forEach((history) => {
      const historyForThisStateBranch = history.getHistory(state);

      if (nextPageOrder === 0 && currentPageOrder === pageOrder.length - 1) {
        actions.push(history.jumpToPast(0), history.clearHistory());
      } else if (
        historyForThisStateBranch &&
        !isNil(historyForThisStateBranch[nextPage])
      ) {
        const index = historyForThisStateBranch[nextPage];
        actions.push(history.jumpToPast(index));
      }
    });
  } else if (nextPage === Page.UploadSummary) {
    stateBranchHistory.forEach((history) =>
      actions.push(history.jumpToPast(0), history.clearHistory())
    );
    actions.push(closeUploadTab());

    // going forward - store current selection/upload indexes so we can rewind to this state if user goes back
  } else if (nextPageOrder > currentPageOrder) {
    const selectionIndex = getCurrentSelectionIndex(state);
    const uploadIndex = getCurrentUploadIndex(state);
    const templateIndex = getCurrentTemplateIndex(state);
    actions.push(
      updatePageHistory(currentPage, selectionIndex, uploadIndex, templateIndex)
    );
    if (nextPage === Page.SelectStorageLocation) {
      const files = getUploadFiles(state);
      const uploadPartial = {
        shouldBeInArchive: true,
        shouldBeInLocal: true,
      };
      actions.push(
        ...files.map((file: string) =>
          updateUpload(getUploadRowKey({ file }), uploadPartial)
        )
      );
    }
  }
  return actions;
};

const selectPageLogic = createLogic({
  process: (
    {
      action,
      getApplicationMenu,
      getState,
      logger,
    }: ReduxLogicProcessDependencies,
    dispatch: ReduxLogicNextCb,
    done: ReduxLogicDoneCb
  ) => {
    const actions = getSelectPageActions(
      logger,
      getState(),
      getApplicationMenu,
      action as SelectPageAction
    );

    if (!isEmpty(actions)) {
      dispatch(batchActions(actions));
    }

    done();
  },
  type: SELECT_PAGE,
});

const goBackLogic = createLogic({
  type: GO_BACK,
  validate: (
    { dialog, getState }: ReduxLogicTransformDependencies,
    next: ReduxLogicNextCb,
    reject: ReduxLogicRejectCb
  ) => {
    const state = getState();
    const currentPage = getPage(state);
    const nextPage = findNextPage(currentPage, -1);

    if (nextPage) {
      dialog.showMessageBox(
        {
          buttons: ["Cancel", "Yes"],
          cancelId: 0,
          defaultId: 1,
          message: "Changes will be lost if you go back. Are you sure?",
          title: "Warning",
          type: "warning",
        },
        (buttonIndex: number) => {
          // index of button clicked
          if (buttonIndex === 1) {
            next(selectPage(currentPage, nextPage));
          } else {
            reject({ type: "ignore" });
          }
        }
      );
    } else {
      reject({ type: "ignore" });
    }
  },
});

const goForwardLogic = createLogic({
  type: GO_FORWARD,
  validate: (
    { getState }: ReduxLogicTransformDependencies,
    next: ReduxLogicNextCb,
    reject: ReduxLogicRejectCb
  ) => {
    const currentPage = getPage(getState());
    const nextPage = findNextPage(currentPage, 1);

    if (nextPage) {
      next(selectPage(currentPage, nextPage));
    } else {
      reject({ type: "ignore" });
    }
  },
});

const saveUploadDraftToLocalStorage = (
  storage: LocalStorage,
  draftName: string,
  draftKey: string,
  state: State
): CurrentUpload => {
  const now = new Date();
  const metadata: CurrentUpload = {
    created: now,
    modified: now,
    name: draftName,
  };
  const draft = storage.get(draftKey);
  if (draft) {
    metadata.created = draft.metadata.created;
  }

  storage.set(draftKey, { metadata, state });

  return metadata;
};

const closeUploadTabLogic = createLogic({
  type: CLOSE_UPLOAD_TAB,
  validate: (
    {
      action,
      dialog,
      getApplicationMenu,
      getState,
      logger,
      storage,
    }: ReduxLogicTransformDependencies,
    next: ReduxLogicNextCb,
    reject: ReduxLogicRejectCb
  ) => {
    const currentPage = getPage(getState());
    const selectPageAction: SelectPageAction = selectPage(
      currentPage,
      Page.UploadSummary
    );
    const nextAction = {
      // we want to write to local storage but also keep this as a batched action
      ...clearUploadDraft(),
      ...batchActions([
        action,
        ...getSelectPageActions(
          logger,
          getState(),
          getApplicationMenu,
          selectPageAction
        ),
      ]),
    };

    const draftName: string | undefined = getCurrentUploadName(getState());
    const draftKey: string | undefined = getCurrentUploadKey(getState());
    // automatically save if user has chosen to save this draft
    if (draftName && draftKey) {
      saveUploadDraftToLocalStorage(storage, draftName, draftKey, getState());
      next(nextAction);
    } else if (getCanSaveUploadDraft(getState())) {
      dialog.showMessageBox(
        {
          buttons: ["Cancel", "Discard", "Save Upload Draft"],
          cancelId: 0,
          defaultId: 2,
          message: "Your draft will be discarded unless you save it.",
          title: "Warning",
          type: "question",
        },
        (buttonIndex: number) => {
          if (buttonIndex === 1) {
            // Discard Draft
            next(nextAction);
          } else if (buttonIndex === 2) {
            // Save Upload Draft
            next(
              batchActions([
                openModal("saveUploadDraft"),
                // close tab after Saving
                setDeferredAction(nextAction),
              ])
            );
          } else {
            // Cancel
            reject(clearUploadDraft());
          }
        }
      );
    } else {
      next(nextAction);
    }
  },
});

const convertImageModelMetadataToUploadStateBranch = (
  metadata: ImageModelMetadata[]
): UploadStateBranch => {
  return metadata.reduce(
    (accum: UploadStateBranch, curr: ImageModelMetadata) => {
      const {
        archiveFilePath,
        channelId,
        localFilePath,
        positionIndex,
        scene,
        subImageName,
      } = curr;
      const file = localFilePath || archiveFilePath || "";
      const key: string = getUploadRowKey({
        channelId,
        file,
        positionIndex,
        scene,
        subImageName,
      });
      const well: string | number | undefined = curr.Well;
      const wellIds: number[] = well
        ? castArray(well).map((w: string | number) => parseInt(`${w}`, 10))
        : [];
      const workflows = curr.Workflow;
      const notes = curr.Notes;
      const channel =
        curr.channel && curr.channelId
          ? { name: curr.channel, channelId: curr.channelId }
          : undefined;
      return {
        ...accum,
        [key]: {
          ...curr,
          barcode: curr.barcode ? `${curr.barcode}` : undefined,
          channel,
          file,
          notes,
          wellIds,
          workflows,
        },
      };
    },
    {} as UploadStateBranch
  );
};

const openEditFileMetadataTabLogic = createLogic({
  process: async (
    {
      action,
      ctx,
      fms,
      getState,
      labkeyClient,
      logger,
      mmsClient,
    }: ReduxLogicProcessDependencies,
    dispatch: ReduxLogicNextCb,
    done: ReduxLogicDoneCb
  ) => {
    // First we need to make sure the upload tab is open. If it is, we need to allow
    // the user to save their upload before continuing
    const state = getState();
    const currentUploadName = getCurrentUploadName(state);
    let modalToOpen: ModalName | undefined;
    if (currentUploadName) {
      modalToOpen = "saveExistingUploadDraft";
    } else if (getCanSaveUploadDraft(state)) {
      modalToOpen = "saveUploadDraft";
    } else {
      dispatch(
        batchActions([
          selectPage(getPage(state), Page.AddCustomData),
          selectView(Page.AddCustomData),
        ])
      );
    }

    // Second, we fetch the file metadata for the fileIds acquired in the validate phase
    const { fileIds } = ctx;
    let fileMetadataForJob: ImageModelMetadata[];
    const request = () => retrieveFileMetadata(fileIds, fms);
    try {
      fileMetadataForJob = await getWithRetry(
        request,
        AsyncRequest.REQUEST_FILE_METADATA_FOR_JOB,
        dispatch,
        "MMS"
      );
    } catch (e) {
      const error = `Could not retrieve file metadata for fileIds=${fileIds.join(
        ", "
      )}: ${e.message}`;
      logger.error(error);
      dispatch(
        batchActions([
          removeRequestFromInProgress(
            AsyncRequest.REQUEST_FILE_METADATA_FOR_JOB
          ),
          setUploadError(action.payload.jobId, error),
        ])
      );
      done();
      return;
    }

    const actions: AnyAction[] = [];
    actions.push(receiveFileMetadata(fileMetadataForJob));

    // if we have a well, we can get the barcode and other plate info. This will be necessary
    // to display the well editor
    const wellAnnotationName = getWellAnnotation(getState())?.name || "Well";
    let wellIds: any = fileMetadataForJob[0][wellAnnotationName];
    if (wellIds) {
      wellIds = castArray(wellIds).map((w: string | number) =>
        parseInt(w + "", 10)
      );
      // assume all wells have same barcode
      const wellId = wellIds[0];
      try {
        // we want to find the barcode associated with any well id found in this upload
        const barcode = await labkeyClient.getPlateBarcodeAndAllImagingSessionIdsFromWellId(
          wellId
        );
        const imagingSessionIds = await labkeyClient.getImagingSessionIdsForBarcode(
          barcode
        );
        const setPlateAction = await getSetPlateAction(
          barcode,
          imagingSessionIds,
          mmsClient,
          dispatch
        );
        actions.push(selectBarcode(barcode, imagingSessionIds), setPlateAction);
      } catch (e) {
        const error = `Could not get plate information from upload: ${e.message}`;
        logger.error(error);
        dispatch(
          batchActions([
            removeRequestFromInProgress(
              AsyncRequest.REQUEST_FILE_METADATA_FOR_JOB
            ),
            setUploadError(action.payload.jobId, error),
          ])
        );
        done();
        return;
      }
    } else {
      actions.push(associateByWorkflow(true));
    }

    // Currently we only allow applying one template at a time
    if (fileMetadataForJob[0]?.templateId) {
      const setAppliedTemplateAction = await getSetAppliedTemplateAction(
        fileMetadataForJob[0]?.templateId,
        getState,
        mmsClient,
        dispatch
      );
      actions.push(setAppliedTemplateAction);
    }

    const newUpload = convertImageModelMetadataToUploadStateBranch(
      fileMetadataForJob
    );

    if (modalToOpen) {
      actions.push(
        openModal(modalToOpen),
        setDeferredAction(
          batchActions([
            selectPage(getPage(state), Page.AddCustomData),
            selectView(Page.AddCustomData),
          ])
        )
      );
    } else {
      actions.push(updateUploads(newUpload, true));
    }

    dispatch(batchActions(actions));
    done();
  },
  type: OPEN_EDIT_FILE_METADATA_TAB,
  validate: (
    { action, ctx, logger }: ReduxLogicTransformDependencies,
    next: ReduxLogicNextCb,
    reject: ReduxLogicRejectCb
  ) => {
    // Validate the job passed in as the action payload
    const { payload: job } = action;
    if (job.status !== "SUCCEEDED") {
      reject(
        setErrorAlert(
          "Cannot update file metadata because upload has not succeeded"
        )
      );
    } else if (
      Array.isArray(job?.serviceFields?.result) &&
      !isEmpty(job?.serviceFields?.result)
    ) {
      const originalFileIds = job.serviceFields.result.map(
        ({ fileId }: UploadMetadata) => fileId
      );
      const deletedFileIds = job.serviceFields.deletedFileIds
        ? castArray(job.serviceFields.deletedFileIds)
        : [];
      ctx.fileIds = difference(originalFileIds, deletedFileIds);
      if (isEmpty(ctx.fileIds)) {
        reject(setErrorAlert("All files in this upload have been deleted!"));
      } else {
        next(action);
      }
    } else {
      logger.error("No fileIds found in selected Job:", job);
      reject(setErrorAlert("No fileIds found in selected Job."));
    }
  },
});

export default [
  closeUploadTabLogic,
  goBackLogic,
  goForwardLogic,
  openEditFileMetadataTabLogic,
  selectPageLogic,
];<|MERGE_RESOLUTION|>--- conflicted
+++ resolved
@@ -1,15 +1,9 @@
-<<<<<<< HEAD
+import { existsSync } from "fs";
+import { platform } from "os";
+
 import { ImageModelMetadata } from "@aics/aicsfiles/type-declarations/types";
 import { Menu, MenuItem } from "electron";
-import { existsSync } from "fs";
 import { castArray, difference, isEmpty, isNil } from "lodash";
-=======
-import { existsSync } from "fs";
->>>>>>> d69607de
-import { platform } from "os";
-
-import { Menu, MenuItem } from "electron";
-import { isEmpty, isNil } from "lodash";
 import { AnyAction } from "redux";
 import { createLogic } from "redux-logic";
 
@@ -32,13 +26,8 @@
   setErrorAlert,
   setUploadError,
 } from "../feedback/actions";
-<<<<<<< HEAD
 import { AsyncRequest, ModalName } from "../feedback/types";
-
 import { receiveFileMetadata, updatePageHistory } from "../metadata/actions";
-=======
-import { updatePageHistory } from "../metadata/actions";
->>>>>>> d69607de
 import {
   getSelectionHistory,
   getTemplateHistory,
