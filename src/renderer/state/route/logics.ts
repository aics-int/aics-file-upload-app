--- conflicted
+++ resolved
@@ -5,63 +5,42 @@
 import { platform } from "os";
 import { AnyAction } from "redux";
 import { createLogic } from "redux-logic";
-<<<<<<< HEAD
-import { getCurrentUploadKey, getCurrentUploadName } from "../../containers/App/selectors";
-import {
-    getSetAppliedTemplateAction,
-    getSetPlateAction,
-    getWithRetry,
-    makePosixPathCompatibleWithPlatform,
-    retrieveFileMetadata,
-} from "../../util";
-
-import {
-    openModal,
-    openSetMountPointNotification,
-    removeRequestFromInProgress,
-    setDeferredAction,
-    setErrorAlert,
-    setUploadError,
-=======
 import {
   getCurrentUploadKey,
   getCurrentUploadName,
 } from "../../containers/App/selectors";
-import { makePosixPathCompatibleWithPlatform } from "../../util";
+import {
+  getSetAppliedTemplateAction,
+  getSetPlateAction,
+  getWithRetry,
+  makePosixPathCompatibleWithPlatform,
+  retrieveFileMetadata,
+} from "../../util";
 import {
   openModal,
   openSetMountPointNotification,
+  removeRequestFromInProgress,
   setDeferredAction,
->>>>>>> 80e0c876
+  setErrorAlert,
+  setUploadError,
 } from "../feedback/actions";
 import { AsyncRequest, ModalName } from "../feedback/types";
 
-<<<<<<< HEAD
 import { receiveFileMetadata, updatePageHistory } from "../metadata/actions";
-import { getSelectionHistory, getTemplateHistory, getUploadHistory, getWellAnnotation } from "../metadata/selectors";
-import { CurrentUpload } from "../metadata/types";
-import {
-    clearSelectionHistory,
-    jumpToPastSelection,
-    selectBarcode,
-    toggleFolderTree,
-} from "../selection/actions";
-import { getCurrentSelectionIndex, getFolderTreeOpen } from "../selection/selectors";
-import { associateByWorkflow } from "../setting/actions";
-=======
-import { updatePageHistory } from "../metadata/actions";
 import {
   getSelectionHistory,
   getTemplateHistory,
   getUploadHistory,
+  getWellAnnotation,
 } from "../metadata/selectors";
 import { CurrentUpload } from "../metadata/types";
 import {
   clearSelectionHistory,
   jumpToPastSelection,
+  selectBarcode,
 } from "../selection/actions";
 import { getCurrentSelectionIndex } from "../selection/selectors";
->>>>>>> 80e0c876
+import { associateByWorkflow } from "../setting/actions";
 import { getMountPoint } from "../setting/selectors";
 import { clearTemplateHistory, jumpToPastTemplate } from "../template/actions";
 import { getCurrentTemplateIndex } from "../template/selectors";
@@ -76,32 +55,11 @@
   State,
 } from "../types";
 import {
-<<<<<<< HEAD
-    clearUploadDraft,
-    clearUploadHistory,
-    jumpToPastUpload,
-    updateUpload,
-    updateUploads,
-} from "../upload/actions";
-import { getUploadRowKey } from "../upload/constants";
-import { getCanSaveUploadDraft, getCurrentUploadIndex, getUploadFiles } from "../upload/selectors";
-import { UploadMetadata, UploadStateBranch } from "../upload/types";
-import { batchActions } from "../util";
-
-import { closeUploadTab, selectPage, selectView } from "./actions";
-import {
-    CLOSE_UPLOAD_TAB,
-    findNextPage,
-    GO_BACK,
-    GO_FORWARD,
-    OPEN_EDIT_FILE_METADATA_TAB,
-    pageOrder,
-    SELECT_PAGE,
-=======
   clearUploadDraft,
   clearUploadHistory,
   jumpToPastUpload,
   updateUpload,
+  updateUploads,
 } from "../upload/actions";
 import { getUploadRowKey } from "../upload/constants";
 import {
@@ -109,17 +67,18 @@
   getCurrentUploadIndex,
   getUploadFiles,
 } from "../upload/selectors";
+import { UploadMetadata, UploadStateBranch } from "../upload/types";
 import { batchActions } from "../util";
 
-import { closeUploadTab, selectPage } from "./actions";
+import { closeUploadTab, selectPage, selectView } from "./actions";
 import {
   CLOSE_UPLOAD_TAB,
   findNextPage,
   GO_BACK,
   GO_FORWARD,
+  OPEN_EDIT_FILE_METADATA_TAB,
   pageOrder,
   SELECT_PAGE,
->>>>>>> 80e0c876
 } from "./constants";
 import { getPage } from "./selectors";
 import { Page, SelectPageAction } from "./types";
@@ -431,171 +390,233 @@
   },
 });
 
-const convertImageModelMetadataToUploadStateBranch = (metadata: ImageModelMetadata[]): UploadStateBranch => {
-    return metadata.reduce((accum: UploadStateBranch, curr: ImageModelMetadata) => {
-        const {archiveFilePath, channelId, localFilePath, positionIndex, scene, subImageName} = curr;
-        const file = localFilePath || archiveFilePath || "";
-        const key: string = getUploadRowKey({channelId, file, positionIndex, scene, subImageName});
-        const well: string | number | undefined = curr.Well;
-        const wellIds: number[] = well ? castArray(well).map((w: string | number) => parseInt(`${w}`, 10))
-            : [];
-        const workflows = curr.Workflow;
-        const notes = curr.Notes;
-        const channel = curr.channel && curr.channelId ? { name: curr.channel, channelId: curr.channelId } : undefined;
-        return {
-            ...accum,
-            [key]: {
-                ...curr,
-                barcode: curr.barcode ? `${curr.barcode}` : undefined,
-                channel,
-                file,
-                notes,
-                wellIds,
-                workflows,
-            },
-        };
-    }, {} as UploadStateBranch);
+const convertImageModelMetadataToUploadStateBranch = (
+  metadata: ImageModelMetadata[]
+): UploadStateBranch => {
+  return metadata.reduce(
+    (accum: UploadStateBranch, curr: ImageModelMetadata) => {
+      const {
+        archiveFilePath,
+        channelId,
+        localFilePath,
+        positionIndex,
+        scene,
+        subImageName,
+      } = curr;
+      const file = localFilePath || archiveFilePath || "";
+      const key: string = getUploadRowKey({
+        channelId,
+        file,
+        positionIndex,
+        scene,
+        subImageName,
+      });
+      const well: string | number | undefined = curr.Well;
+      const wellIds: number[] = well
+        ? castArray(well).map((w: string | number) => parseInt(`${w}`, 10))
+        : [];
+      const workflows = curr.Workflow;
+      const notes = curr.Notes;
+      const channel =
+        curr.channel && curr.channelId
+          ? { name: curr.channel, channelId: curr.channelId }
+          : undefined;
+      return {
+        ...accum,
+        [key]: {
+          ...curr,
+          barcode: curr.barcode ? `${curr.barcode}` : undefined,
+          channel,
+          file,
+          notes,
+          wellIds,
+          workflows,
+        },
+      };
+    },
+    {} as UploadStateBranch
+  );
 };
 
 const openEditFileMetadataTabLogic = createLogic({
-    process: async ({ action, ctx, fms, getState, labkeyClient, logger, mmsClient }: ReduxLogicProcessDependencies,
-                    dispatch: ReduxLogicNextCb, done: ReduxLogicDoneCb) => {
-        // First we need to make sure the upload tab is open. If it is, we need to allow
-        // the user to save their upload before continuing
-        const state = getState();
-        const currentUploadName = getCurrentUploadName(state);
-        let modalToOpen: ModalName | undefined;
-        if (currentUploadName) {
-            modalToOpen = "saveExistingUploadDraft";
-        } else if (getCanSaveUploadDraft(state)) {
-            modalToOpen = "saveUploadDraft";
-        } else {
-            dispatch(batchActions([
-                selectPage(getPage(state), Page.AddCustomData),
-                selectView(Page.AddCustomData),
-            ]));
-        }
-
-        // Second, we fetch the file metadata for the fileIds acquired in the validate phase
-        const { fileIds } = ctx;
-        let fileMetadataForJob: ImageModelMetadata[];
-        const request = () => retrieveFileMetadata(fileIds, fms);
-        try {
-            fileMetadataForJob = await getWithRetry(
-                request,
-                AsyncRequest.REQUEST_FILE_METADATA_FOR_JOB,
-                dispatch,
-                "MMS"
-            );
-        } catch (e) {
-            const error = `Could not retrieve file metadata for fileIds=${fileIds.join(", ")}: ${e.message}`;
-            logger.error(error);
-            dispatch(batchActions([
-                removeRequestFromInProgress(AsyncRequest.REQUEST_FILE_METADATA_FOR_JOB),
-                setUploadError(action.payload.jobId, error),
-            ]));
-            done();
-            return;
-        }
-
-        const actions: AnyAction[] = [];
-        actions.push(receiveFileMetadata(fileMetadataForJob));
-
-        // if we have a well, we can get the barcode and other plate info. This will be necessary
-        // to display the well editor
-        const wellAnnotationName = getWellAnnotation(getState())?.name || "Well";
-        let wellIds: any = fileMetadataForJob[0][wellAnnotationName];
-        if (wellIds) {
-            wellIds = castArray(wellIds).map((w: string | number) => parseInt(w + "", 10));
-            // assume all wells have same barcode
-            const wellId = wellIds[0];
-            try {
-                // we want to find the barcode associated with any well id found in this upload
-                const barcode = await labkeyClient.getPlateBarcodeAndAllImagingSessionIdsFromWellId(wellId);
-                const imagingSessionIds = await labkeyClient.getImagingSessionIdsForBarcode(barcode);
-                const setPlateAction = await getSetPlateAction(
-                    barcode,
-                    imagingSessionIds,
-                    mmsClient,
-                    dispatch
-                );
-                actions.push(selectBarcode(barcode, imagingSessionIds), setPlateAction);
-            } catch (e) {
-                const error = `Could not get plate information from upload: ${e.message}`;
-                logger.error(error);
-                dispatch(batchActions([
-                    removeRequestFromInProgress(AsyncRequest.REQUEST_FILE_METADATA_FOR_JOB),
-                    setUploadError(action.payload.jobId, error),
-                ]));
-                done();
-                return;
-            }
-        } else {
-            actions.push(associateByWorkflow(true));
-        }
-
-        // Currently we only allow applying one template at a time
-        if (fileMetadataForJob[0]?.templateId) {
-            const setAppliedTemplateAction = await getSetAppliedTemplateAction(
-                fileMetadataForJob[0]?.templateId,
-                getState,
-                mmsClient,
-                dispatch
-            );
-            actions.push(setAppliedTemplateAction);
-        }
-
-        const newUpload = convertImageModelMetadataToUploadStateBranch(fileMetadataForJob);
-
-        if (modalToOpen) {
-            actions.push(
-                openModal(modalToOpen),
-                setDeferredAction(batchActions([
-                    selectPage(getPage(state), Page.AddCustomData),
-                    selectView(Page.AddCustomData),
-                ]))
-            );
-        } else {
-            actions.push(updateUploads(newUpload, true));
-        }
-
-        dispatch(batchActions(actions));
+  process: async (
+    {
+      action,
+      ctx,
+      fms,
+      getState,
+      labkeyClient,
+      logger,
+      mmsClient,
+    }: ReduxLogicProcessDependencies,
+    dispatch: ReduxLogicNextCb,
+    done: ReduxLogicDoneCb
+  ) => {
+    // First we need to make sure the upload tab is open. If it is, we need to allow
+    // the user to save their upload before continuing
+    const state = getState();
+    const currentUploadName = getCurrentUploadName(state);
+    let modalToOpen: ModalName | undefined;
+    if (currentUploadName) {
+      modalToOpen = "saveExistingUploadDraft";
+    } else if (getCanSaveUploadDraft(state)) {
+      modalToOpen = "saveUploadDraft";
+    } else {
+      dispatch(
+        batchActions([
+          selectPage(getPage(state), Page.AddCustomData),
+          selectView(Page.AddCustomData),
+        ])
+      );
+    }
+
+    // Second, we fetch the file metadata for the fileIds acquired in the validate phase
+    const { fileIds } = ctx;
+    let fileMetadataForJob: ImageModelMetadata[];
+    const request = () => retrieveFileMetadata(fileIds, fms);
+    try {
+      fileMetadataForJob = await getWithRetry(
+        request,
+        AsyncRequest.REQUEST_FILE_METADATA_FOR_JOB,
+        dispatch,
+        "MMS"
+      );
+    } catch (e) {
+      const error = `Could not retrieve file metadata for fileIds=${fileIds.join(
+        ", "
+      )}: ${e.message}`;
+      logger.error(error);
+      dispatch(
+        batchActions([
+          removeRequestFromInProgress(
+            AsyncRequest.REQUEST_FILE_METADATA_FOR_JOB
+          ),
+          setUploadError(action.payload.jobId, error),
+        ])
+      );
+      done();
+      return;
+    }
+
+    const actions: AnyAction[] = [];
+    actions.push(receiveFileMetadata(fileMetadataForJob));
+
+    // if we have a well, we can get the barcode and other plate info. This will be necessary
+    // to display the well editor
+    const wellAnnotationName = getWellAnnotation(getState())?.name || "Well";
+    let wellIds: any = fileMetadataForJob[0][wellAnnotationName];
+    if (wellIds) {
+      wellIds = castArray(wellIds).map((w: string | number) =>
+        parseInt(w + "", 10)
+      );
+      // assume all wells have same barcode
+      const wellId = wellIds[0];
+      try {
+        // we want to find the barcode associated with any well id found in this upload
+        const barcode = await labkeyClient.getPlateBarcodeAndAllImagingSessionIdsFromWellId(
+          wellId
+        );
+        const imagingSessionIds = await labkeyClient.getImagingSessionIdsForBarcode(
+          barcode
+        );
+        const setPlateAction = await getSetPlateAction(
+          barcode,
+          imagingSessionIds,
+          mmsClient,
+          dispatch
+        );
+        actions.push(selectBarcode(barcode, imagingSessionIds), setPlateAction);
+      } catch (e) {
+        const error = `Could not get plate information from upload: ${e.message}`;
+        logger.error(error);
+        dispatch(
+          batchActions([
+            removeRequestFromInProgress(
+              AsyncRequest.REQUEST_FILE_METADATA_FOR_JOB
+            ),
+            setUploadError(action.payload.jobId, error),
+          ])
+        );
         done();
-    },
-    type: OPEN_EDIT_FILE_METADATA_TAB,
-    validate: async ({ action, ctx, logger }: ReduxLogicTransformDependencies, next: ReduxLogicNextCb,
-                     reject: ReduxLogicRejectCb) => {
-        // Validate the job passed in as the action payload
-        const { payload: job } = action;
-        if (job.status !== "SUCCEEDED") {
-            reject(setErrorAlert("Cannot update file metadata because upload has not succeeded"));
-        } else if (Array.isArray(job?.serviceFields?.result) && !isEmpty(job?.serviceFields?.result)) {
-            const originalFileIds = job.serviceFields.result.map(({ fileId }: UploadMetadata) => fileId);
-            const deletedFileIds = job.serviceFields.deletedFileIds ? castArray(job.serviceFields.deletedFileIds) : [];
-            ctx.fileIds = difference(originalFileIds, deletedFileIds);
-            if (isEmpty(ctx.fileIds)) {
-                reject(setErrorAlert("All files in this upload have been deleted!"));
-            } else {
-                next(action);
-            }
-        } else {
-            logger.error("No fileIds found in selected Job:", job);
-            reject(setErrorAlert("No fileIds found in selected Job."));
-        }
-    },
+        return;
+      }
+    } else {
+      actions.push(associateByWorkflow(true));
+    }
+
+    // Currently we only allow applying one template at a time
+    if (fileMetadataForJob[0]?.templateId) {
+      const setAppliedTemplateAction = await getSetAppliedTemplateAction(
+        fileMetadataForJob[0]?.templateId,
+        getState,
+        mmsClient,
+        dispatch
+      );
+      actions.push(setAppliedTemplateAction);
+    }
+
+    const newUpload = convertImageModelMetadataToUploadStateBranch(
+      fileMetadataForJob
+    );
+
+    if (modalToOpen) {
+      actions.push(
+        openModal(modalToOpen),
+        setDeferredAction(
+          batchActions([
+            selectPage(getPage(state), Page.AddCustomData),
+            selectView(Page.AddCustomData),
+          ])
+        )
+      );
+    } else {
+      actions.push(updateUploads(newUpload, true));
+    }
+
+    dispatch(batchActions(actions));
+    done();
+  },
+  type: OPEN_EDIT_FILE_METADATA_TAB,
+  validate: (
+    { action, ctx, logger }: ReduxLogicTransformDependencies,
+    next: ReduxLogicNextCb,
+    reject: ReduxLogicRejectCb
+  ) => {
+    // Validate the job passed in as the action payload
+    const { payload: job } = action;
+    if (job.status !== "SUCCEEDED") {
+      reject(
+        setErrorAlert(
+          "Cannot update file metadata because upload has not succeeded"
+        )
+      );
+    } else if (
+      Array.isArray(job?.serviceFields?.result) &&
+      !isEmpty(job?.serviceFields?.result)
+    ) {
+      const originalFileIds = job.serviceFields.result.map(
+        ({ fileId }: UploadMetadata) => fileId
+      );
+      const deletedFileIds = job.serviceFields.deletedFileIds
+        ? castArray(job.serviceFields.deletedFileIds)
+        : [];
+      ctx.fileIds = difference(originalFileIds, deletedFileIds);
+      if (isEmpty(ctx.fileIds)) {
+        reject(setErrorAlert("All files in this upload have been deleted!"));
+      } else {
+        next(action);
+      }
+    } else {
+      logger.error("No fileIds found in selected Job:", job);
+      reject(setErrorAlert("No fileIds found in selected Job."));
+    }
+  },
 });
 
 export default [
-<<<<<<< HEAD
-    closeUploadTabLogic,
-    goBackLogic,
-    goForwardLogic,
-    openEditFileMetadataTabLogic,
-    selectPageLogic,
-=======
   closeUploadTabLogic,
   goBackLogic,
   goForwardLogic,
+  openEditFileMetadataTabLogic,
   selectPageLogic,
->>>>>>> 80e0c876
 ];