import { JSSJob } from "@aics/job-status-client/type-declarations/types";

export interface RouteStateBranch {
  page: Page;
  view: Page;
}

export interface AppPageConfig {
  container: JSX.Element;
}

export interface CloseUploadTabAction {
  type: string;
}

export interface GoBackAction {
  type: string;
}

export interface NextPageAction {
  type: string;
}

export enum Page {
  DragAndDrop = "DragAndDrop",
  SearchFiles = "SearchFiles",
  SelectUploadType = "SelectUploadType",
  AssociateFiles = "AssociateFiles",
  SelectStorageLocation = "SelectStorageIntent",
  AddCustomData = "AddCustomData",
  UploadSummary = "UploadSummary",
}

export interface SelectPageAction {
  payload: {
    currentPage: Page;
    nextPage: Page;
  };
  type: string;
}

export interface SelectViewAction {
<<<<<<< HEAD
    payload: string;
    type: string;
}

export interface OpenEditFileMetadataTabAction {
    payload: JSSJob; // upload job associated with file metadata
    type: string;
=======
  payload: string;
  type: string;
>>>>>>> 80e0c876
}<|MERGE_RESOLUTION|>--- conflicted
+++ resolved
@@ -40,16 +40,11 @@
 }
 
 export interface SelectViewAction {
-<<<<<<< HEAD
-    payload: string;
-    type: string;
+  payload: string;
+  type: string;
 }
 
 export interface OpenEditFileMetadataTabAction {
-    payload: JSSJob; // upload job associated with file metadata
-    type: string;
-=======
-  payload: string;
+  payload: JSSJob; // upload job associated with file metadata
   type: string;
->>>>>>> 80e0c876
 }