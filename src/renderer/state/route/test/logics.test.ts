import * as fs from "fs";
import * as os from "os";
import * as path from "path";

import { expect } from "chai";
import {
  createSandbox,
  SinonStubbedInstance,
  stub,
  createStubInstance,
} from "sinon";

import { AnnotationName } from "../../../constants";
import FileManagementSystem from "../../../services/file-management-system";
import JobStatusService from "../../../services/job-status-service";
import { JSSJobStatus } from "../../../services/job-status-service/types";
import LabkeyClient from "../../../services/labkey-client";
import MetadataManagementService from "../../../services/metadata-management-service";
import { requestFailed } from "../../actions";
import { REQUEST_FAILED } from "../../constants";
import { getAlert } from "../../feedback/selectors";
import { SET_PLATE_BARCODE_TO_PLATES } from "../../metadata/constants";
import { getPlateBarcodeToPlates } from "../../metadata/selectors";
import { getAppliedTemplate } from "../../template/selectors";
import {
  createMockReduxStore,
  mockReduxLogicDeps,
} from "../../test/configure-mock-store";
import {
  getMockStateWithHistory,
  mockAnnotationOptions,
  mockAnnotations,
  mockAnnotationTypes,
  mockAuditInfo,
  mockFailedUploadJob,
  mockFavoriteColorAnnotation,
  mockMMSTemplate,
  mockState,
  mockSuccessfulUploadJob,
  mockSuccessfulUploadJobWithUnexposedAnnotation,
  mockWellAnnotation,
  mockWellUpload,
  nonEmptyStateForInitiatingUpload,
} from "../../test/mocks";
import { AlertType, AsyncRequest, Page, State } from "../../types";
import { getUpload } from "../../upload/selectors";
import { closeUpload, viewUploads } from "../actions";
import { VIEW_UPLOADS_SUCCEEDED } from "../constants";
import { getPage, getView } from "../selectors";

describe("Route logics", () => {
  const sandbox = createSandbox();
  let mmsClient: SinonStubbedInstance<MetadataManagementService>;
  let labkeyClient: SinonStubbedInstance<LabkeyClient>;
  let fms: SinonStubbedInstance<FileManagementSystem>;
  let jssClient: SinonStubbedInstance<JobStatusService>;
  const testDir = path.resolve(os.tmpdir(), "routeTest");

  before(async () => {
    await fs.promises.mkdir(testDir);
  })

  beforeEach(() => {
    mmsClient = createStubInstance(MetadataManagementService);
    labkeyClient = createStubInstance(LabkeyClient);
    fms = createStubInstance(FileManagementSystem);
    jssClient = createStubInstance(JobStatusService);
    sandbox.replace(mockReduxLogicDeps, "mmsClient", mmsClient);
    sandbox.replace(mockReduxLogicDeps, "labkeyClient", labkeyClient);
    sandbox.replace(mockReduxLogicDeps, "fms", fms);
    sandbox.replace(mockReduxLogicDeps, "jssClient", jssClient);
  });

  afterEach(() => {
    sandbox.restore();
  });

  after(async () => {
    await fs.promises.rm(testDir, { recursive: true });
  })

  describe("resetUploadLogic", () => {
    it("goes to MyUploads page given user clicks Save Upload Draft from dialog", async () => {
      // Arrange
      const mockDeps = {
        ...mockReduxLogicDeps,
      }
      mockDeps.ipcRenderer.invoke.resolves(1)
      const { logicMiddleware, store } = createMockReduxStore({
        ...mockState,
        route: {
          page: Page.UploadWithTemplate,
          view: Page.UploadWithTemplate,
        },
        upload: getMockStateWithHistory(mockWellUpload),
      }, mockDeps);
  
      // (sanity-check)
      expect(getPage(store.getState())).to.equal(Page.UploadWithTemplate);
      expect(getView(store.getState())).to.equal(Page.UploadWithTemplate);
      expect(mockDeps.ipcRenderer.invoke).to.not.have.been.calledOnce;
  
      // Act
      store.dispatch(closeUpload());
      await logicMiddleware.whenComplete();

      // Assert
      expect(getPage(store.getState())).to.equal(Page.MyUploads);
      expect(getView(store.getState())).to.equal(Page.MyUploads);
      expect(mockDeps.ipcRenderer.invoke).to.have.been.calledOnce;
    });

    it("stays on current page given 'Cancel' clicked from dialog", async () => {
      // Arrange
      const ipcRenderer = {
        invoke: stub(),
        on: stub(),
        send: stub(),
      }
      const mockDeps = {
        ...mockReduxLogicDeps,
        ipcRenderer
      }
      mockDeps.ipcRenderer.invoke.resolves(0)
      const { logicMiddleware, store } = createMockReduxStore({
        ...mockState,
        route: {
          page: Page.UploadWithTemplate,
          view: Page.UploadWithTemplate,
        },
        upload: getMockStateWithHistory(mockWellUpload),
      }, mockDeps);
  
      // (sanity-check)
      expect(getPage(store.getState())).to.equal(Page.UploadWithTemplate);
      expect(getView(store.getState())).to.equal(Page.UploadWithTemplate);
      expect(mockDeps.ipcRenderer.invoke).to.not.have.been.calledOnce;
  
      // Act
      store.dispatch(closeUpload());
      await logicMiddleware.whenComplete();

      // Assert
      expect(getPage(store.getState())).to.equal(Page.UploadWithTemplate);
      expect(getView(store.getState())).to.equal(Page.UploadWithTemplate);
      expect(mockDeps.ipcRenderer.invoke).to.have.been.calledOnce;
    });
  });
  describe("viewUploadsLogic", () => {
    const fileMetadata = {
      fileId: "abcdefg",
      filename: "name",
      fileSize: 1,
      fileType: "image",
      localFilePath: "/localFilePath",
      modified: "",
      modifiedBy: "foo",
    };

    const stubMethods = (messageBoxButtonIndex?: number, filePath?: string) => {
      const ipcRenderer = {
        invoke: stub(),
        on: stub(),
        send: stub(),
      }
      const mockDeps = {
        ...mockReduxLogicDeps,
        ipcRenderer
      }
      ipcRenderer.invoke.onCall(0).resolves(messageBoxButtonIndex)
      ipcRenderer.invoke.onCall(1).resolves(filePath)
      labkeyClient.selectFirst.resolves(fileMetadata);
      mmsClient.getFileMetadata.resolves({
        ...fileMetadata,
        templateId: 1,
        annotations: [
          {
            annotationId: mockFavoriteColorAnnotation.annotationId,
            values: ["Blue", "Green"],
          },
          {
            annotationId: mockWellAnnotation.annotationId,
            values: ["A1", "B6"],
          },
        ],
      });
      labkeyClient.findPlateByWellId.resolves({
        BarCode: "abc",
        ImagingSessionId: 6,
      });
      labkeyClient.findImagingSessionsByPlateBarcode.resolves([
        { ImagingSessionId: 4, "ImagingSessionId/Name": "3 hours" },
      ]);
      mmsClient.getPlate.resolves({
        plate: {
          ...mockAuditInfo,
          barcode: "123456",
          comments: "",
          imagingSessionId: undefined,
          plateGeometryId: 1,
          plateId: 1,
          plateStatusId: 1,
          seededOn: "2018-02-14 23:03:52",
        },
        wells: [],
      });
      mmsClient.getTemplate.resolves(mockMMSTemplate);
      return mockDeps;
    };

    let mockStateWithMetadata: State;
    beforeEach(() => {
      mockStateWithMetadata = {
        ...mockState,
        metadata: {
          ...mockState.metadata,
          annotationOptions: mockAnnotationOptions,
          annotationTypes: mockAnnotationTypes,
          annotations: mockAnnotations,
        },
        route: {
          ...mockState.route,
          page: Page.MyUploads,
          view: Page.MyUploads,
        },
        selection: {
          ...mockState.selection,
        },
        upload: getMockStateWithHistory({}),
      };
    });

    it("doesn't do anything if user cancels action when asked to save current draft", async () => {
      const mockDeps = stubMethods(0);
      const { actions, logicMiddleware, store } = createMockReduxStore(
        nonEmptyStateForInitiatingUpload, mockDeps
      );

      store.dispatch(viewUploads([mockSuccessfulUploadJob]));
      await logicMiddleware.whenComplete();

      const actionTypes = actions.list.map((a) => a.type);
      expect(actionTypes).to.include("ignore");
      expect(actionTypes).not.to.include(VIEW_UPLOADS_SUCCEEDED);
      expect(actionTypes).not.to.include(REQUEST_FAILED);
    });

    it("shows save dialog if user has another draft open", async () => {
      const mockDeps = stubMethods(2, path.resolve(testDir, "savedDraft"));
      const { logicMiddleware, store } = createMockReduxStore(
        nonEmptyStateForInitiatingUpload, mockDeps
      );

      store.dispatch(viewUploads([mockSuccessfulUploadJob]));
      await logicMiddleware.whenComplete();

      expect(mockDeps.ipcRenderer.invoke).to.have.been.calledTwice;
    });

    it("shows save dialog if user is editing another upload", async () => {
      const mockDeps = stubMethods(2, path.resolve(testDir, "savedEdit"));
      const { logicMiddleware, store } = createMockReduxStore({
        ...nonEmptyStateForInitiatingUpload,
        selection: {
          ...nonEmptyStateForInitiatingUpload.selection,
        },
      }, mockDeps);

      store.dispatch(viewUploads([mockSuccessfulUploadJob]));
      await logicMiddleware.whenComplete();

      expect(mockDeps.ipcRenderer.invoke).to.have.been.calledTwice;
    });

    it("sets error alert if job passed is missing information", async () => {
      // Arrange
      const mockDeps = stubMethods(1);
      const { logicMiddleware, store } = createMockReduxStore(
        nonEmptyStateForInitiatingUpload, mockDeps
      );

      // Act
      store.dispatch(
        viewUploads([
          {
            ...mockSuccessfulUploadJob,
            status: JSSJobStatus.FAILED,
          },
        ])
      );
      await logicMiddleware.whenComplete();

      // Assert
      const alert = getAlert(store.getState());
      expect(alert).to.not.be.undefined;
      expect(alert?.type).to.equal(AlertType.ERROR);
      expect(alert?.message).to.equal(
        `Upload ${mockSuccessfulUploadJob.jobName} has missing information`
      );
    });

    it("sets error alert if something fails while showing the warning dialog", async () => {
      // Arrange
      const mockDeps = stubMethods();
      const errorMessage = "expected failure";
      mockDeps.ipcRenderer.invoke.onCall(0).rejects(new Error(errorMessage));
      const { logicMiddleware, store } = createMockReduxStore(
        nonEmptyStateForInitiatingUpload, mockDeps
      );

      // (sanity-check) ensure alert not already present in state
      expect(getAlert(store.getState())).to.be.undefined;

      // Act
      store.dispatch(viewUploads([mockSuccessfulUploadJob]));
      await logicMiddleware.whenComplete();

      // Assert
      const alert = getAlert(store.getState());
      expect(alert).to.not.be.undefined;
      expect(alert?.type).to.equal(AlertType.ERROR);
      expect(alert?.message).to.equal(errorMessage);
    });

    it("allows users to open a failed upload", async () => {
      // Arrange
      const mockDeps = stubMethods();
      const { actions, logicMiddleware, store } = createMockReduxStore(
        mockStateWithMetadata, mockDeps
      );

      // Act
      store.dispatch(viewUploads([mockFailedUploadJob]));
      await logicMiddleware.whenComplete();

      // Assert
      expect(actions.list.map(({ type }) => type)).includes(
        VIEW_UPLOADS_SUCCEEDED
      );
    });
<<<<<<< HEAD

=======
    it("allows users to open an upload with unexposed annotations", async () => {
      stubMethods({});
      const { actions, logicMiddleware, store } = createMockReduxStore(
        mockStateWithMetadata
      );

      store.dispatch(
        viewUploads([mockSuccessfulUploadJobWithUnexposedAnnotation])
      );
      await logicMiddleware.whenComplete();

      expect(actions.list.map(({ type }) => type)).includes(
        VIEW_UPLOADS_SUCCEEDED
      );
    });
>>>>>>> ea070f85
    it("handles case where upload page is not open yet", async () => {
      // Arrange
      const mockDeps = stubMethods();
      const { logicMiddleware, store } = createMockReduxStore(
        mockStateWithMetadata, mockDeps
      );

      // (sanity-check) pre-check values in state
      let state = store.getState();
      expect(getPage(state)).to.equal(Page.MyUploads);
      expect(getView(state)).to.equal(Page.MyUploads);
      expect(getUpload(state)).to.be.empty;
      expect(getAppliedTemplate(state)).to.be.undefined;

      // Act
      store.dispatch(viewUploads([mockSuccessfulUploadJob]));
      await logicMiddleware.whenComplete();

      // Assert
      state = store.getState();
      expect(getPage(state)).to.equal(Page.UploadWithTemplate);
      expect(getView(state)).to.equal(Page.UploadWithTemplate);
      expect(getUpload(state)).to.deep.equal({
        [fileMetadata.localFilePath || ""]: {
          file: fileMetadata.localFilePath,
          fileId: fileMetadata.fileId,
          "Favorite Color": ["Blue", "Green"],
          [AnnotationName.WELL]: ["A1", "B6"],
          [AnnotationName.PLATE_BARCODE]: ["abc"],
          [AnnotationName.IMAGING_SESSION]: [],
        },
      });
      expect(getAppliedTemplate(state)).to.not.be.undefined;
      expect(getPlateBarcodeToPlates(state)).to.deep.equal({
        abc: [
          {
            imagingSessionId: 4,
            name: "3 hours",
            wells: [],
          },
        ],
      });
    });
  
    it("dispatches requestFailed if boolean annotation type id is not defined", async () => {
      const mockDeps = stubMethods();
      mmsClient.getFileMetadata.resolves({
        ...fileMetadata,
        templateId: 1,
        annotations: [],
      });
      const { actions, logicMiddleware, store } = createMockReduxStore(mockState, mockDeps);

      store.dispatch(viewUploads([mockSuccessfulUploadJob]));
      await logicMiddleware.whenComplete();

      expect(
        actions.includesMatch(
          requestFailed(
            `Could not open upload editor: Boolean annotation type id not found. Contact Software.`,
            AsyncRequest.GET_FILE_METADATA_FOR_JOB
          )
        )
      ).to.be.true;
    });
    it("dispatches requestFailed given not OK response when getting file metadata", async () => {
      const errorMessage = "lk failure";
      labkeyClient.selectFirst.rejects(new Error(errorMessage));
      const { actions, logicMiddleware, store } =
        createMockReduxStore(mockState);

      store.dispatch(viewUploads([mockSuccessfulUploadJob]));
      await logicMiddleware.whenComplete();

      expect(
        actions.includesMatch(
          requestFailed(
            `Could not open upload editor: ${errorMessage}`,
            AsyncRequest.GET_FILE_METADATA_FOR_JOB
          )
        )
      ).to.be.true;
    });

    it("does not dispatch setPlateBarcodeToImagingSessions action if file metadata does not contain well annotation", async () => {
      const { actions, logicMiddleware, store } = createMockReduxStore(
        mockStateWithMetadata
      );

      store.dispatch(viewUploads([mockSuccessfulUploadJob]));
      await logicMiddleware.whenComplete();

      expect(getPlateBarcodeToPlates(store.getState())).to.be.empty;
      expect(
        actions.includesMatch({
          type: SET_PLATE_BARCODE_TO_PLATES,
        })
      );
    });

    it("sets upload error if something goes wrong while trying to get and set plate info", async () => {
      const mockDeps = stubMethods();
      const errorMessage = "foo";
      mmsClient.getPlate.rejects(new Error(errorMessage));
      mmsClient.getFileMetadata.resolves({
        ...fileMetadata,
        templateId: 1,
        annotations: [
          { ...mockFavoriteColorAnnotation, values: ["Blue", "Green"] },
          { ...mockWellAnnotation, values: ["A1", "B6"] },
        ],
      });
      mmsClient.getTemplate.resolves({
        annotations: [{
          annotationId: mockWellAnnotation.annotationId,
          annotationTypeId: 1,
          name: "",
          description: "",
          orderIndex: 1,
          required: true,
          created: new Date(),
          createdBy: 1024,
          modified: new Date(),
          modifiedBy: 1024,
        }],
        name: "testTemplate",
        version: 1,
        templateId: 4,
        created: new Date(),
        createdBy: 1024,
        modified: new Date(),
        modifiedBy: 1024,
      })
      const { actions, logicMiddleware, store } = createMockReduxStore(
        mockStateWithMetadata, mockDeps
      );
      const expectedAction = requestFailed(
        `Could not open upload editor: ${errorMessage}`,
        AsyncRequest.GET_FILE_METADATA_FOR_JOB
      );
      expect(actions.includesMatch(expectedAction)).to.be.false;

      store.dispatch(viewUploads([mockSuccessfulUploadJob]));
      await logicMiddleware.whenComplete();

      expect(actions.includesMatch(expectedAction)).to.be.true;
    });

    it("dispatches requestFailed if getting template fails", async () => {
      const mockDeps = stubMethods();
      const errorMessage = "foo";
      mmsClient.getTemplate.rejects(new Error(errorMessage));
      const { actions, logicMiddleware, store } = createMockReduxStore(
        mockStateWithMetadata, mockDeps
      );
      const expectedAction = requestFailed(
        `Could not open upload editor: ${errorMessage}`,
        AsyncRequest.GET_FILE_METADATA_FOR_JOB
      );
      expect(actions.includesMatch(expectedAction)).to.be.false;

      store.dispatch(viewUploads([mockSuccessfulUploadJob]));
      await logicMiddleware.whenComplete();

      expect(actions.includesMatch(expectedAction)).to.be.true;
    });
  });
});<|MERGE_RESOLUTION|>--- conflicted
+++ resolved
@@ -338,11 +338,8 @@
         VIEW_UPLOADS_SUCCEEDED
       );
     });
-<<<<<<< HEAD
-
-=======
     it("allows users to open an upload with unexposed annotations", async () => {
-      stubMethods({});
+      stubMethods();
       const { actions, logicMiddleware, store } = createMockReduxStore(
         mockStateWithMetadata
       );
@@ -356,7 +353,6 @@
         VIEW_UPLOADS_SUCCEEDED
       );
     });
->>>>>>> ea070f85
     it("handles case where upload page is not open yet", async () => {
       // Arrange
       const mockDeps = stubMethods();
