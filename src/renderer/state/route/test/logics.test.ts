--- conflicted
+++ resolved
@@ -41,12 +41,7 @@
   mockWellUpload,
   nonEmptyStateForInitiatingUpload,
 } from "../../test/mocks";
-<<<<<<< HEAD
 import { AlertType, AsyncRequest, Page, State } from "../../types";
-import { getUploadRowKey } from "../../upload/constants";
-=======
-import { AlertType, AsyncRequest, Logger, Page, State } from "../../types";
->>>>>>> 586a17fa
 import { getUpload } from "../../upload/selectors";
 import { closeUpload, viewUploads } from "../actions";
 import { VIEW_UPLOADS_SUCCEEDED } from "../constants";
