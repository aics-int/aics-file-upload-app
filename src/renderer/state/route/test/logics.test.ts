import { ImageModelMetadata } from "@aics/aicsfiles/type-declarations/types";
import { expect } from "chai";
import { omit } from "lodash";
import { ActionCreator } from "redux";
import { createSandbox, SinonStub, stub } from "sinon";
import { getAlert, getRequestsInProgressContains, getUploadError } from "../../feedback/selectors";
import { AlertType, AsyncRequest } from "../../feedback/types";

import {
<<<<<<< HEAD
    getFileMetadataForJob,
    getSelectionHistory,
    getTemplateHistory,
    getUploadHistory,
} from "../../metadata/selectors";
import { selectFile, selectWorkflowPath, selectWorkflows } from "../../selection/actions";
import { getCurrentSelectionIndex, getSelectedPlate } from "../../selection/selectors";
import { createMockReduxStore, dialog, fms, labkeyClient, mockReduxLogicDeps } from "../../test/configure-mock-store";
import {
    getMockStateWithHistory,
    mockAnnotationOptions,
    mockAnnotations,
    mockAnnotationTypes,
    mockSelectedWorkflows,
    mockState,
    mockSuccessfulUploadJob,
} from "../../test/mocks";
import { Logger, State } from "../../types";
=======
  getSelectionHistory,
  getTemplateHistory,
  getUploadHistory,
} from "../../metadata/selectors";
import {
  selectFile,
  selectWorkflowPath,
  selectWorkflows,
} from "../../selection/actions";
import { getCurrentSelectionIndex } from "../../selection/selectors";
import {
  createMockReduxStore,
  dialog,
  mockReduxLogicDeps,
} from "../../test/configure-mock-store";
import { mockSelectedWorkflows, mockState } from "../../test/mocks";
import { Logger } from "../../types";
>>>>>>> 80e0c876
import { associateFilesAndWorkflows } from "../../upload/actions";
import { getUploadRowKey } from "../../upload/constants";
import { getAppliedTemplateId, getCurrentUploadIndex, getUpload } from "../../upload/selectors";

import { closeUploadTab, goBack, openEditFileMetadataTab, selectPage } from "../actions";
import { setSwitchEnvEnabled } from "../logics";
import { getPage, getView } from "../selectors";
import { Page } from "../types";
import Menu = Electron.Menu;

describe("Route logics", () => {
  const sandbox = createSandbox();
  afterEach(() => {
    sandbox.restore();
  });

  describe("setSwitchEnvEnabled", () => {
    let switchEnv: { enabled: boolean; label: string };
    let fileMenu: {
      label: string;
      submenu: { items: Array<{ enabled: boolean; label: string }> };
    };
    let menu: Menu;
    let logger: Logger;
    const logError: SinonStub = stub();

    beforeEach(() => {
      logger = ({
        error: logError,
      } as any) as Logger;
      switchEnv = {
        enabled: true,
        label: "Switch Environment",
      };
      fileMenu = {
        label: "file",
        submenu: {
          items: [switchEnv],
        },
      };
      menu = ({
        items: [fileMenu],
      } as any) as Menu;
    });

    it("logs error if file menu not found", () => {
      stub(fileMenu, "label").value("Edit");
      setSwitchEnvEnabled(menu, false, logger);
      expect(switchEnv.enabled).to.be.true;
      expect(logError.called).to.be.true;
    });
    it("logs error if file submenu not found", () => {
      stub(fileMenu, "submenu").value(undefined);
      setSwitchEnvEnabled(menu, false, logger);
      expect(switchEnv.enabled).to.be.true;
      expect(logError.called).to.be.true;
    });
    it("logs error if Switch Environment menu option not found", () => {
      stub(fileMenu, "submenu").value({ items: [] });
      setSwitchEnvEnabled(menu, false, logger);
      expect(switchEnv.enabled).to.be.true;
      expect(logError.called).to.be.true;
    });
    it("sets Switch Environment menu option to enabled if enabled=true", () => {
      stub(switchEnv, "enabled").value(false);
      expect(switchEnv.enabled).to.be.false;
      setSwitchEnvEnabled(menu, true, logger);
      expect(switchEnv.enabled).to.be.true;
    });
    it("sets Switch Environment menu option to disabled if enabled=false", () => {
      stub(switchEnv, "enabled").value(true);
      expect(switchEnv.enabled).to.be.true;
      setSwitchEnvEnabled(menu, false, logger);
      expect(switchEnv.enabled).to.be.false;
    });
  });

  describe("selectPageLogic", () => {
    let switchEnv: { enabled: boolean; label: string };
    let fileMenu: {
      label: string;
      submenu: { items: Array<{ enabled: boolean; label: string }> };
    };
    let menu: Menu;

    beforeEach(() => {
      switchEnv = {
        enabled: true,
        label: "Switch Environment",
      };
      fileMenu = {
        label: "file",
        submenu: {
          items: [switchEnv],
        },
      };
      menu = ({
        items: [fileMenu],
      } as any) as Menu;
      const getApplicationMenuStub = stub().returns(menu);
      sandbox.replace(
        mockReduxLogicDeps,
        "getApplicationMenu",
        getApplicationMenuStub
      );
    });

    // This is going forward
    it(
      "Going from DragAndDrop to SelectUploadType should record the index selection/template/upload state " +
        "branches were at after leaving that page",
      async () => {
        const { logicMiddleware, store } = createMockReduxStore({
          ...mockState,
          route: {
            page: Page.DragAndDrop,
            view: Page.DragAndDrop,
          },
        });

        // before
        let state = store.getState();
        expect(getSelectionHistory(state)).to.be.empty;
        expect(getTemplateHistory(state)).to.be.empty;
        expect(getUploadHistory(state)).to.be.empty;
        expect(getPage(state)).to.equal(Page.DragAndDrop);
        expect(switchEnv.enabled).to.be.true;

        // apply
        store.dispatch(selectPage(Page.DragAndDrop, Page.SelectUploadType));

        // after
        await logicMiddleware.whenComplete();
        state = store.getState();
        expect(getSelectionHistory(state)[Page.DragAndDrop]).to.equal(0);
        expect(getTemplateHistory(state)[Page.DragAndDrop]).to.equal(0);
        expect(getUploadHistory(state)[Page.DragAndDrop]).to.equal(0);
        expect(getPage(state)).to.equal(Page.SelectUploadType);
        expect(switchEnv.enabled).to.be.false;
      }
    );
    it(
      "Going from SelectUploadType to AssociateFiles should record which index selection/template/upload state " +
        "branches are at for the page we went to",
      async () => {
        const startingSelectionHistory = {
          [Page.SelectUploadType]: 0,
        };
        const startingTemplateHistory = {
          [Page.SelectUploadType]: 0,
        };
        const startingUploadHistory = {
          [Page.SelectUploadType]: 0,
        };
        const { logicMiddleware, store } = createMockReduxStore({
          ...mockState,
          metadata: {
            ...mockState.metadata,
            history: {
              selection: startingSelectionHistory,
              template: startingTemplateHistory,
              upload: startingUploadHistory,
            },
          },
          route: {
            page: Page.SelectUploadType,
            view: Page.SelectUploadType,
          },
        });
        let state = store.getState();
        expect(getSelectionHistory(state)).to.equal(startingSelectionHistory);
        expect(getTemplateHistory(state)).to.equal(startingTemplateHistory);
        expect(getUploadHistory(state)).to.equal(startingUploadHistory);

        store.dispatch(selectWorkflowPath());
        await logicMiddleware.whenComplete();

        // before
        expect(getCurrentSelectionIndex(store.getState())).to.be.equal(2);
        expect(switchEnv.enabled).to.be.false;

        // apply
        store.dispatch(selectPage(Page.SelectUploadType, Page.AssociateFiles));

        // after
        await logicMiddleware.whenComplete();
        state = store.getState();
        expect(getSelectionHistory(state)).to.deep.equal({
          ...startingSelectionHistory,
          [Page.SelectUploadType]: 2,
        });
        expect(getTemplateHistory(state)).to.deep.equal({
          ...startingTemplateHistory,
          [Page.SelectUploadType]: 0,
        });
        expect(getUploadHistory(state)).to.deep.equal({
          ...startingUploadHistory,
          [Page.SelectUploadType]: 0,
        });
        expect(getPage(state)).to.equal(Page.AssociateFiles);
        expect(switchEnv.enabled).to.be.false;
      }
    );
    it(
      "Going from SelectUploadType to DragAndDrop should change indexes for selection/template/upload to 0" +
        "back to where they were when the user left the DragAndDrop page",
      async () => {
        const startingSelectionHistory = {
          [Page.DragAndDrop]: 0,
        };
        const startingTemplateHistory = {
          [Page.DragAndDrop]: 0,
        };
        const startingUploadHistory = {
          [Page.DragAndDrop]: 0,
        };
        const { logicMiddleware, store } = createMockReduxStore({
          ...mockState,
          metadata: {
            ...mockState.metadata,
            history: {
              selection: startingSelectionHistory,
              template: startingTemplateHistory,
              upload: startingUploadHistory,
            },
          },
          route: {
            page: Page.SelectUploadType,
            view: Page.SelectUploadType,
          },
        });
        store.dispatch(selectWorkflowPath());
        await logicMiddleware.whenComplete();

        // before
        expect(getCurrentSelectionIndex(store.getState())).to.be.equal(2);
        expect(switchEnv.enabled).to.be.false;

        // apply
        store.dispatch(selectPage(Page.SelectUploadType, Page.DragAndDrop));

        // after
        await logicMiddleware.whenComplete();
        const state = store.getState();
        expect(getCurrentSelectionIndex(state)).to.equal(0);
        expect(getPage(state)).to.equal(Page.DragAndDrop);
        expect(switchEnv.enabled).to.be.true;
      }
    );
    it("Going to UploadSummary page should clear all upload information", async () => {
      const startingSelectionHistory = {
        [Page.DragAndDrop]: 0,
      };
      const startingTemplateHistory = {
        [Page.DragAndDrop]: 0,
      };
      const startingUploadHistory = {
        [Page.DragAndDrop]: 0,
      };
      const { logicMiddleware, store } = createMockReduxStore({
        ...mockState,
        metadata: {
          ...mockState.metadata,
          history: {
            selection: startingSelectionHistory,
            template: startingTemplateHistory,
            upload: startingUploadHistory,
          },
        },
        route: {
          page: Page.AssociateFiles,
          view: Page.AssociateFiles,
        },
      });
      store.dispatch(selectWorkflows(mockSelectedWorkflows));
      store.dispatch(selectFile("/path/to/file"));
      store.dispatch(
        associateFilesAndWorkflows(["/path/to/file"], mockSelectedWorkflows)
      );
      await logicMiddleware.whenComplete();

      // before
      expect(getCurrentSelectionIndex(store.getState())).to.be.greaterThan(1);
      expect(getCurrentUploadIndex(store.getState())).to.be.greaterThan(0);
      expect(switchEnv.enabled).to.be.true;

      store.dispatch(selectPage(Page.SelectUploadType, Page.UploadSummary));
      await logicMiddleware.whenComplete();

      const state = store.getState();
      // we dispatching the closeUploadTab action after clearing history
      expect(getCurrentSelectionIndex(state)).to.not.be.greaterThan(1);
      expect(getCurrentUploadIndex(store.getState())).to.not.be.greaterThan(1);
      expect(switchEnv.enabled).to.be.true;
    });
  });

  /**
   * helper function for go back and closeUploadTab logic tests
   * @param startPage the page we start on
   * @param expectedEndPage the page we expect to end at,
   * @param action action creator to dispatch
   * @param respondOKToDialog whether or not the user says OK to the dialog asking them if it's okay to lose their
   * changes and go back
   */
  const runShowMessageBoxTest = async (
    startPage: Page,
    expectedEndPage: Page,
    action: ActionCreator<any>,
    respondOKToDialog = true
  ) => {
    const { logicMiddleware, store } = createMockReduxStore({
      ...mockState,
      route: {
        page: startPage,
        view: startPage,
      },
    });

    const dialogResult = respondOKToDialog ? 1 : 0;
    const showMessageBoxStub = stub().callsArgWith(1, dialogResult);
    sandbox.replace(dialog, "showMessageBox", showMessageBoxStub);

    expect(getPage(store.getState())).to.equal(startPage);
    expect(getView(store.getState())).to.equal(startPage);

    store.dispatch(action());

    await logicMiddleware.whenComplete();
    expect(getPage(store.getState())).to.equal(expectedEndPage);
    expect(getView(store.getState())).to.equal(expectedEndPage);
  };

  describe("goBackLogic", () => {
    it("goes to SelectStorageIntent page if going back from AddCustomData page", async () => {
      await runShowMessageBoxTest(
        Page.AddCustomData,
        Page.SelectStorageLocation,
        goBack
      );
    });
    it("goes to AssociateFiles page if going back from SelectStorageLocation page", async () => {
      await runShowMessageBoxTest(
        Page.SelectStorageLocation,
        Page.AssociateFiles,
        goBack
      );
    });
    it("goes to SelectUploadType page if going back from AssociateFiles page", async () => {
      await runShowMessageBoxTest(
        Page.AssociateFiles,
        Page.SelectUploadType,
        goBack
      );
    });
    it("goes to DragAndDrop page if going back from SelectUploadType page", async () => {
      await runShowMessageBoxTest(
        Page.SelectUploadType,
        Page.DragAndDrop,
        goBack
      );
    });
    it("goes to UploadSummary page if going back from DragAndDrop page", async () => {
      await runShowMessageBoxTest(Page.DragAndDrop, Page.UploadSummary, goBack);
    });
    it("does not change pages if user cancels the action through the dialog", async () => {
      await runShowMessageBoxTest(
        Page.SelectUploadType,
        Page.SelectUploadType,
        goBack,
        false
      );
    });
  });

  describe("closeUploadTabLogic", () => {
    it("goes to UploadSummary page given Yes from dialog", async () => {
      await runShowMessageBoxTest(
        Page.AssociateFiles,
        Page.UploadSummary,
        closeUploadTab
      );
    });
    it("stays on current page given Cancel from dialog", async () => {
      await runShowMessageBoxTest(
        Page.AssociateFiles,
        Page.AssociateFiles,
        closeUploadTab,
        false
      );
    });
<<<<<<< HEAD

    describe("openEditFileMetadataTabLogic", () => {
        const fileMetadata: ImageModelMetadata[] = [{
            Well: [100],
            fileId: "abc123",
            fileSize: 100,
            fileType: "image",
            filename: "my file",
            localFilePath: "/localFilePath",
            modified: "",
            modifiedBy: "foo",
            template: "my template",
            templateId: 1,
        }];

        let mockStateWithMetadata: State;

        beforeEach(() => {
            mockStateWithMetadata = {
                ...mockState,
                metadata: {
                    ...mockState.metadata,
                    annotationOptions: mockAnnotationOptions,
                    annotationTypes: mockAnnotationTypes,
                    annotations: mockAnnotations,
                },
                route: {
                    ...mockState.route,
                    page: Page.UploadSummary,
                    view: Page.UploadSummary,
                },
                selection: getMockStateWithHistory({
                    ...mockState.selection.present,
                    barcode: undefined,
                    expandedUploadJobRows: {},
                    imagingSessionId: undefined,
                    imagingSessionIds: [],
                    job: undefined,
                    plate: {},
                    selectedWells: [],
                    selectedWorkflows: [],
                    stagedFiles: [],
                    wells: {},
                }),
                upload: getMockStateWithHistory({}),
            };
        });

        it("sets error alert if job passed in does not have fileId information", async () => {
            const { logicMiddleware, store } = createMockReduxStore(mockStateWithMetadata);

            // before
            expect(getAlert(store.getState())).to.be.undefined;

            // apply
            store.dispatch(openEditFileMetadataTab({
                ...mockSuccessfulUploadJob,
                serviceFields: {
                    ...mockSuccessfulUploadJob.serviceFields,
                    result: undefined,
                },
            }));
            await logicMiddleware.whenComplete();

            // after
            const alert = getAlert(store.getState());
            expect(alert).to.not.be.undefined;
            expect(alert?.type).to.equal(AlertType.ERROR);
            expect(alert?.message).to.equal("No fileIds found in selected Job.");
        });
        it("sets error alert if job passed is not succeeded", async () => {
            const { logicMiddleware, store } = createMockReduxStore(mockStateWithMetadata);

            // before
            expect(getAlert(store.getState())).to.be.undefined;

            // apply
            store.dispatch(openEditFileMetadataTab({
                ...mockSuccessfulUploadJob,
                status: "FAILED",
            }));
            await logicMiddleware.whenComplete();

            // after
            const alert = getAlert(store.getState());
            expect(alert).to.not.be.undefined;
            expect(alert?.type).to.equal(AlertType.ERROR);
            expect(alert?.message).to.equal("Cannot update file metadata because upload has not succeeded");
        });
        it("sets error alert if all files for the job have since been deleted", async () => {
            const { logicMiddleware, store } = createMockReduxStore(mockStateWithMetadata);

            expect(getAlert(store.getState())).to.be.undefined;

            store.dispatch(openEditFileMetadataTab({
                ...mockSuccessfulUploadJob,
                serviceFields: {
                    ...mockSuccessfulUploadJob.serviceFields,
                    deletedFileIds: ["cat", "dog"],
                },
            }));
            await logicMiddleware.whenComplete();

            const alert = getAlert(store.getState());
            expect(alert).to.deep.equal({
                message: "All files in this upload have been deleted!",
                type: AlertType.ERROR,
            });
        });
        it("handles case where upload tab is not open yet", async () => {
            const { logicMiddleware, store } = createMockReduxStore(mockStateWithMetadata);
            sandbox.replace(fms, "getCustomMetadataForFile", stub().resolves([]));
            sandbox.replace(fms, "transformFileMetadataIntoTable", stub().resolves(fileMetadata));
            sandbox.replace(labkeyClient, "getPlateBarcodeAndAllImagingSessionIdsFromWellId", stub().resolves("abc"));
            sandbox.replace(labkeyClient, "getImagingSessionIdsForBarcode", stub().resolves([]));

            let state = store.getState();
            expect(getPage(state)).to.equal(Page.UploadSummary);
            expect(getView(state)).to.equal(Page.UploadSummary);
            expect(getFileMetadataForJob(state)).to.be.undefined;
            expect(getUpload(state)).to.be.empty;
            expect(getAppliedTemplateId(state)).to.be.undefined;

            store.dispatch(openEditFileMetadataTab(mockSuccessfulUploadJob));
            await logicMiddleware.whenComplete();

            state = store.getState();
            expect(getPage(state)).to.equal(Page.AddCustomData);
            expect(getView(state)).to.equal(Page.AddCustomData);
            expect(getFileMetadataForJob(state)).to.equal(fileMetadata);
            expect(getUpload(state)).to.deep.equal({
                [getUploadRowKey({file: "/localFilePath"})]: {
                    ...fileMetadata[0],
                    barcode: undefined, // TODO
                    file: "/localFilePath",
                    wellIds: [100],
                },
            });
            expect(getAppliedTemplateId(state)).to.not.be.undefined;
        });
        it("sets uploadError given not OK response when getting file metadata", async () => {
            const { logicMiddleware, store } = createMockReduxStore(mockState);
            const getCustomMetadataForFileStub = stub().resolves({});
            const transformFileMetadataIntoTableStub = stub().rejects("error!");
            sandbox.replace(fms, "getCustomMetadataForFile", getCustomMetadataForFileStub);
            sandbox.replace(fms, "transformFileMetadataIntoTable", transformFileMetadataIntoTableStub);

            expect(getUploadError(store.getState())).to.be.undefined;

            store.dispatch(openEditFileMetadataTab(mockSuccessfulUploadJob));
            await logicMiddleware.whenComplete();

            expect(getUploadError(store.getState())).to.not.be.undefined;
            expect(getRequestsInProgressContains(store.getState(), AsyncRequest.REQUEST_FILE_METADATA_FOR_JOB))
                .to.be.false;
        });
        it("does not dispatch setPlate action file metadata does not contain well annotation", async () => {
            const { logicMiddleware, store } = createMockReduxStore(mockStateWithMetadata);
            const transformResult = {
                ...omit(fileMetadata, ["Well"]),
                Workflow: ["Pipeline 5"],
            };
            sandbox.replace(fms, "getCustomMetadataForFile", stub().resolves([]));
            sandbox.replace(fms, "transformFileMetadataIntoTable", stub().resolves(transformResult));

            store.dispatch(openEditFileMetadataTab(mockSuccessfulUploadJob));
            await logicMiddleware.whenComplete();

            expect(getSelectedPlate(store.getState())).to.be.undefined;
        });
        it("sets upload error if something goes wrong while trying to get and set plate info", async () => {
            const { logicMiddleware, store } = createMockReduxStore(mockStateWithMetadata);
            sandbox.replace(fms, "getCustomMetadataForFile", stub().resolves([]));
            sandbox.replace(fms, "transformFileMetadataIntoTable", stub().resolves(fileMetadata));
            sandbox.replace(labkeyClient, "getPlateBarcodeAndAllImagingSessionIdsFromWellId", stub().resolves("abc"));
            sandbox.replace(labkeyClient, "getImagingSessionIdsForBarcode",
                stub().rejects(new Error("Not Authorized")));

            store.dispatch(openEditFileMetadataTab(mockSuccessfulUploadJob));
            await logicMiddleware.whenComplete();

            expect(getUploadError(store.getState())).to.not.be.undefined;
            expect(getRequestsInProgressContains(store.getState(), AsyncRequest.REQUEST_FILE_METADATA_FOR_JOB))
                .to.be.false;
        });
    });
=======
  });
>>>>>>> 80e0c876
});<|MERGE_RESOLUTION|>--- conflicted
+++ resolved
@@ -3,30 +3,15 @@
 import { omit } from "lodash";
 import { ActionCreator } from "redux";
 import { createSandbox, SinonStub, stub } from "sinon";
-import { getAlert, getRequestsInProgressContains, getUploadError } from "../../feedback/selectors";
+import {
+  getAlert,
+  getRequestsInProgressContains,
+  getUploadError,
+} from "../../feedback/selectors";
 import { AlertType, AsyncRequest } from "../../feedback/types";
 
 import {
-<<<<<<< HEAD
-    getFileMetadataForJob,
-    getSelectionHistory,
-    getTemplateHistory,
-    getUploadHistory,
-} from "../../metadata/selectors";
-import { selectFile, selectWorkflowPath, selectWorkflows } from "../../selection/actions";
-import { getCurrentSelectionIndex, getSelectedPlate } from "../../selection/selectors";
-import { createMockReduxStore, dialog, fms, labkeyClient, mockReduxLogicDeps } from "../../test/configure-mock-store";
-import {
-    getMockStateWithHistory,
-    mockAnnotationOptions,
-    mockAnnotations,
-    mockAnnotationTypes,
-    mockSelectedWorkflows,
-    mockState,
-    mockSuccessfulUploadJob,
-} from "../../test/mocks";
-import { Logger, State } from "../../types";
-=======
+  getFileMetadataForJob,
   getSelectionHistory,
   getTemplateHistory,
   getUploadHistory,
@@ -36,20 +21,41 @@
   selectWorkflowPath,
   selectWorkflows,
 } from "../../selection/actions";
-import { getCurrentSelectionIndex } from "../../selection/selectors";
+import {
+  getCurrentSelectionIndex,
+  getSelectedPlate,
+} from "../../selection/selectors";
 import {
   createMockReduxStore,
   dialog,
+  fms,
+  labkeyClient,
   mockReduxLogicDeps,
 } from "../../test/configure-mock-store";
-import { mockSelectedWorkflows, mockState } from "../../test/mocks";
-import { Logger } from "../../types";
->>>>>>> 80e0c876
+import {
+  getMockStateWithHistory,
+  mockAnnotationOptions,
+  mockAnnotations,
+  mockAnnotationTypes,
+  mockSelectedWorkflows,
+  mockState,
+  mockSuccessfulUploadJob,
+} from "../../test/mocks";
+import { Logger, State } from "../../types";
 import { associateFilesAndWorkflows } from "../../upload/actions";
 import { getUploadRowKey } from "../../upload/constants";
-import { getAppliedTemplateId, getCurrentUploadIndex, getUpload } from "../../upload/selectors";
-
-import { closeUploadTab, goBack, openEditFileMetadataTab, selectPage } from "../actions";
+import {
+  getAppliedTemplateId,
+  getCurrentUploadIndex,
+  getUpload,
+} from "../../upload/selectors";
+
+import {
+  closeUploadTab,
+  goBack,
+  openEditFileMetadataTab,
+  selectPage,
+} from "../actions";
 import { setSwitchEnvEnabled } from "../logics";
 import { getPage, getView } from "../selectors";
 import { Page } from "../types";
@@ -436,194 +442,255 @@
         false
       );
     });
-<<<<<<< HEAD
-
-    describe("openEditFileMetadataTabLogic", () => {
-        const fileMetadata: ImageModelMetadata[] = [{
-            Well: [100],
-            fileId: "abc123",
-            fileSize: 100,
-            fileType: "image",
-            filename: "my file",
-            localFilePath: "/localFilePath",
-            modified: "",
-            modifiedBy: "foo",
-            template: "my template",
-            templateId: 1,
-        }];
-
-        let mockStateWithMetadata: State;
-
-        beforeEach(() => {
-            mockStateWithMetadata = {
-                ...mockState,
-                metadata: {
-                    ...mockState.metadata,
-                    annotationOptions: mockAnnotationOptions,
-                    annotationTypes: mockAnnotationTypes,
-                    annotations: mockAnnotations,
-                },
-                route: {
-                    ...mockState.route,
-                    page: Page.UploadSummary,
-                    view: Page.UploadSummary,
-                },
-                selection: getMockStateWithHistory({
-                    ...mockState.selection.present,
-                    barcode: undefined,
-                    expandedUploadJobRows: {},
-                    imagingSessionId: undefined,
-                    imagingSessionIds: [],
-                    job: undefined,
-                    plate: {},
-                    selectedWells: [],
-                    selectedWorkflows: [],
-                    stagedFiles: [],
-                    wells: {},
-                }),
-                upload: getMockStateWithHistory({}),
-            };
-        });
-
-        it("sets error alert if job passed in does not have fileId information", async () => {
-            const { logicMiddleware, store } = createMockReduxStore(mockStateWithMetadata);
-
-            // before
-            expect(getAlert(store.getState())).to.be.undefined;
-
-            // apply
-            store.dispatch(openEditFileMetadataTab({
-                ...mockSuccessfulUploadJob,
-                serviceFields: {
-                    ...mockSuccessfulUploadJob.serviceFields,
-                    result: undefined,
-                },
-            }));
-            await logicMiddleware.whenComplete();
-
-            // after
-            const alert = getAlert(store.getState());
-            expect(alert).to.not.be.undefined;
-            expect(alert?.type).to.equal(AlertType.ERROR);
-            expect(alert?.message).to.equal("No fileIds found in selected Job.");
-        });
-        it("sets error alert if job passed is not succeeded", async () => {
-            const { logicMiddleware, store } = createMockReduxStore(mockStateWithMetadata);
-
-            // before
-            expect(getAlert(store.getState())).to.be.undefined;
-
-            // apply
-            store.dispatch(openEditFileMetadataTab({
-                ...mockSuccessfulUploadJob,
-                status: "FAILED",
-            }));
-            await logicMiddleware.whenComplete();
-
-            // after
-            const alert = getAlert(store.getState());
-            expect(alert).to.not.be.undefined;
-            expect(alert?.type).to.equal(AlertType.ERROR);
-            expect(alert?.message).to.equal("Cannot update file metadata because upload has not succeeded");
-        });
-        it("sets error alert if all files for the job have since been deleted", async () => {
-            const { logicMiddleware, store } = createMockReduxStore(mockStateWithMetadata);
-
-            expect(getAlert(store.getState())).to.be.undefined;
-
-            store.dispatch(openEditFileMetadataTab({
-                ...mockSuccessfulUploadJob,
-                serviceFields: {
-                    ...mockSuccessfulUploadJob.serviceFields,
-                    deletedFileIds: ["cat", "dog"],
-                },
-            }));
-            await logicMiddleware.whenComplete();
-
-            const alert = getAlert(store.getState());
-            expect(alert).to.deep.equal({
-                message: "All files in this upload have been deleted!",
-                type: AlertType.ERROR,
-            });
-        });
-        it("handles case where upload tab is not open yet", async () => {
-            const { logicMiddleware, store } = createMockReduxStore(mockStateWithMetadata);
-            sandbox.replace(fms, "getCustomMetadataForFile", stub().resolves([]));
-            sandbox.replace(fms, "transformFileMetadataIntoTable", stub().resolves(fileMetadata));
-            sandbox.replace(labkeyClient, "getPlateBarcodeAndAllImagingSessionIdsFromWellId", stub().resolves("abc"));
-            sandbox.replace(labkeyClient, "getImagingSessionIdsForBarcode", stub().resolves([]));
-
-            let state = store.getState();
-            expect(getPage(state)).to.equal(Page.UploadSummary);
-            expect(getView(state)).to.equal(Page.UploadSummary);
-            expect(getFileMetadataForJob(state)).to.be.undefined;
-            expect(getUpload(state)).to.be.empty;
-            expect(getAppliedTemplateId(state)).to.be.undefined;
-
-            store.dispatch(openEditFileMetadataTab(mockSuccessfulUploadJob));
-            await logicMiddleware.whenComplete();
-
-            state = store.getState();
-            expect(getPage(state)).to.equal(Page.AddCustomData);
-            expect(getView(state)).to.equal(Page.AddCustomData);
-            expect(getFileMetadataForJob(state)).to.equal(fileMetadata);
-            expect(getUpload(state)).to.deep.equal({
-                [getUploadRowKey({file: "/localFilePath"})]: {
-                    ...fileMetadata[0],
-                    barcode: undefined, // TODO
-                    file: "/localFilePath",
-                    wellIds: [100],
-                },
-            });
-            expect(getAppliedTemplateId(state)).to.not.be.undefined;
-        });
-        it("sets uploadError given not OK response when getting file metadata", async () => {
-            const { logicMiddleware, store } = createMockReduxStore(mockState);
-            const getCustomMetadataForFileStub = stub().resolves({});
-            const transformFileMetadataIntoTableStub = stub().rejects("error!");
-            sandbox.replace(fms, "getCustomMetadataForFile", getCustomMetadataForFileStub);
-            sandbox.replace(fms, "transformFileMetadataIntoTable", transformFileMetadataIntoTableStub);
-
-            expect(getUploadError(store.getState())).to.be.undefined;
-
-            store.dispatch(openEditFileMetadataTab(mockSuccessfulUploadJob));
-            await logicMiddleware.whenComplete();
-
-            expect(getUploadError(store.getState())).to.not.be.undefined;
-            expect(getRequestsInProgressContains(store.getState(), AsyncRequest.REQUEST_FILE_METADATA_FOR_JOB))
-                .to.be.false;
-        });
-        it("does not dispatch setPlate action file metadata does not contain well annotation", async () => {
-            const { logicMiddleware, store } = createMockReduxStore(mockStateWithMetadata);
-            const transformResult = {
-                ...omit(fileMetadata, ["Well"]),
-                Workflow: ["Pipeline 5"],
-            };
-            sandbox.replace(fms, "getCustomMetadataForFile", stub().resolves([]));
-            sandbox.replace(fms, "transformFileMetadataIntoTable", stub().resolves(transformResult));
-
-            store.dispatch(openEditFileMetadataTab(mockSuccessfulUploadJob));
-            await logicMiddleware.whenComplete();
-
-            expect(getSelectedPlate(store.getState())).to.be.undefined;
-        });
-        it("sets upload error if something goes wrong while trying to get and set plate info", async () => {
-            const { logicMiddleware, store } = createMockReduxStore(mockStateWithMetadata);
-            sandbox.replace(fms, "getCustomMetadataForFile", stub().resolves([]));
-            sandbox.replace(fms, "transformFileMetadataIntoTable", stub().resolves(fileMetadata));
-            sandbox.replace(labkeyClient, "getPlateBarcodeAndAllImagingSessionIdsFromWellId", stub().resolves("abc"));
-            sandbox.replace(labkeyClient, "getImagingSessionIdsForBarcode",
-                stub().rejects(new Error("Not Authorized")));
-
-            store.dispatch(openEditFileMetadataTab(mockSuccessfulUploadJob));
-            await logicMiddleware.whenComplete();
-
-            expect(getUploadError(store.getState())).to.not.be.undefined;
-            expect(getRequestsInProgressContains(store.getState(), AsyncRequest.REQUEST_FILE_METADATA_FOR_JOB))
-                .to.be.false;
-        });
-    });
-=======
   });
->>>>>>> 80e0c876
+  describe("openEditFileMetadataTabLogic", () => {
+    const fileMetadata: ImageModelMetadata[] = [
+      {
+        Well: [100],
+        fileId: "abc123",
+        fileSize: 100,
+        fileType: "image",
+        filename: "my file",
+        localFilePath: "/localFilePath",
+        modified: "",
+        modifiedBy: "foo",
+        template: "my template",
+        templateId: 1,
+      },
+    ];
+
+    let mockStateWithMetadata: State;
+
+    beforeEach(() => {
+      mockStateWithMetadata = {
+        ...mockState,
+        metadata: {
+          ...mockState.metadata,
+          annotationOptions: mockAnnotationOptions,
+          annotationTypes: mockAnnotationTypes,
+          annotations: mockAnnotations,
+        },
+        route: {
+          ...mockState.route,
+          page: Page.UploadSummary,
+          view: Page.UploadSummary,
+        },
+        selection: getMockStateWithHistory({
+          ...mockState.selection.present,
+          barcode: undefined,
+          expandedUploadJobRows: {},
+          imagingSessionId: undefined,
+          imagingSessionIds: [],
+          job: undefined,
+          plate: {},
+          selectedWells: [],
+          selectedWorkflows: [],
+          stagedFiles: [],
+          wells: {},
+        }),
+        upload: getMockStateWithHistory({}),
+      };
+    });
+
+    it("sets error alert if job passed in does not have fileId information", async () => {
+      const { logicMiddleware, store } = createMockReduxStore(
+        mockStateWithMetadata
+      );
+
+      // before
+      expect(getAlert(store.getState())).to.be.undefined;
+
+      // apply
+      store.dispatch(
+        openEditFileMetadataTab({
+          ...mockSuccessfulUploadJob,
+          serviceFields: {
+            ...mockSuccessfulUploadJob.serviceFields,
+            result: undefined,
+          },
+        })
+      );
+      await logicMiddleware.whenComplete();
+
+      // after
+      const alert = getAlert(store.getState());
+      expect(alert).to.not.be.undefined;
+      expect(alert?.type).to.equal(AlertType.ERROR);
+      expect(alert?.message).to.equal("No fileIds found in selected Job.");
+    });
+    it("sets error alert if job passed is not succeeded", async () => {
+      const { logicMiddleware, store } = createMockReduxStore(
+        mockStateWithMetadata
+      );
+
+      // before
+      expect(getAlert(store.getState())).to.be.undefined;
+
+      // apply
+      store.dispatch(
+        openEditFileMetadataTab({
+          ...mockSuccessfulUploadJob,
+          status: "FAILED",
+        })
+      );
+      await logicMiddleware.whenComplete();
+
+      // after
+      const alert = getAlert(store.getState());
+      expect(alert).to.not.be.undefined;
+      expect(alert?.type).to.equal(AlertType.ERROR);
+      expect(alert?.message).to.equal(
+        "Cannot update file metadata because upload has not succeeded"
+      );
+    });
+    it("sets error alert if all files for the job have since been deleted", async () => {
+      const { logicMiddleware, store } = createMockReduxStore(
+        mockStateWithMetadata
+      );
+
+      expect(getAlert(store.getState())).to.be.undefined;
+
+      store.dispatch(
+        openEditFileMetadataTab({
+          ...mockSuccessfulUploadJob,
+          serviceFields: {
+            ...mockSuccessfulUploadJob.serviceFields,
+            deletedFileIds: ["cat", "dog"],
+          },
+        })
+      );
+      await logicMiddleware.whenComplete();
+
+      const alert = getAlert(store.getState());
+      expect(alert).to.deep.equal({
+        message: "All files in this upload have been deleted!",
+        type: AlertType.ERROR,
+      });
+    });
+    it("handles case where upload tab is not open yet", async () => {
+      const { logicMiddleware, store } = createMockReduxStore(
+        mockStateWithMetadata
+      );
+      sandbox.replace(fms, "getCustomMetadataForFile", stub().resolves([]));
+      sandbox.replace(
+        fms,
+        "transformFileMetadataIntoTable",
+        stub().resolves(fileMetadata)
+      );
+      sandbox.replace(
+        labkeyClient,
+        "getPlateBarcodeAndAllImagingSessionIdsFromWellId",
+        stub().resolves("abc")
+      );
+      sandbox.replace(
+        labkeyClient,
+        "getImagingSessionIdsForBarcode",
+        stub().resolves([])
+      );
+
+      let state = store.getState();
+      expect(getPage(state)).to.equal(Page.UploadSummary);
+      expect(getView(state)).to.equal(Page.UploadSummary);
+      expect(getFileMetadataForJob(state)).to.be.undefined;
+      expect(getUpload(state)).to.be.empty;
+      expect(getAppliedTemplateId(state)).to.be.undefined;
+
+      store.dispatch(openEditFileMetadataTab(mockSuccessfulUploadJob));
+      await logicMiddleware.whenComplete();
+
+      state = store.getState();
+      expect(getPage(state)).to.equal(Page.AddCustomData);
+      expect(getView(state)).to.equal(Page.AddCustomData);
+      expect(getFileMetadataForJob(state)).to.equal(fileMetadata);
+      expect(getUpload(state)).to.deep.equal({
+        [getUploadRowKey({ file: "/localFilePath" })]: {
+          ...fileMetadata[0],
+          barcode: undefined, // TODO
+          file: "/localFilePath",
+          wellIds: [100],
+        },
+      });
+      expect(getAppliedTemplateId(state)).to.not.be.undefined;
+    });
+    it("sets uploadError given not OK response when getting file metadata", async () => {
+      const { logicMiddleware, store } = createMockReduxStore(mockState);
+      const getCustomMetadataForFileStub = stub().resolves({});
+      const transformFileMetadataIntoTableStub = stub().rejects("error!");
+      sandbox.replace(
+        fms,
+        "getCustomMetadataForFile",
+        getCustomMetadataForFileStub
+      );
+      sandbox.replace(
+        fms,
+        "transformFileMetadataIntoTable",
+        transformFileMetadataIntoTableStub
+      );
+
+      expect(getUploadError(store.getState())).to.be.undefined;
+
+      store.dispatch(openEditFileMetadataTab(mockSuccessfulUploadJob));
+      await logicMiddleware.whenComplete();
+
+      expect(getUploadError(store.getState())).to.not.be.undefined;
+      expect(
+        getRequestsInProgressContains(
+          store.getState(),
+          AsyncRequest.REQUEST_FILE_METADATA_FOR_JOB
+        )
+      ).to.be.false;
+    });
+    it("does not dispatch setPlate action file metadata does not contain well annotation", async () => {
+      const { logicMiddleware, store } = createMockReduxStore(
+        mockStateWithMetadata
+      );
+      const transformResult = {
+        ...omit(fileMetadata, ["Well"]),
+        Workflow: ["Pipeline 5"],
+      };
+      sandbox.replace(fms, "getCustomMetadataForFile", stub().resolves([]));
+      sandbox.replace(
+        fms,
+        "transformFileMetadataIntoTable",
+        stub().resolves(transformResult)
+      );
+
+      store.dispatch(openEditFileMetadataTab(mockSuccessfulUploadJob));
+      await logicMiddleware.whenComplete();
+
+      expect(getSelectedPlate(store.getState())).to.be.undefined;
+    });
+    it("sets upload error if something goes wrong while trying to get and set plate info", async () => {
+      const { logicMiddleware, store } = createMockReduxStore(
+        mockStateWithMetadata
+      );
+      sandbox.replace(fms, "getCustomMetadataForFile", stub().resolves([]));
+      sandbox.replace(
+        fms,
+        "transformFileMetadataIntoTable",
+        stub().resolves(fileMetadata)
+      );
+      sandbox.replace(
+        labkeyClient,
+        "getPlateBarcodeAndAllImagingSessionIdsFromWellId",
+        stub().resolves("abc")
+      );
+      sandbox.replace(
+        labkeyClient,
+        "getImagingSessionIdsForBarcode",
+        stub().rejects(new Error("Not Authorized"))
+      );
+
+      store.dispatch(openEditFileMetadataTab(mockSuccessfulUploadJob));
+      await logicMiddleware.whenComplete();
+
+      expect(getUploadError(store.getState())).to.not.be.undefined;
+      expect(
+        getRequestsInProgressContains(
+          store.getState(),
+          AsyncRequest.REQUEST_FILE_METADATA_FOR_JOB
+        )
+      ).to.be.false;
+    });
+  });
 });