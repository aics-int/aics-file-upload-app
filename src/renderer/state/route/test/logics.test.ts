import { ImageModelMetadata } from "@aics/aicsfiles/type-declarations/types";
import { expect } from "chai";
import { omit } from "lodash";
import { ActionCreator, AnyAction, Store } from "redux";
import { createSandbox, SinonStub, stub } from "sinon";

<<<<<<< HEAD
import { WELL_ANNOTATION_NAME } from "../../../constants";
import { OPEN_SAVE_UPLOAD_DRAFT_MODAL } from "../../feedback/constants";
import { getAlert, getSaveUploadDraftOnOk } from "../../feedback/selectors";
import { AlertType } from "../../feedback/types";
=======
import { setErrorAlert } from "../../feedback/actions";
>>>>>>> a54927c3
import {
  getFileMetadataForJob,
  getSelectionHistory,
  getTemplateHistory,
  getUploadHistory,
} from "../../metadata/selectors";
import {
  selectFile,
  selectWorkflowPath,
  selectWorkflows,
} from "../../selection/actions";
import {
  getCurrentSelectionIndex,
  getSelectedPlate,
} from "../../selection/selectors";
import { Actions } from "../../test/action-tracker";
import {
  createMockReduxStore,
  dialog,
  fms,
  labkeyClient,
  mmsClient,
  mockReduxLogicDeps,
} from "../../test/configure-mock-store";
import {
  getMockStateWithHistory,
  mockAnnotationOptions,
  mockAnnotations,
  mockAnnotationTypes,
  mockAuditInfo,
  mockMMSTemplate,
  mockSelectedWorkflows,
  mockState,
  mockSuccessfulUploadJob,
} from "../../test/mocks";
import { Logger, State } from "../../types";
import {
  associateFilesAndWorkflows,
  clearUploadDraft,
} from "../../upload/actions";
import { getUploadRowKey } from "../../upload/constants";
import {
  getAppliedTemplateId,
  getCurrentUploadIndex,
  getUpload,
} from "../../upload/selectors";
import {
  closeUploadTab,
  goBack,
  openEditFileMetadataTab,
  openEditFileMetadataTabFailed,
  selectPage,
} from "../actions";
import { setSwitchEnvEnabled } from "../logics";
import { getPage, getView } from "../selectors";
import { Page } from "../types";
import Menu = Electron.Menu;

describe("Route logics", () => {
  const sandbox = createSandbox();
  afterEach(() => {
    sandbox.restore();
  });

  describe("setSwitchEnvEnabled", () => {
    let switchEnv: { enabled: boolean; label: string };
    let fileMenu: {
      label: string;
      submenu: { items: Array<{ enabled: boolean; label: string }> };
    };
    let menu: Menu;
    let logger: Logger;
    const logError: SinonStub = stub();

    beforeEach(() => {
      logger = ({
        error: logError,
      } as any) as Logger;
      switchEnv = {
        enabled: true,
        label: "Switch Environment",
      };
      fileMenu = {
        label: "file",
        submenu: {
          items: [switchEnv],
        },
      };
      menu = ({
        items: [fileMenu],
      } as any) as Menu;
    });

    it("logs error if file menu not found", () => {
      stub(fileMenu, "label").value("Edit");
      setSwitchEnvEnabled(menu, false, logger);
      expect(switchEnv.enabled).to.be.true;
      expect(logError.called).to.be.true;
    });
    it("logs error if file submenu not found", () => {
      stub(fileMenu, "submenu").value(undefined);
      setSwitchEnvEnabled(menu, false, logger);
      expect(switchEnv.enabled).to.be.true;
      expect(logError.called).to.be.true;
    });
    it("logs error if Switch Environment menu option not found", () => {
      stub(fileMenu, "submenu").value({ items: [] });
      setSwitchEnvEnabled(menu, false, logger);
      expect(switchEnv.enabled).to.be.true;
      expect(logError.called).to.be.true;
    });
    it("sets Switch Environment menu option to enabled if enabled=true", () => {
      stub(switchEnv, "enabled").value(false);
      expect(switchEnv.enabled).to.be.false;
      setSwitchEnvEnabled(menu, true, logger);
      expect(switchEnv.enabled).to.be.true;
    });
    it("sets Switch Environment menu option to disabled if enabled=false", () => {
      stub(switchEnv, "enabled").value(true);
      expect(switchEnv.enabled).to.be.true;
      setSwitchEnvEnabled(menu, false, logger);
      expect(switchEnv.enabled).to.be.false;
    });
  });

  describe("selectPageLogic", () => {
    let switchEnv: { enabled: boolean; label: string };
    let fileMenu: {
      label: string;
      submenu: { items: Array<{ enabled: boolean; label: string }> };
    };
    let menu: Menu;

    beforeEach(() => {
      switchEnv = {
        enabled: true,
        label: "Switch Environment",
      };
      fileMenu = {
        label: "file",
        submenu: {
          items: [switchEnv],
        },
      };
      menu = ({
        items: [fileMenu],
      } as any) as Menu;
      const getApplicationMenuStub = stub().returns(menu);
      sandbox.replace(
        mockReduxLogicDeps,
        "getApplicationMenu",
        getApplicationMenuStub
      );
    });

    // This is going forward
    it(
      "Going from DragAndDrop to SelectUploadType should record the index selection/template/upload state " +
        "branches were at after leaving that page",
      async () => {
        const { logicMiddleware, store } = createMockReduxStore({
          ...mockState,
          route: {
            page: Page.DragAndDrop,
            view: Page.DragAndDrop,
          },
        });

        // before
        let state = store.getState();
        expect(getSelectionHistory(state)).to.be.empty;
        expect(getTemplateHistory(state)).to.be.empty;
        expect(getUploadHistory(state)).to.be.empty;
        expect(getPage(state)).to.equal(Page.DragAndDrop);
        expect(switchEnv.enabled).to.be.true;

        // apply
        store.dispatch(selectPage(Page.DragAndDrop, Page.SelectUploadType));

        // after
        await logicMiddleware.whenComplete();
        state = store.getState();
        expect(getSelectionHistory(state)[Page.DragAndDrop]).to.equal(0);
        expect(getTemplateHistory(state)[Page.DragAndDrop]).to.equal(0);
        expect(getUploadHistory(state)[Page.DragAndDrop]).to.equal(0);
        expect(getPage(state)).to.equal(Page.SelectUploadType);
        expect(switchEnv.enabled).to.be.false;
      }
    );
    it(
      "Going from SelectUploadType to AssociateFiles should record which index selection/template/upload state " +
        "branches are at for the page we went to",
      async () => {
        const startingSelectionHistory = {
          [Page.SelectUploadType]: 0,
        };
        const startingTemplateHistory = {
          [Page.SelectUploadType]: 0,
        };
        const startingUploadHistory = {
          [Page.SelectUploadType]: 0,
        };
        const { logicMiddleware, store } = createMockReduxStore({
          ...mockState,
          metadata: {
            ...mockState.metadata,
            history: {
              selection: startingSelectionHistory,
              template: startingTemplateHistory,
              upload: startingUploadHistory,
            },
          },
          route: {
            page: Page.SelectUploadType,
            view: Page.SelectUploadType,
          },
        });
        let state = store.getState();
        expect(getSelectionHistory(state)).to.equal(startingSelectionHistory);
        expect(getTemplateHistory(state)).to.equal(startingTemplateHistory);
        expect(getUploadHistory(state)).to.equal(startingUploadHistory);

        store.dispatch(selectWorkflowPath());
        await logicMiddleware.whenComplete();

        // before
        expect(getCurrentSelectionIndex(store.getState())).to.be.equal(2);
        expect(switchEnv.enabled).to.be.false;

        // apply
        store.dispatch(selectPage(Page.SelectUploadType, Page.AssociateFiles));

        // after
        await logicMiddleware.whenComplete();
        state = store.getState();
        expect(getSelectionHistory(state)).to.deep.equal({
          ...startingSelectionHistory,
          [Page.SelectUploadType]: 2,
        });
        expect(getTemplateHistory(state)).to.deep.equal({
          ...startingTemplateHistory,
          [Page.SelectUploadType]: 0,
        });
        expect(getUploadHistory(state)).to.deep.equal({
          ...startingUploadHistory,
          [Page.SelectUploadType]: 0,
        });
        expect(getPage(state)).to.equal(Page.AssociateFiles);
        expect(switchEnv.enabled).to.be.false;
      }
    );
    it(
      "Going from SelectUploadType to DragAndDrop should change indexes for selection/template/upload to 0" +
        "back to where they were when the user left the DragAndDrop page",
      async () => {
        const startingSelectionHistory = {
          [Page.DragAndDrop]: 0,
        };
        const startingTemplateHistory = {
          [Page.DragAndDrop]: 0,
        };
        const startingUploadHistory = {
          [Page.DragAndDrop]: 0,
        };
        const { logicMiddleware, store } = createMockReduxStore({
          ...mockState,
          metadata: {
            ...mockState.metadata,
            history: {
              selection: startingSelectionHistory,
              template: startingTemplateHistory,
              upload: startingUploadHistory,
            },
          },
          route: {
            page: Page.SelectUploadType,
            view: Page.SelectUploadType,
          },
        });
        store.dispatch(selectWorkflowPath());
        await logicMiddleware.whenComplete();

        // before
        expect(getCurrentSelectionIndex(store.getState())).to.be.equal(2);
        expect(switchEnv.enabled).to.be.false;

        // apply
        store.dispatch(selectPage(Page.SelectUploadType, Page.DragAndDrop));

        // after
        await logicMiddleware.whenComplete();
        const state = store.getState();
        expect(getCurrentSelectionIndex(state)).to.equal(0);
        expect(getPage(state)).to.equal(Page.DragAndDrop);
        expect(switchEnv.enabled).to.be.true;
      }
    );
    it("Going to UploadSummary page should clear all upload information", async () => {
      const startingSelectionHistory = {
        [Page.DragAndDrop]: 0,
      };
      const startingTemplateHistory = {
        [Page.DragAndDrop]: 0,
      };
      const startingUploadHistory = {
        [Page.DragAndDrop]: 0,
      };
      const { logicMiddleware, store } = createMockReduxStore({
        ...mockState,
        metadata: {
          ...mockState.metadata,
          history: {
            selection: startingSelectionHistory,
            template: startingTemplateHistory,
            upload: startingUploadHistory,
          },
        },
        route: {
          page: Page.AssociateFiles,
          view: Page.AssociateFiles,
        },
      });
      store.dispatch(selectWorkflows(mockSelectedWorkflows));
      store.dispatch(selectFile("/path/to/file"));
      store.dispatch(
        associateFilesAndWorkflows(["/path/to/file"], mockSelectedWorkflows)
      );
      await logicMiddleware.whenComplete();

      // before
      expect(getCurrentSelectionIndex(store.getState())).to.be.greaterThan(1);
      expect(getCurrentUploadIndex(store.getState())).to.be.greaterThan(0);
      expect(switchEnv.enabled).to.be.true;

      store.dispatch(selectPage(Page.SelectUploadType, Page.UploadSummary));
      await logicMiddleware.whenComplete();

      const state = store.getState();
      // we dispatching the closeUploadTab action after clearing history
      expect(getCurrentSelectionIndex(state)).to.not.be.greaterThan(1);
      expect(getCurrentUploadIndex(store.getState())).to.not.be.greaterThan(1);
      expect(switchEnv.enabled).to.be.true;
    });
  });

  /**
   * helper function for go back and closeUploadTab logic tests
   * @param startPage the page we start on
   * @param expectedEndPage the page we expect to end at,
   * @param action action creator to dispatch
<<<<<<< HEAD
   * @param buttonIdToClick index of button to simulate click in dialog
=======
   * @param messageBoxResponse button index to simulate user click
>>>>>>> a54927c3
   * changes and go back
   */
  const runShowMessageBoxTest = async (
    startPage: Page,
    expectedEndPage: Page,
    action: ActionCreator<any>,
<<<<<<< HEAD
    buttonIdToClick: number,
    state: State = mockState
  ): Promise<{ actions: Actions; store: Store }> => {
    const showMessageBoxStub = stub().resolves({ response: buttonIdToClick });
=======
    messageBoxResponse = 1
  ) => {
    const showMessageBoxStub = stub().resolves({
      response: messageBoxResponse,
    });
>>>>>>> a54927c3
    sandbox.replace(dialog, "showMessageBox", showMessageBoxStub);
    const { actions, logicMiddleware, store } = createMockReduxStore({
      ...state,
      route: {
        page: startPage,
        view: startPage,
      },
    });

    expect(getPage(store.getState())).to.equal(startPage);
    expect(getView(store.getState())).to.equal(startPage);
    expect(showMessageBoxStub.called).to.be.false;

    store.dispatch(action());

    await logicMiddleware.whenComplete();
    expect(getPage(store.getState())).to.equal(expectedEndPage);
    expect(getView(store.getState())).to.equal(expectedEndPage);
<<<<<<< HEAD
    expect(showMessageBoxStub.called).to.be.true;
    return { actions, store };
=======
    return { showMessageBoxStub };
>>>>>>> a54927c3
  };

  describe("goBackLogic", () => {
    it("goes to SelectStorageIntent page if going back from AddCustomData page", async () => {
      await runShowMessageBoxTest(
        Page.AddCustomData,
        Page.SelectStorageLocation,
        goBack,
        1
      );
    });
    it("goes to AssociateFiles page if going back from SelectStorageLocation page", async () => {
      await runShowMessageBoxTest(
        Page.SelectStorageLocation,
        Page.AssociateFiles,
        goBack,
        1
      );
    });
    it("goes to SelectUploadType page if going back from AssociateFiles page", async () => {
      await runShowMessageBoxTest(
        Page.AssociateFiles,
        Page.SelectUploadType,
        goBack,
        1
      );
    });
    it("goes to DragAndDrop page if going back from SelectUploadType page", async () => {
      await runShowMessageBoxTest(
        Page.SelectUploadType,
        Page.DragAndDrop,
        goBack,
        1
      );
    });
    it("goes to UploadSummary page if going back from DragAndDrop page", async () => {
      await runShowMessageBoxTest(
        Page.DragAndDrop,
        Page.UploadSummary,
        goBack,
        1
      );
    });
    it("does not change pages if user cancels the action through the dialog", async () => {
      await runShowMessageBoxTest(
        Page.SelectUploadType,
        Page.SelectUploadType,
        goBack,
        0
      );
    });
  });

  describe("closeUploadTabLogic", () => {
<<<<<<< HEAD
    it("goes to UploadSummary page given 'Discard' clicked", async () => {
      const { actions } = await runShowMessageBoxTest(
        Page.AssociateFiles,
        Page.UploadSummary,
        closeUploadTab,
        1
=======
    it("goes to UploadSummary page given user clicks Save Upload Draft from dialog", async () => {
      sandbox.replace(
        dialog,
        "showSaveDialog",
        stub().resolves({ cancelled: false, filePath: "/bar" })
      );
      await runShowMessageBoxTest(
        Page.AssociateFiles,
        Page.UploadSummary,
        closeUploadTab,
        2
>>>>>>> a54927c3
      );
      expect(
        !!actions.list.find(
          (a: AnyAction) => a.type === OPEN_SAVE_UPLOAD_DRAFT_MODAL
        )
      ).to.be.false;
    });
    it("stays on current page given 'Save Upload Draft' clicked", async () => {
      const { actions, store } = await runShowMessageBoxTest(
        Page.AssociateFiles,
        Page.AssociateFiles,
        closeUploadTab,
<<<<<<< HEAD
        2
      );
      expect(
        !!actions.list.find(
          (a: AnyAction) => a.type === OPEN_SAVE_UPLOAD_DRAFT_MODAL
        )
      ).to.be.true;
      expect(getSaveUploadDraftOnOk(store.getState())).to.not.be.undefined;
    });
    it("stays on current page given 'Cancel' clicked from dialog", async () => {
      const { actions } = await runShowMessageBoxTest(
        Page.AssociateFiles,
        Page.AssociateFiles,
        closeUploadTab,
        0
      );
      expect(actions.includesMatch(clearUploadDraft())).to.be.true;
    });
    it("does not open dialog given that the user is looking at a previous upload but hasn't made any changes", async () => {
      const originalUpload = {
        "123432asdlfk": {
          file: "/test",
          fileId: "123432asdlfk",
          Workflow: ["Pipeline 4"],
        },
      };
      const { logicMiddleware, store } = createMockReduxStore({
        ...mockState,
        metadata: {
          ...mockState.metadata,
          originalUpload,
        },
        route: {
          page: Page.AddCustomData,
          view: Page.AddCustomData,
        },
        upload: getMockStateWithHistory(originalUpload),
      });
      const showMessageBoxStub = stub();
      sandbox.replace(dialog, "showMessageBox", showMessageBoxStub);

      expect(showMessageBoxStub.called).to.be.false;

      store.dispatch(closeUploadTab());
      await logicMiddleware.whenComplete();

      expect(showMessageBoxStub.called).to.be.false;
    });
    it("shows dialog given user has made edits to a previous upload and goes to UploadSummary page given user cicks Continue from dialog", async () => {
      const originalUpload = {
        "123432asdlfk": {
          file: "/test",
          fileId: "123432asdlfk",
          Workflow: ["Pipeline 4"],
        },
      };
      const state = {
        ...mockState,
        metadata: {
          ...mockState.metadata,
          originalUpload,
        },
        route: {
          page: Page.AddCustomData,
          view: Page.AddCustomData,
        },
        upload: getMockStateWithHistory({
          "123432asdlfk": {
            file: "/test",
            fileId: "123432asdlfk",
            Workflow: ["Pipeline 5"],
          },
        }),
      };
      await runShowMessageBoxTest(
        Page.AddCustomData,
        Page.UploadSummary,
        closeUploadTab,
        true,
        state
      );
    });
  });
  describe("openEditFileMetadataTabLogic", () => {
    const fileMetadata: ImageModelMetadata[] = [
      {
        [WELL_ANNOTATION_NAME]: [100],
        fileId: "abc123",
        fileSize: 100,
        fileType: "image",
        filename: "my file",
        localFilePath: "/localFilePath",
        modified: "",
        modifiedBy: "foo",
        template: "my template",
        templateId: 1,
      },
    ];

    const stubMethods = ({
      getCustomMetadataForFile,
      transformFileMetadataIntoTable,
      getPlateBarcodeAndAllImagingSessionIdsFromWellId,
      getImagingSessionIdsForBarcode,
      getPlate,
      getTemplate,
    }: {
      getCustomMetadataForFile?: SinonStub;
      transformFileMetadataIntoTable?: SinonStub;
      getPlateBarcodeAndAllImagingSessionIdsFromWellId?: SinonStub;
      getImagingSessionIdsForBarcode?: SinonStub;
      getPlate?: SinonStub;
      getTemplate?: SinonStub;
    }) => {
      sandbox.replace(
        fms,
        "getCustomMetadataForFile",
        getCustomMetadataForFile || stub().resolves([])
      );
      sandbox.replace(
        fms,
        "transformFileMetadataIntoTable",
        transformFileMetadataIntoTable || stub().resolves(fileMetadata)
      );
      sandbox.replace(
        labkeyClient,
        "getPlateBarcodeAndAllImagingSessionIdsFromWellId",
        getPlateBarcodeAndAllImagingSessionIdsFromWellId ||
          stub().resolves("abc")
      );
      sandbox.replace(
        labkeyClient,
        "getImagingSessionIdsForBarcode",
        getImagingSessionIdsForBarcode || stub().resolves([null, 1])
      );
      sandbox.replace(
        mmsClient,
        "getPlate",
        getPlate ||
          stub().resolves({
            ...mockAuditInfo,
            barcode: "123456",
            comments: "",
            imagingSessionId: undefined,
            plateGeometryId: 1,
            plateId: 1,
            plateStatusId: 1,
            seededOn: "2018-02-14 23:03:52",
          })
      );
      sandbox.replace(
        mmsClient,
        "getTemplate",
        getTemplate || stub().resolves(mockMMSTemplate)
=======
        0
>>>>>>> a54927c3
      );
    };

    let mockStateWithMetadata: State;
    beforeEach(() => {
      mockStateWithMetadata = {
        ...mockState,
        metadata: {
          ...mockState.metadata,
          annotationOptions: mockAnnotationOptions,
          annotationTypes: mockAnnotationTypes,
          annotations: mockAnnotations,
        },
        route: {
          ...mockState.route,
          page: Page.UploadSummary,
          view: Page.UploadSummary,
        },
        selection: getMockStateWithHistory({
          ...mockState.selection.present,
          barcode: undefined,
          expandedUploadJobRows: {},
          imagingSessionId: undefined,
          imagingSessionIds: [],
          job: undefined,
          plate: {},
          selectedWells: [],
          selectedWorkflows: [],
          stagedFiles: [],
          wells: {},
        }),
        upload: getMockStateWithHistory({}),
      };
    });

    it("sets error alert if job passed in does not have fileId information", async () => {
      stubMethods({});
      const { logicMiddleware, store } = createMockReduxStore(
        mockStateWithMetadata
      );

      // before
      expect(getAlert(store.getState())).to.be.undefined;

      // apply
      store.dispatch(
        openEditFileMetadataTab({
          ...mockSuccessfulUploadJob,
          serviceFields: {
            ...mockSuccessfulUploadJob.serviceFields,
            result: undefined,
          },
        })
      );
      await logicMiddleware.whenComplete();

      // after
      const alert = getAlert(store.getState());
      expect(alert).to.not.be.undefined;
      expect(alert?.type).to.equal(AlertType.ERROR);
      expect(alert?.message).to.equal("No fileIds found in selected Job.");
    });
    it("sets error alert if job passed is not succeeded", async () => {
      stubMethods({});
      const { logicMiddleware, store } = createMockReduxStore(
        mockStateWithMetadata
      );

      // before
      expect(getAlert(store.getState())).to.be.undefined;

      // apply
      store.dispatch(
        openEditFileMetadataTab({
          ...mockSuccessfulUploadJob,
          status: "FAILED",
        })
      );
      await logicMiddleware.whenComplete();

      // after
      const alert = getAlert(store.getState());
      expect(alert).to.not.be.undefined;
      expect(alert?.type).to.equal(AlertType.ERROR);
      expect(alert?.message).to.equal(
        "Cannot update file metadata because upload has not succeeded"
      );
    });
    it("sets error alert if all files for the job have since been deleted", async () => {
      stubMethods({});
      const { logicMiddleware, store } = createMockReduxStore(
        mockStateWithMetadata
      );

      expect(getAlert(store.getState())).to.be.undefined;

      store.dispatch(
        openEditFileMetadataTab({
          ...mockSuccessfulUploadJob,
          serviceFields: {
            ...mockSuccessfulUploadJob.serviceFields,
            deletedFileIds: ["cat", "dog"],
          },
        })
      );
      await logicMiddleware.whenComplete();

      const alert = getAlert(store.getState());
      expect(alert).to.deep.equal({
        message: "All files in this upload have been deleted!",
        type: AlertType.ERROR,
      });
    });
    it("handles case where upload tab is not open yet", async () => {
      stubMethods({});
      const { logicMiddleware, store } = createMockReduxStore(
        mockStateWithMetadata
      );

      let state = store.getState();
      expect(getPage(state)).to.equal(Page.UploadSummary);
      expect(getView(state)).to.equal(Page.UploadSummary);
      expect(getFileMetadataForJob(state)).to.be.undefined;
      expect(getUpload(state)).to.be.empty;
      expect(getAppliedTemplateId(state)).to.be.undefined;

      store.dispatch(openEditFileMetadataTab(mockSuccessfulUploadJob));
      await logicMiddleware.whenComplete();

      state = store.getState();
      expect(getPage(state)).to.equal(Page.AddCustomData);
      expect(getView(state)).to.equal(Page.AddCustomData);
      expect(getFileMetadataForJob(state)).to.equal(fileMetadata);
      expect(getUpload(state)).to.deep.equal({
        [getUploadRowKey({ file: "/localFilePath" })]: {
          ...fileMetadata[0],
          barcode: undefined, // TODO
          channel: undefined,
          file: "/localFilePath",
        },
      });
      expect(getAppliedTemplateId(state)).to.not.be.undefined;
    });
    it("dispatches openEditFileMetadataTabFailed given not OK response when getting file metadata", async () => {
      stubMethods({
        transformFileMetadataIntoTable: stub().rejects(new Error("error!")),
      });
      const { actions, logicMiddleware, store } = createMockReduxStore(
        mockState
      );

      expect(
        actions.includesMatch(
          openEditFileMetadataTabFailed(
            "Could not retrieve file metadata for fileIds=cat, dog: error!"
          )
        )
      ).to.be.false;

      store.dispatch(openEditFileMetadataTab(mockSuccessfulUploadJob));
      await logicMiddleware.whenComplete();

      expect(
        actions.includesMatch(
          openEditFileMetadataTabFailed(
            "Could not retrieve file metadata for fileIds=cat, dog: error!"
          )
        )
      ).to.be.true;
    });
    it("does not dispatch setPlate action file metadata does not contain well annotation", async () => {
      stubMethods({
        transformFileMetadataIntoTable: stub().resolves([
          {
            ...omit(fileMetadata, ["Well"]),
            Workflow: ["Pipeline 5"],
          },
        ]),
      });
      const { logicMiddleware, store } = createMockReduxStore(
        mockStateWithMetadata
      );

      store.dispatch(openEditFileMetadataTab(mockSuccessfulUploadJob));
      await logicMiddleware.whenComplete();

      expect(getSelectedPlate(store.getState())).to.be.undefined;
    });
    it("sets upload error if something goes wrong while trying to get and set plate info", async () => {
      stubMethods({
        getPlate: stub().rejects(new Error("foo")),
      });
      const { actions, logicMiddleware, store } = createMockReduxStore(
        mockStateWithMetadata
      );
      expect(
        actions.includesMatch(
          openEditFileMetadataTabFailed(
            "Could not get plate information from upload: foo"
          )
        )
      ).to.be.false;

      store.dispatch(openEditFileMetadataTab(mockSuccessfulUploadJob));
      await logicMiddleware.whenComplete();

      expect(
        actions.includesMatch(
          openEditFileMetadataTabFailed(
            "Could not get plate information from upload: foo"
          )
        )
      ).to.be.true;
    });
    it("sets error alert if something fails while showing the warning dialog", async () => {
      const showMessageBoxStub = stub().rejects(new Error("foo"));
      sandbox.replace(dialog, "showMessageBox", showMessageBoxStub);
      const { actions, logicMiddleware, store } = createMockReduxStore(
        mockState
      );
      store.dispatch(closeUploadTab());
      await logicMiddleware.whenComplete();

      expect(actions.includesMatch(setErrorAlert("foo"))).to.be.true;
    });
  });
});<|MERGE_RESOLUTION|>--- conflicted
+++ resolved
@@ -1,17 +1,16 @@
 import { ImageModelMetadata } from "@aics/aicsfiles/type-declarations/types";
 import { expect } from "chai";
 import { omit } from "lodash";
-import { ActionCreator, AnyAction, Store } from "redux";
+import { ActionCreator, Store } from "redux";
 import { createSandbox, SinonStub, stub } from "sinon";
 
-<<<<<<< HEAD
 import { WELL_ANNOTATION_NAME } from "../../../constants";
-import { OPEN_SAVE_UPLOAD_DRAFT_MODAL } from "../../feedback/constants";
-import { getAlert, getSaveUploadDraftOnOk } from "../../feedback/selectors";
+import {
+  CANCEL_BUTTON_INDEX,
+  SAVE_UPLOAD_DRAFT_BUTTON_INDEX,
+} from "../../../util";
+import { getAlert } from "../../feedback/selectors";
 import { AlertType } from "../../feedback/types";
-=======
-import { setErrorAlert } from "../../feedback/actions";
->>>>>>> a54927c3
 import {
   getFileMetadataForJob,
   getSelectionHistory,
@@ -27,6 +26,7 @@
   getCurrentSelectionIndex,
   getSelectedPlate,
 } from "../../selection/selectors";
+import { getAssociateByWorkflow } from "../../setting/selectors";
 import { Actions } from "../../test/action-tracker";
 import {
   createMockReduxStore,
@@ -46,12 +46,10 @@
   mockSelectedWorkflows,
   mockState,
   mockSuccessfulUploadJob,
+  nonEmptyStateForInitiatingUpload,
 } from "../../test/mocks";
 import { Logger, State } from "../../types";
-import {
-  associateFilesAndWorkflows,
-  clearUploadDraft,
-} from "../../upload/actions";
+import { associateFilesAndWorkflows } from "../../upload/actions";
 import { getUploadRowKey } from "../../upload/constants";
 import {
   getAppliedTemplateId,
@@ -65,6 +63,10 @@
   openEditFileMetadataTabFailed,
   selectPage,
 } from "../actions";
+import {
+  OPEN_EDIT_FILE_METADATA_TAB_FAILED,
+  OPEN_EDIT_FILE_METADATA_TAB_SUCCEEDED,
+} from "../constants";
 import { setSwitchEnvEnabled } from "../logics";
 import { getPage, getView } from "../selectors";
 import { Page } from "../types";
@@ -362,29 +364,24 @@
    * @param startPage the page we start on
    * @param expectedEndPage the page we expect to end at,
    * @param action action creator to dispatch
-<<<<<<< HEAD
-   * @param buttonIdToClick index of button to simulate click in dialog
-=======
    * @param messageBoxResponse button index to simulate user click
->>>>>>> a54927c3
    * changes and go back
+   * @param state
    */
   const runShowMessageBoxTest = async (
     startPage: Page,
     expectedEndPage: Page,
     action: ActionCreator<any>,
-<<<<<<< HEAD
-    buttonIdToClick: number,
+    messageBoxResponse = 1,
     state: State = mockState
-  ): Promise<{ actions: Actions; store: Store }> => {
-    const showMessageBoxStub = stub().resolves({ response: buttonIdToClick });
-=======
-    messageBoxResponse = 1
-  ) => {
+  ): Promise<{
+    actions: Actions;
+    showMessageBoxStub: SinonStub;
+    store: Store;
+  }> => {
     const showMessageBoxStub = stub().resolves({
       response: messageBoxResponse,
     });
->>>>>>> a54927c3
     sandbox.replace(dialog, "showMessageBox", showMessageBoxStub);
     const { actions, logicMiddleware, store } = createMockReduxStore({
       ...state,
@@ -403,12 +400,8 @@
     await logicMiddleware.whenComplete();
     expect(getPage(store.getState())).to.equal(expectedEndPage);
     expect(getView(store.getState())).to.equal(expectedEndPage);
-<<<<<<< HEAD
     expect(showMessageBoxStub.called).to.be.true;
-    return { actions, store };
-=======
-    return { showMessageBoxStub };
->>>>>>> a54927c3
+    return { actions, showMessageBoxStub, store };
   };
 
   describe("goBackLogic", () => {
@@ -463,119 +456,26 @@
   });
 
   describe("closeUploadTabLogic", () => {
-<<<<<<< HEAD
-    it("goes to UploadSummary page given 'Discard' clicked", async () => {
-      const { actions } = await runShowMessageBoxTest(
-        Page.AssociateFiles,
-        Page.UploadSummary,
-        closeUploadTab,
-        1
-=======
     it("goes to UploadSummary page given user clicks Save Upload Draft from dialog", async () => {
-      sandbox.replace(
-        dialog,
-        "showSaveDialog",
-        stub().resolves({ cancelled: false, filePath: "/bar" })
-      );
+      const showSaveDialogStub = stub().resolves({
+        cancelled: false,
+        filePath: "/bar",
+      });
+      sandbox.replace(dialog, "showSaveDialog", showSaveDialogStub);
       await runShowMessageBoxTest(
         Page.AssociateFiles,
         Page.UploadSummary,
         closeUploadTab,
         2
->>>>>>> a54927c3
-      );
-      expect(
-        !!actions.list.find(
-          (a: AnyAction) => a.type === OPEN_SAVE_UPLOAD_DRAFT_MODAL
-        )
-      ).to.be.false;
-    });
-    it("stays on current page given 'Save Upload Draft' clicked", async () => {
-      const { actions, store } = await runShowMessageBoxTest(
-        Page.AssociateFiles,
-        Page.AssociateFiles,
-        closeUploadTab,
-<<<<<<< HEAD
-        2
-      );
-      expect(
-        !!actions.list.find(
-          (a: AnyAction) => a.type === OPEN_SAVE_UPLOAD_DRAFT_MODAL
-        )
-      ).to.be.true;
-      expect(getSaveUploadDraftOnOk(store.getState())).to.not.be.undefined;
+      );
+      expect(showSaveDialogStub.called).to.be.true;
     });
     it("stays on current page given 'Cancel' clicked from dialog", async () => {
-      const { actions } = await runShowMessageBoxTest(
+      await runShowMessageBoxTest(
         Page.AssociateFiles,
         Page.AssociateFiles,
         closeUploadTab,
         0
-      );
-      expect(actions.includesMatch(clearUploadDraft())).to.be.true;
-    });
-    it("does not open dialog given that the user is looking at a previous upload but hasn't made any changes", async () => {
-      const originalUpload = {
-        "123432asdlfk": {
-          file: "/test",
-          fileId: "123432asdlfk",
-          Workflow: ["Pipeline 4"],
-        },
-      };
-      const { logicMiddleware, store } = createMockReduxStore({
-        ...mockState,
-        metadata: {
-          ...mockState.metadata,
-          originalUpload,
-        },
-        route: {
-          page: Page.AddCustomData,
-          view: Page.AddCustomData,
-        },
-        upload: getMockStateWithHistory(originalUpload),
-      });
-      const showMessageBoxStub = stub();
-      sandbox.replace(dialog, "showMessageBox", showMessageBoxStub);
-
-      expect(showMessageBoxStub.called).to.be.false;
-
-      store.dispatch(closeUploadTab());
-      await logicMiddleware.whenComplete();
-
-      expect(showMessageBoxStub.called).to.be.false;
-    });
-    it("shows dialog given user has made edits to a previous upload and goes to UploadSummary page given user cicks Continue from dialog", async () => {
-      const originalUpload = {
-        "123432asdlfk": {
-          file: "/test",
-          fileId: "123432asdlfk",
-          Workflow: ["Pipeline 4"],
-        },
-      };
-      const state = {
-        ...mockState,
-        metadata: {
-          ...mockState.metadata,
-          originalUpload,
-        },
-        route: {
-          page: Page.AddCustomData,
-          view: Page.AddCustomData,
-        },
-        upload: getMockStateWithHistory({
-          "123432asdlfk": {
-            file: "/test",
-            fileId: "123432asdlfk",
-            Workflow: ["Pipeline 5"],
-          },
-        }),
-      };
-      await runShowMessageBoxTest(
-        Page.AddCustomData,
-        Page.UploadSummary,
-        closeUploadTab,
-        true,
-        state
       );
     });
   });
@@ -596,6 +496,9 @@
     ];
 
     const stubMethods = ({
+      showMessageBox,
+      showSaveDialog,
+      writeFile,
       getCustomMetadataForFile,
       transformFileMetadataIntoTable,
       getPlateBarcodeAndAllImagingSessionIdsFromWellId,
@@ -603,6 +506,9 @@
       getPlate,
       getTemplate,
     }: {
+      showMessageBox?: SinonStub;
+      showSaveDialog?: SinonStub;
+      writeFile?: SinonStub;
       getCustomMetadataForFile?: SinonStub;
       transformFileMetadataIntoTable?: SinonStub;
       getPlateBarcodeAndAllImagingSessionIdsFromWellId?: SinonStub;
@@ -610,6 +516,22 @@
       getPlate?: SinonStub;
       getTemplate?: SinonStub;
     }) => {
+      sandbox.replace(
+        dialog,
+        "showMessageBox",
+        showMessageBox || stub().resolves({ response: 1 }) // discard draft by default
+      );
+      sandbox.replace(
+        dialog,
+        "showSaveDialog",
+        showSaveDialog ||
+          stub().resolves({ cancelled: false, filePath: "/test" })
+      );
+      sandbox.replace(
+        mockReduxLogicDeps,
+        "writeFile",
+        writeFile || stub().resolves()
+      );
       sandbox.replace(
         fms,
         "getCustomMetadataForFile",
@@ -650,9 +572,6 @@
         mmsClient,
         "getTemplate",
         getTemplate || stub().resolves(mockMMSTemplate)
-=======
-        0
->>>>>>> a54927c3
       );
     };
 
@@ -687,44 +606,77 @@
         upload: getMockStateWithHistory({}),
       };
     });
-
-    it("sets error alert if job passed in does not have fileId information", async () => {
-      stubMethods({});
+    it("doesn't do anything if user cancels action when asked to save current draft", async () => {
+      stubMethods({
+        showMessageBox: stub().resolves({ response: CANCEL_BUTTON_INDEX }),
+      });
+      const { actions, logicMiddleware, store } = createMockReduxStore(
+        nonEmptyStateForInitiatingUpload
+      );
+
+      store.dispatch(openEditFileMetadataTab(mockSuccessfulUploadJob));
+      await logicMiddleware.whenComplete();
+
+      expect(actions.includesMatch({ type: "ignore" })).to.be.true;
+      expect(
+        actions.list.find(
+          (a) => a.type === OPEN_EDIT_FILE_METADATA_TAB_SUCCEEDED
+        )
+      ).to.be.undefined;
+      expect(
+        actions.list.find((a) => a.type === OPEN_EDIT_FILE_METADATA_TAB_FAILED)
+      ).to.be.undefined;
+    });
+    it("shows save dialog if user has another draft open", async () => {
+      const showSaveDialog = stub().resolves({
+        cancelled: false,
+        filePath: "/foo",
+      });
+      stubMethods({
+        showMessageBox: stub().resolves({
+          response: SAVE_UPLOAD_DRAFT_BUTTON_INDEX,
+        }),
+        showSaveDialog,
+      });
       const { logicMiddleware, store } = createMockReduxStore(
-        mockStateWithMetadata
-      );
-
-      // before
-      expect(getAlert(store.getState())).to.be.undefined;
-
-      // apply
-      store.dispatch(
-        openEditFileMetadataTab({
-          ...mockSuccessfulUploadJob,
-          serviceFields: {
-            ...mockSuccessfulUploadJob.serviceFields,
-            result: undefined,
-          },
-        })
-      );
-      await logicMiddleware.whenComplete();
-
-      // after
-      const alert = getAlert(store.getState());
-      expect(alert).to.not.be.undefined;
-      expect(alert?.type).to.equal(AlertType.ERROR);
-      expect(alert?.message).to.equal("No fileIds found in selected Job.");
+        nonEmptyStateForInitiatingUpload
+      );
+
+      store.dispatch(openEditFileMetadataTab(mockSuccessfulUploadJob));
+      await logicMiddleware.whenComplete();
+
+      expect(showSaveDialog.called).to.be.true;
+    });
+    it("shows save dialog if user is editing another upload", async () => {
+      const showSaveDialog = stub().resolves({
+        cancelled: false,
+        filePath: "/foo",
+      });
+      stubMethods({
+        showMessageBox: stub().resolves({
+          response: SAVE_UPLOAD_DRAFT_BUTTON_INDEX,
+        }),
+        showSaveDialog,
+      });
+      const { logicMiddleware, store } = createMockReduxStore({
+        ...nonEmptyStateForInitiatingUpload,
+        selection: getMockStateWithHistory({
+          ...nonEmptyStateForInitiatingUpload.selection.present,
+          job: { ...mockSuccessfulUploadJob, jobId: "anotherjobid" },
+        }),
+      });
+
+      store.dispatch(openEditFileMetadataTab(mockSuccessfulUploadJob));
+      await logicMiddleware.whenComplete();
+
+      expect(showSaveDialog.called).to.be.true;
     });
     it("sets error alert if job passed is not succeeded", async () => {
       stubMethods({});
       const { logicMiddleware, store } = createMockReduxStore(
-        mockStateWithMetadata
-      );
-
-      // before
-      expect(getAlert(store.getState())).to.be.undefined;
-
-      // apply
+        nonEmptyStateForInitiatingUpload
+      );
+
       store.dispatch(
         openEditFileMetadataTab({
           ...mockSuccessfulUploadJob,
@@ -741,8 +693,30 @@
         "Cannot update file metadata because upload has not succeeded"
       );
     });
+    it("sets error alert if something fails while showing the warning dialog", async () => {
+      const showMessageBox = stub().resolves({
+        response: SAVE_UPLOAD_DRAFT_BUTTON_INDEX,
+      });
+      const writeFile = stub().rejects(new Error("foo"));
+      stubMethods({ showMessageBox, writeFile });
+      const { logicMiddleware, store } = createMockReduxStore(
+        nonEmptyStateForInitiatingUpload
+      );
+
+      // before
+      expect(getAlert(store.getState())).to.be.undefined;
+
+      // apply
+      store.dispatch(openEditFileMetadataTab(mockSuccessfulUploadJob));
+      await logicMiddleware.whenComplete();
+
+      // after
+      const alert = getAlert(store.getState());
+      expect(alert).to.not.be.undefined;
+      expect(alert?.type).to.equal(AlertType.ERROR);
+      expect(alert?.message).to.equal("Could not save draft: foo");
+    });
     it("sets error alert if all files for the job have since been deleted", async () => {
-      stubMethods({});
       const { logicMiddleware, store } = createMockReduxStore(
         mockStateWithMetadata
       );
@@ -785,11 +759,11 @@
       state = store.getState();
       expect(getPage(state)).to.equal(Page.AddCustomData);
       expect(getView(state)).to.equal(Page.AddCustomData);
-      expect(getFileMetadataForJob(state)).to.equal(fileMetadata);
       expect(getUpload(state)).to.deep.equal({
         [getUploadRowKey({ file: "/localFilePath" })]: {
           ...fileMetadata[0],
-          barcode: undefined, // TODO
+          "Favorite Color": [],
+          barcode: undefined,
           channel: undefined,
           file: "/localFilePath",
         },
@@ -803,14 +777,6 @@
       const { actions, logicMiddleware, store } = createMockReduxStore(
         mockState
       );
-
-      expect(
-        actions.includesMatch(
-          openEditFileMetadataTabFailed(
-            "Could not retrieve file metadata for fileIds=cat, dog: error!"
-          )
-        )
-      ).to.be.false;
 
       store.dispatch(openEditFileMetadataTab(mockSuccessfulUploadJob));
       await logicMiddleware.whenComplete();
@@ -823,7 +789,7 @@
         )
       ).to.be.true;
     });
-    it("does not dispatch setPlate action file metadata does not contain well annotation", async () => {
+    it("does not dispatch setPlate action if file metadata does not contain well annotation", async () => {
       stubMethods({
         transformFileMetadataIntoTable: stub().resolves([
           {
@@ -840,6 +806,7 @@
       await logicMiddleware.whenComplete();
 
       expect(getSelectedPlate(store.getState())).to.be.undefined;
+      expect(getAssociateByWorkflow(store.getState())).to.be.true;
     });
     it("sets upload error if something goes wrong while trying to get and set plate info", async () => {
       stubMethods({
@@ -867,16 +834,5 @@
         )
       ).to.be.true;
     });
-    it("sets error alert if something fails while showing the warning dialog", async () => {
-      const showMessageBoxStub = stub().rejects(new Error("foo"));
-      sandbox.replace(dialog, "showMessageBox", showMessageBoxStub);
-      const { actions, logicMiddleware, store } = createMockReduxStore(
-        mockState
-      );
-      store.dispatch(closeUploadTab());
-      await logicMiddleware.whenComplete();
-
-      expect(actions.includesMatch(setErrorAlert("foo"))).to.be.true;
-    });
   });
 });