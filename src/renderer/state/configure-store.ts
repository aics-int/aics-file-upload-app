--- conflicted
+++ resolved
@@ -1,15 +1,9 @@
 import * as fs from "fs";
 
 import axios from "axios";
-<<<<<<< HEAD
+import axiosRetry from "axios-retry";
 import { ipcRenderer } from "electron";
 import ElectronStore from "electron-store";
-=======
-import axiosRetry from "axios-retry";
-import { ipcRenderer, remote } from "electron";
-import * as Store from "electron-store";
-import * as Logger from "js-logger";
->>>>>>> fac640b6
 import { forEach, isNil } from "lodash";
 import * as moment from "moment";
 import {
