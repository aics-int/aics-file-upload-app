import { expect } from "chai";

import { closeModal } from "../../feedback/actions";
import { closeUploadTab } from "../../route/actions";
import {
  getMockStateWithHistory,
<<<<<<< HEAD
  mockMMSTemplate,
  mockTemplateDraft,
  nonEmptyStateForInitiatingUpload,
} from "../../test/mocks";
import { replaceUpload } from "../../upload/actions";
import { startTemplateDraft } from "../actions";
import { DEFAULT_TEMPLATE_DRAFT } from "../constants";
=======
  mockAnnotationDraft,
  nonEmptyStateForInitiatingUpload,
} from "../../test/mocks";
import { replaceUpload } from "../../upload/actions";
import { updateTemplateDraft } from "../actions";
>>>>>>> a84cf83a
import reducer from "../reducer";
import { initialState } from "../reducer";
import { getAppliedTemplate } from "../selectors";
import { TemplateStateBranch } from "../types";

describe("template reducer", () => {
  describe("replaceUpload", () => {
    it("sets appliedTemplate", () => {
      const result = reducer(
        getMockStateWithHistory(initialState),
        replaceUpload("/path/file.json", nonEmptyStateForInitiatingUpload)
      );
      expect(result.present.appliedTemplate).to.equal(
        getAppliedTemplate(nonEmptyStateForInitiatingUpload)
      );
    });
  });
  describe("closeUploadTab", () => {
    it("clears appliedTemplate", () => {
      const result = reducer(
        nonEmptyStateForInitiatingUpload.template,
        closeUploadTab()
      );
      expect(result.present.appliedTemplate).to.be.undefined;
    });
  });
<<<<<<< HEAD
  describe("closeModal", () => {
    it("clears templateDraft and originalTemplateHasBeenUsed if payload is 'templateEditor'", () => {
      const result = reducer(
        getMockStateWithHistory({
          draft: mockTemplateDraft,
          original: mockMMSTemplate,
          originalTemplateHasBeenUsed: true,
        }),
        closeModal("templateEditor")
      );
      expect(result.present.draft).to.equal(DEFAULT_TEMPLATE_DRAFT);
      expect(result.present.original).to.be.undefined;
      expect(result.present.originalTemplateHasBeenUsed).to.be.undefined;
    });
    it("returns prev state if payload is not 'templateEditor'", () => {
      const state = getMockStateWithHistory(initialState);
      const result = reducer(state, closeModal("settings"));
      expect(result.present).to.deep.equal(initialState);
    });
  });
  describe("startTemplateDraft", () => {
    it("sets draft, original, and originalTemplateHasBeenUsed", () => {
      const result = reducer(
        getMockStateWithHistory(initialState),
        startTemplateDraft(mockMMSTemplate, mockTemplateDraft, true)
      );
      expect(result.present.draft).to.equal(mockTemplateDraft);
      expect(result.present.original).to.equal(mockMMSTemplate);
      expect(result.present.originalTemplateHasBeenUsed).to.equal(true);
=======

  describe("updateTemplateDraft", () => {
    it("updates the draft name without overwriting the annotations", () => {
      const annotations = [mockAnnotationDraft];
      const state: TemplateStateBranch = {
        ...initialState,
        draft: { annotations },
      };

      const result = reducer(
        getMockStateWithHistory(state),
        updateTemplateDraft({ name: "My Draft" })
      );

      expect(result.present.draft.name).to.equal("My Draft");
      expect(result.present.draft.annotations).to.deep.equal(annotations);
>>>>>>> a84cf83a
    });
  });
});<|MERGE_RESOLUTION|>--- conflicted
+++ resolved
@@ -4,21 +4,14 @@
 import { closeUploadTab } from "../../route/actions";
 import {
   getMockStateWithHistory,
-<<<<<<< HEAD
+  mockAnnotationDraft,
   mockMMSTemplate,
   mockTemplateDraft,
   nonEmptyStateForInitiatingUpload,
 } from "../../test/mocks";
 import { replaceUpload } from "../../upload/actions";
-import { startTemplateDraft } from "../actions";
+import { startTemplateDraft, updateTemplateDraft } from "../actions";
 import { DEFAULT_TEMPLATE_DRAFT } from "../constants";
-=======
-  mockAnnotationDraft,
-  nonEmptyStateForInitiatingUpload,
-} from "../../test/mocks";
-import { replaceUpload } from "../../upload/actions";
-import { updateTemplateDraft } from "../actions";
->>>>>>> a84cf83a
 import reducer from "../reducer";
 import { initialState } from "../reducer";
 import { getAppliedTemplate } from "../selectors";
@@ -45,7 +38,24 @@
       expect(result.present.appliedTemplate).to.be.undefined;
     });
   });
-<<<<<<< HEAD
+
+  describe("updateTemplateDraft", () => {
+    it("updates the draft name without overwriting the annotations", () => {
+      const annotations = [mockAnnotationDraft];
+      const state: TemplateStateBranch = {
+        ...initialState,
+        draft: { annotations },
+      };
+
+      const result = reducer(
+        getMockStateWithHistory(state),
+        updateTemplateDraft({ name: "My Draft" })
+      );
+
+      expect(result.present.draft.name).to.equal("My Draft");
+      expect(result.present.draft.annotations).to.deep.equal(annotations);
+    });
+  });
   describe("closeModal", () => {
     it("clears templateDraft and originalTemplateHasBeenUsed if payload is 'templateEditor'", () => {
       const result = reducer(
@@ -75,24 +85,6 @@
       expect(result.present.draft).to.equal(mockTemplateDraft);
       expect(result.present.original).to.equal(mockMMSTemplate);
       expect(result.present.originalTemplateHasBeenUsed).to.equal(true);
-=======
-
-  describe("updateTemplateDraft", () => {
-    it("updates the draft name without overwriting the annotations", () => {
-      const annotations = [mockAnnotationDraft];
-      const state: TemplateStateBranch = {
-        ...initialState,
-        draft: { annotations },
-      };
-
-      const result = reducer(
-        getMockStateWithHistory(state),
-        updateTemplateDraft({ name: "My Draft" })
-      );
-
-      expect(result.present.draft.name).to.equal("My Draft");
-      expect(result.present.draft.annotations).to.deep.equal(annotations);
->>>>>>> a84cf83a
     });
   });
 });