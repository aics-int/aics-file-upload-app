--- conflicted
+++ resolved
@@ -72,25 +72,12 @@
     type: string;
 }
 
-<<<<<<< HEAD
 export interface GetTemplateAction {
     payload: {
         addAnnotationsToUpload: boolean;
         templateId: number;
     };
     type: string;
-=======
-export interface CreateAnnotationRequest {
-    annotationOptions?: string[];
-    annotationTypeId: number;
-    canHaveManyValues: boolean;
-    description: string;
-    name: string;
-    lookupColumn?: string;
-    lookupSchema?: string;
-    lookupTable?: string;
-    required: boolean;
->>>>>>> f7d0a554
 }
 
 export interface JumpToPastTemplateAction {
