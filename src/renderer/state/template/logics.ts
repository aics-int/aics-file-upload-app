import { get, includes } from "lodash";
import { createLogic } from "redux-logic";

import { getSetAppliedTemplateAction } from "../../util";
import { SaveTemplateRequest } from "../../util/mms-client/types";
import {
  addRequestToInProgress,
  closeModal,
  removeRequestFromInProgress,
  setAlert,
  setErrorAlert,
  setSuccessAlert,
} from "../feedback/actions";
import { AlertType, AsyncRequest } from "../feedback/types";
import { requestTemplates } from "../metadata/actions";
import {
  getAnnotationLookups,
  getAnnotationTypes,
  getLookupAnnotationTypeId,
  getLookups,
} from "../metadata/selectors";
import { updateSettings } from "../setting/actions";
import {
  ReduxLogicDoneCb,
  ReduxLogicNextCb,
  ReduxLogicProcessDependencies,
  ReduxLogicRejectCb,
  ReduxLogicTransformDependencies,
  ReduxLogicTransformDependenciesWithAction,
} from "../types";
import { getCanSaveUploadDraft } from "../upload/selectors";
import { batchActions } from "../util";

import { updateTemplateDraft } from "./actions";
import { ADD_ANNOTATION, REMOVE_ANNOTATIONS, SAVE_TEMPLATE } from "./constants";
<<<<<<< HEAD
import {
  getSaveTemplateRequest,
  getTemplateDraft,
  getWarnAboutTemplateVersionMessage,
} from "./selectors";
import {
  AnnotationDraft,
  SaveTemplateAction,
  SaveTemplateRequest,
} from "./types";
=======
import { getSaveTemplateRequest, getTemplateDraft } from "./selectors";
import { AnnotationDraft } from "./types";
>>>>>>> a84cf83a

const addExistingAnnotationLogic = createLogic({
  transform: (
    { action, getState }: ReduxLogicTransformDependencies,
    next: ReduxLogicNextCb
  ) => {
    const state = getState();
    const {
      annotationId,
      annotationOptions,
      annotationTypeId,
      description,
      name,
    } = action.payload;
    const { annotations: oldAnnotations } = getTemplateDraft(state);
    const annotationTypes = getAnnotationTypes(state);
    const annotationType = annotationTypes.find(
      (at) => at.annotationTypeId === annotationTypeId
    );
    const lookupAnnotationTypeId = getLookupAnnotationTypeId(state);

    try {
      if (!annotationType) {
        throw new Error(
          `Annotation "${name}" does not have a valid annotationTypeId: ${annotationTypeId}.
                     Contact Software.`
        );
      }

      let lookupSchema;
      let lookupTable;
      if (lookupAnnotationTypeId === annotationTypeId) {
        const annotationLookups = getAnnotationLookups(state);
        const annotationLookup = annotationLookups.find(
          (al) => al.annotationId === annotationId
        );

        if (!annotationLookup) {
          throw new Error(`Annotation "${name}" does not have a lookup associated with it even though
                     it is a Lookup type. Contact Software.`);
        }

        const lookup = getLookups(state).find(
          (l) => l.lookupId === annotationLookup.lookupId
        );

        if (!lookup) {
          throw new Error(`Annotation "${name}" has an invalid lookup id
                     associated with it: ${annotationLookup.lookupId}. Contact Software.`);
        }

        lookupSchema = lookup.schemaName;
        lookupTable = lookup.tableName;
      }

      const annotations: AnnotationDraft[] = [
        ...oldAnnotations,
        {
          annotationId,
          annotationOptions,
          annotationTypeId,
          annotationTypeName: annotationType.name,
          description,
          index: oldAnnotations.length,
          lookupSchema,
          lookupTable,
          name,
          required: false,
        },
      ];

      next(updateTemplateDraft({ annotations }));
    } catch (e) {
      next(
        setAlert({
          message: e.message,
          type: AlertType.ERROR,
        })
      );
    }
  },
  type: ADD_ANNOTATION,
});

const removeAnnotationsLogic = createLogic({
  transform: (
    { action, getState }: ReduxLogicTransformDependencies,
    next: ReduxLogicNextCb
  ) => {
    const { annotations: oldAnnotations } = getTemplateDraft(getState());
    let annotations = [...oldAnnotations];
    annotations = annotations
      .filter((a) => !includes(action.payload, a.index))
      .map((a: AnnotationDraft, index: number) => ({
        ...a,
        index,
      }));
    next(updateTemplateDraft({ annotations }));
  },
  type: REMOVE_ANNOTATIONS,
});

const saveTemplateLogic = createLogic({
  process: async (
    { getState, mmsClient }: ReduxLogicProcessDependencies,
    dispatch: ReduxLogicNextCb,
    done: ReduxLogicDoneCb
  ) => {
    const draft = getTemplateDraft(getState());
    const request: SaveTemplateRequest = getSaveTemplateRequest(getState());

    let createdTemplateId;
    try {
      if (draft.templateId) {
        createdTemplateId = await mmsClient.editTemplate(
          request,
          draft.templateId
        );
      } else {
        createdTemplateId = await mmsClient.createTemplate(request);
      }

      dispatch(
        batchActions([
          closeModal("templateEditor"),
          removeRequestFromInProgress(AsyncRequest.SAVE_TEMPLATE),
          updateSettings({ templateId: createdTemplateId }),
          setSuccessAlert("Template saved successfully!"),
          addRequestToInProgress(AsyncRequest.GET_TEMPLATES),
        ])
      );
    } catch (e) {
      const error = get(e, ["response", "data", "error"], e.message);
      dispatch(
        batchActions([
          setErrorAlert("Could not save template: " + error),
          removeRequestFromInProgress(AsyncRequest.SAVE_TEMPLATE),
        ])
      );
      done();
      return;
    }

    // this need to be dispatched separately because it has logics associated with them
    // todo create util method for this so we dispatch less often
    dispatch(requestTemplates());

    if (getCanSaveUploadDraft(getState())) {
      try {
        const setAppliedTemplateAction = await getSetAppliedTemplateAction(
          createdTemplateId,
          getState,
          mmsClient,
          dispatch
        );
        dispatch(setAppliedTemplateAction);
      } catch (e) {
        dispatch(
          batchActions([
            setErrorAlert(
              "Could not retrieve template and update uploads: " + e.message
            ),
            removeRequestFromInProgress(AsyncRequest.GET_TEMPLATE),
          ])
        );
      }
    }
    done();
  },
  type: SAVE_TEMPLATE,
  validate: async (
    {
      action,
      dialog,
      getState,
    }: ReduxLogicTransformDependenciesWithAction<SaveTemplateAction>,
    next: ReduxLogicNextCb,
    reject: ReduxLogicRejectCb
  ) => {
    const warning: string | undefined = getWarnAboutTemplateVersionMessage(
      getState()
    );
    if (warning) {
      const { response } = await dialog.showMessageBox({
        buttons: ["Cancel", "Continue"],
        defaultId: 1,
        message: `This template has been used for uploading other files. ${warning}. Continuing will submit this update.`,
        type: "warning",
      });
      if (response === 0) {
        reject({ type: "ignore" });
        return;
      } else {
        next(action);
        return;
      }
    }
    next(action);
  },
});

export default [
  addExistingAnnotationLogic,
  removeAnnotationsLogic,
  saveTemplateLogic,
];<|MERGE_RESOLUTION|>--- conflicted
+++ resolved
@@ -33,7 +33,6 @@
 
 import { updateTemplateDraft } from "./actions";
 import { ADD_ANNOTATION, REMOVE_ANNOTATIONS, SAVE_TEMPLATE } from "./constants";
-<<<<<<< HEAD
 import {
   getSaveTemplateRequest,
   getTemplateDraft,
@@ -44,10 +43,6 @@
   SaveTemplateAction,
   SaveTemplateRequest,
 } from "./types";
-=======
-import { getSaveTemplateRequest, getTemplateDraft } from "./selectors";
-import { AnnotationDraft } from "./types";
->>>>>>> a84cf83a
 
 const addExistingAnnotationLogic = createLogic({
   transform: (
