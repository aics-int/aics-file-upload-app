import { FileManagementSystem } from "@aics/aicsfiles";
import { JobStatusClient } from "@aics/job-status-client";
import { Menu, MessageBoxOptions, OpenDialogOptions } from "electron";
import { AnyAction } from "redux";
import { CreateLogic } from "redux-logic/definitions/logic";
import { StateWithHistory } from "redux-undo";
import LabkeyClient from "../util/labkey-client";
import MMSClient from "../util/mms-client";

import { FeedbackStateBranch } from "./feedback/types";
import { JobStateBranch } from "./job/types";
import { MetadataStateBranch } from "./metadata/types";
import { RouteStateBranch } from "./route/types";
import { SelectionStateBranch } from "./selection/types";
import { SettingStateBranch } from "./setting/types";
import { TemplateStateBranch } from "./template/types";
import { UploadStateBranch } from "./upload/types";
import Process = CreateLogic.Config.Process;
import DepObj = CreateLogic.Config.DepObj;

export interface ActionDescription {
  accepts: (action: AnyAction) => boolean;
  perform: (state: any, action: any) => any;
}

export interface BatchedAction {
  type: string;
  batch: boolean;
  payload: AnyAction[];
}

export interface Logger {
  debug: (...x: any[]) => void;
  error: (...x: any[]) => void;
  info: (...x: any[]) => void;
  warn: (...x: any[]) => void;
}

export interface LocalStorage {
  clear: () => void;
  delete: (key: string) => void;
  get: (key: string) => any;
  has: (key: string) => boolean;
  set: (key: string, value: any) => void;
}

export interface ReduxLogicExtraDependencies {
  ctx?: any;
  dialog: {
    showOpenDialog(
      options: OpenDialogOptions,
      callback?: (filePaths?: string[], bookmarks?: string[]) => void
    ): string[] | undefined;
    showMessageBox(
      options: MessageBoxOptions,
      callback?: (response: number, checkboxChecked: boolean) => void
    ): number;
  };
  fms: FileManagementSystem;
  getApplicationMenu: () => Menu | null;
  ipcRenderer: {
    on: (channel: string, listener: (...args: any[]) => void) => void;
    send: (channel: string, ...args: any[]) => void;
  };
  jssClient: JobStatusClient;
  labkeyClient: LabkeyClient;
  logger: Logger;
  mmsClient: MMSClient;
  storage: LocalStorage;
}

export type ReduxLogicProcessDependencies = Process.DepObj<
  State,
  AnyAction,
  ReduxLogicExtraDependencies,
  undefined
>;
export type ReduxLogicTransformDependencies = DepObj<
  State,
  AnyAction,
  ReduxLogicExtraDependencies
>;
export type ReduxLogicTransformDependenciesWithAction<Action> = DepObj<
  State,
  Action,
  ReduxLogicExtraDependencies
>;

export type ReduxLogicNextCb = (action: AnyAction) => void;
export type ReduxLogicRejectCb = (action: AnyAction) => void;
export type ReduxLogicDoneCb = () => void;

export interface State {
  // For tracking how to display the app and feedback like alerts and notifications
  feedback: FeedbackStateBranch;

  // Tracks everything related to uploads that have jobIds
  job: JobStateBranch;

  // Extra data that usually originates from the database
  metadata: MetadataStateBranch;

  // Which Upload wizard page to show, which tab to show
  route: RouteStateBranch;

  // Things that the user selects that we would be interested in keeping a history of (for undo/redo)
  // Include only selections that occur inside the upload tab
  selection: StateWithHistory<SelectionStateBranch>;

  // User settings that are manually and automatically created
  setting: SettingStateBranch;

  // Annotation template
  template: StateWithHistory<TemplateStateBranch>;

  // Tracks current upload metadata (no jobId).
  upload: StateWithHistory<UploadStateBranch>;
}

export interface TypeToDescriptionMap {
  [propName: string]: ActionDescription;
}

export interface Audited {
  created: Date;
  createdBy: number;
  modified: Date;
  modifiedBy: number;
}

export interface AutoSaveAction extends AnyAction {
  autoSave: boolean;
}

export interface WriteToStoreAction extends AnyAction {
  updates?: { [key: string]: any };
  writeToStore: boolean;
}

export enum HTTP_STATUS {
<<<<<<< HEAD
    BAD_GATEWAY = 502,
    BAD_REQUEST = 400,
    INTERNAL_SERVER_ERROR = 500,
    NOT_FOUND = 404,
    OK = 200,
=======
  BAD_GATEWAY = 502,
  BAD_REQUEST = 400,
  INTERNAL_SERVER_ERROR = 500,
  OK = 200,
>>>>>>> 80e0c876
}<|MERGE_RESOLUTION|>--- conflicted
+++ resolved
@@ -138,16 +138,9 @@
 }
 
 export enum HTTP_STATUS {
-<<<<<<< HEAD
-    BAD_GATEWAY = 502,
-    BAD_REQUEST = 400,
-    INTERNAL_SERVER_ERROR = 500,
-    NOT_FOUND = 404,
-    OK = 200,
-=======
   BAD_GATEWAY = 502,
   BAD_REQUEST = 400,
   INTERNAL_SERVER_ERROR = 500,
+  NOT_FOUND = 404,
   OK = 200,
->>>>>>> 80e0c876
 }