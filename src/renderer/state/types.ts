import { FileManagementSystem } from "@aics/aicsfiles";
import { JobStatusClient } from "@aics/job-status-client";
import { Menu, MessageBoxOptions, OpenDialogOptions } from "electron";
import { AnyAction } from "redux";
import { CreateLogic } from "redux-logic/definitions/logic";
import { StateWithHistory } from "redux-undo";
import LabkeyClient from "../util/labkey-client";
import MMSClient from "../util/mms-client";

import { FeedbackStateBranch } from "./feedback/types";
import { JobStateBranch } from "./job/types";
import { MetadataStateBranch } from "./metadata/types";
import { RouteStateBranch } from "./route/types";
import { SelectionStateBranch } from "./selection/types";
import { SettingStateBranch } from "./setting/types";
import { TemplateStateBranch } from "./template/types";
import { UploadStateBranch } from "./upload/types";
import Process = CreateLogic.Config.Process;
import DepObj = CreateLogic.Config.DepObj;

export interface ActionDescription {
    accepts: (action: AnyAction) => boolean;
    perform: (state: any, action: any) => any;
}

export interface BatchedAction {
    type: string;
    batch: boolean;
    payload: AnyAction[];
}

export interface Logger {
    debug: (...x: any[]) => void;
    error: (...x: any[]) => void;
    info: (...x: any[]) => void;
    warn: (...x: any[]) => void;
}

export interface ReduxLogicExtraDependencies {
    ctx?: any;
    dialog: {
        showOpenDialog(
            options: OpenDialogOptions,
            callback?: (filePaths?: string[], bookmarks?: string[]) => void
        ): (string[]) | (undefined);
        showMessageBox(
            options: MessageBoxOptions,
            callback?: (response: number, checkboxChecked: boolean) => void
        ): number;
    };
<<<<<<< HEAD
=======
}

export interface Logger {
    debug: (...x: any[]) => void;
    error: (...x: any[]) => void;
    info: (...x: any[]) => void;
    warn: (...x: any[]) => void;
}

export interface LocalStorage {
    clear: () => void;
    get: (key: string) => any;
    has: (key: string) => boolean;
    set: (key: string, value: any) => void;
}

export interface ReduxLogicExtraDependencies {
    ctx?: any;
>>>>>>> c99a8451
    fms: FileManagementSystem;
    getApplicationMenu: () => Menu | null;
    ipcRenderer: {
        on: (channel: string, listener: (...args: any[]) => void) => void;
        send: (channel: string, ...args: any[]) => void;
    };
    jssClient: JobStatusClient;
    labkeyClient: LabkeyClient;
    logger: Logger;
    mmsClient: MMSClient;
<<<<<<< HEAD
    storage: {
        get: (key: string) => any,
        has: (key: string) => boolean;
        set: (key: string, value: any) => void;
    };
=======
    remote: ElectronRemote;
    storage: LocalStorage;
>>>>>>> c99a8451
}

export type ReduxLogicProcessDependencies = Process.DepObj<State, AnyAction, ReduxLogicExtraDependencies, undefined>;
export type ReduxLogicTransformDependencies = DepObj<State, AnyAction, ReduxLogicExtraDependencies>;

export type ReduxLogicNextCb = (action: AnyAction) => void;
export type ReduxLogicRejectCb = (action: AnyAction) => void;
export type ReduxLogicDoneCb = () => void;

export interface State {
    feedback: FeedbackStateBranch;
    job: JobStateBranch;
    metadata: MetadataStateBranch;
    route: RouteStateBranch;
    selection: StateWithHistory<SelectionStateBranch>;
    setting: SettingStateBranch;
    template: StateWithHistory<TemplateStateBranch>;
    upload: StateWithHistory<UploadStateBranch>;
}

export interface TypeToDescriptionMap {
    [propName: string ]: ActionDescription;
}

export interface Audited {
    created: Date;
    createdBy: number;
    modified: Date;
    modifiedBy: number;
}

export enum HTTP_STATUS {
    BAD_GATEWAY = 502,
    BAD_REQUEST = 400,
    INTERNAL_SERVER_ERROR = 500,
    OK = 200,
}<|MERGE_RESOLUTION|>--- conflicted
+++ resolved
@@ -36,6 +36,13 @@
     warn: (...x: any[]) => void;
 }
 
+export interface LocalStorage {
+    clear: () => void;
+    get: (key: string) => any;
+    has: (key: string) => boolean;
+    set: (key: string, value: any) => void;
+}
+
 export interface ReduxLogicExtraDependencies {
     ctx?: any;
     dialog: {
@@ -48,27 +55,6 @@
             callback?: (response: number, checkboxChecked: boolean) => void
         ): number;
     };
-<<<<<<< HEAD
-=======
-}
-
-export interface Logger {
-    debug: (...x: any[]) => void;
-    error: (...x: any[]) => void;
-    info: (...x: any[]) => void;
-    warn: (...x: any[]) => void;
-}
-
-export interface LocalStorage {
-    clear: () => void;
-    get: (key: string) => any;
-    has: (key: string) => boolean;
-    set: (key: string, value: any) => void;
-}
-
-export interface ReduxLogicExtraDependencies {
-    ctx?: any;
->>>>>>> c99a8451
     fms: FileManagementSystem;
     getApplicationMenu: () => Menu | null;
     ipcRenderer: {
@@ -79,16 +65,7 @@
     labkeyClient: LabkeyClient;
     logger: Logger;
     mmsClient: MMSClient;
-<<<<<<< HEAD
-    storage: {
-        get: (key: string) => any,
-        has: (key: string) => boolean;
-        set: (key: string, value: any) => void;
-    };
-=======
-    remote: ElectronRemote;
     storage: LocalStorage;
->>>>>>> c99a8451
 }
 
 export type ReduxLogicProcessDependencies = Process.DepObj<State, AnyAction, ReduxLogicExtraDependencies, undefined>;
