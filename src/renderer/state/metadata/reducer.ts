--- conflicted
+++ resolved
@@ -10,12 +10,8 @@
 import {
     CLEAR_FILE_METADATA_FOR_JOB,
     CLEAR_OPTIONS_FOR_LOOKUP,
-<<<<<<< HEAD
-    GATHER_UPLOAD_DRAFTS, RECEIVE_FILE_METADATA,
-=======
     GATHER_UPLOAD_DRAFTS,
     RECEIVE_FILE_METADATA,
->>>>>>> ec25b4b0
     RECEIVE_METADATA,
     RESET_HISTORY,
     SEARCH_FILE_METADATA,
@@ -26,12 +22,8 @@
     ClearFileMetadataForJobAction,
     ClearOptionsForLookupAction,
     GatherUploadDraftsAction,
-<<<<<<< HEAD
-    MetadataStateBranch, ReceiveFileMetadataAction,
-=======
     MetadataStateBranch,
     ReceiveFileMetadataAction,
->>>>>>> ec25b4b0
     ReceiveMetadataAction,
     ResetHistoryAction,
     SearchFileMetadataAction,
@@ -159,7 +151,6 @@
             fileMetadataForJob: action.payload,
         }),
     },
-<<<<<<< HEAD
     // todo: in the future this shouldn't happen but it is necessary bc we are sharing the upload tab
     // todo: JIRA ticket
     [OPEN_EDIT_FILE_METADATA_TAB]: {
@@ -170,8 +161,6 @@
             currentUpload: undefined,
         }),
     },
-=======
->>>>>>> ec25b4b0
 };
 
 export default makeReducer<MetadataStateBranch>(actionToConfigMap, initialState);