import { AnyAction } from "redux";

import { TypeToDescriptionMap } from "../types";
import { makeReducer } from "../util";

import { RECEIVE_METADATA, UPDATE_PAGE_HISTORY } from "./constants";
import {
    MetadataStateBranch,
    ReceiveMetadataAction,
    UpdatePageHistoryMapAction,
} from "./types";

export const initialState: MetadataStateBranch = {
    annotationLookups: [],
    annotationTypes: [],
    annotations: [],
    barcodePrefixes: [],
    barcodeSearchResults: [],
<<<<<<< HEAD
    barcodes: [],
    channels: [],
=======
>>>>>>> cd3e0f55
    history: {
        selection: {},
        upload: {},
    },
    imagingSessions: [],
    lookups: [],
    templates: [],
    units: [],
    workflowOptions: [],
};

const actionToConfigMap: TypeToDescriptionMap = {
    [RECEIVE_METADATA]: {
        accepts: (action: AnyAction): action is ReceiveMetadataAction => action.type === RECEIVE_METADATA,
        perform: (state: MetadataStateBranch, action: ReceiveMetadataAction) => ({ ...state, ...action.payload }),
    },
    [UPDATE_PAGE_HISTORY]: {
        accepts: (action: AnyAction): action is UpdatePageHistoryMapAction =>
            action.type === UPDATE_PAGE_HISTORY,
        perform: (state: MetadataStateBranch, action: UpdatePageHistoryMapAction) => ({
            ...state,
            history: {
                selection: {
                    ...state.history.selection,
                    ...action.payload.selection,
                },
                upload: {
                    ...state.history.upload,
                    ...action.payload.upload,
                },
            },
        }),
    },
};

export default makeReducer<MetadataStateBranch>(actionToConfigMap, initialState);<|MERGE_RESOLUTION|>--- conflicted
+++ resolved
@@ -16,11 +16,8 @@
     annotations: [],
     barcodePrefixes: [],
     barcodeSearchResults: [],
-<<<<<<< HEAD
     barcodes: [],
     channels: [],
-=======
->>>>>>> cd3e0f55
     history: {
         selection: {},
         upload: {},
