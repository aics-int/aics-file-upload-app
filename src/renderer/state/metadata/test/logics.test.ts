--- conflicted
+++ resolved
@@ -6,15 +6,11 @@
 import { AlertType } from "../../feedback/types";
 import { createMockReduxStore, labkeyClient, mockReduxLogicDeps } from "../../test/configure-mock-store";
 import {
-<<<<<<< HEAD
-    mockBarcodePrefixes, mockChannels,
-    mockDatabaseMetadata,
-=======
     mockAnnotationLookups,
     mockAnnotations,
     mockAnnotationTypes,
     mockBarcodePrefixes,
->>>>>>> cd3e0f55
+    mockChannels,
     mockImagingSessions,
     mockLookups,
     mockSelectedWorkflows,
@@ -24,13 +20,9 @@
 import { requestAnnotations, requestMetadata, requestTemplates } from "../actions";
 
 import {
-<<<<<<< HEAD
-    getBarcodePrefixes, getChannels,
-    getDatabaseMetadata,
-=======
     getAnnotations,
     getBarcodePrefixes,
->>>>>>> cd3e0f55
+    getChannels,
     getImagingSessions,
     getTemplates,
     getUnits,
@@ -49,11 +41,7 @@
             const getAnnotationLookupsStub = stub().resolves(mockAnnotationLookups);
             const getAnnotationTypesStub = stub().resolves(mockAnnotationTypes);
             const getBarcodePrefixesStub = stub().resolves(mockBarcodePrefixes);
-<<<<<<< HEAD
             const getChannelsStub = stub().resolves(mockChannels);
-            const getDatabaseMetadataStub = stub().resolves(mockDatabaseMetadata);
-=======
->>>>>>> cd3e0f55
             const getImagingSessionsStub = stub().resolves(mockImagingSessions);
             const getLookupsStub = stub().resolves(mockLookups);
             const getUnitsStub = stub().resolves([mockUnit]);
@@ -62,11 +50,7 @@
             sandbox.replace(labkeyClient, "getAnnotationLookups", getAnnotationLookupsStub);
             sandbox.replace(labkeyClient, "getAnnotationTypes", getAnnotationTypesStub);
             sandbox.replace(labkeyClient, "getBarcodePrefixes", getBarcodePrefixesStub);
-<<<<<<< HEAD
             sandbox.replace(labkeyClient, "getChannels", getChannelsStub);
-            sandbox.replace(labkeyClient, "getDatabaseMetadata", getDatabaseMetadataStub);
-=======
->>>>>>> cd3e0f55
             sandbox.replace(labkeyClient, "getImagingSessions", getImagingSessionsStub);
             sandbox.replace(labkeyClient, "getLookups", getLookupsStub);
             sandbox.replace(labkeyClient, "getUnits", getUnitsStub);
@@ -76,11 +60,7 @@
 
             let state = store.getState();
             expect(getBarcodePrefixes(state)).to.be.empty;
-<<<<<<< HEAD
             expect(getChannels(state)).to.be.empty;
-            expect(getDatabaseMetadata(state)).to.be.undefined;
-=======
->>>>>>> cd3e0f55
             expect(getImagingSessions(state)).to.be.empty;
             expect(getUnits(state)).to.be.empty;
             expect(getWorkflowOptions(state)).to.be.empty;
@@ -91,11 +71,7 @@
             store.subscribe(() => {
                 state = store.getState();
                 expect(getBarcodePrefixes(state)).to.not.be.empty;
-<<<<<<< HEAD
                 expect(getChannels(state)).to.not.be.empty;
-                expect(getDatabaseMetadata(state)).to.not.be.undefined;
-=======
->>>>>>> cd3e0f55
                 expect(getImagingSessions(state)).to.not.be.empty;
                 expect(getUnits(state)).to.not.be.empty;
                 expect(getWorkflowOptions(state)).to.not.be.empty;
