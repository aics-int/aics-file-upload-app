import { expect } from "chai";
import { closeUploadTab, openEditFileMetadataTab } from "../../route/actions";
import { mockState, mockSuccessfulUploadJob } from "../../test/mocks";
import { replaceUpload } from "../../upload/actions";

import { setCurrentUpload } from "../actions";
import reducer from "../reducer";
import { initialState } from "../reducer";
import { CurrentUpload } from "../types";

describe("metadata reducer", () => {
  let currentUpload: CurrentUpload;
  beforeEach(() => {
    currentUpload = {
      created: new Date(),
      modified: new Date(),
      name: "foo",
    };
  });
  describe("replaceUpload", () => {
    it("sets currentUpload", () => {
      const result = reducer(
        initialState,
        replaceUpload({
          metadata: currentUpload,
          state: mockState,
        })
      );
      expect(result.currentUpload).to.not.be.undefined;
    });
  });
  describe("setCurrentUpload", () => {
    it("sets currentUpload", () => {
      const result = reducer(initialState, setCurrentUpload(currentUpload));
      expect(result.currentUpload).to.not.be.undefined;
    });
  });
  describe("closeUploadTab", () => {
    it("clears currentUpload", () => {
      const result = reducer(
        {
          ...initialState,
          currentUpload,
        },
        closeUploadTab()
      );
      expect(result.currentUpload).to.be.undefined;
    });
<<<<<<< HEAD
    describe("openEditFileMetadataTab", () => {
        it("clears currentUpload", () => {
            const result = reducer({
                ...initialState,
                currentUpload,
            }, openEditFileMetadataTab(mockSuccessfulUploadJob));
            expect(result.currentUpload).to.be.undefined;
        });
    });
=======
  });
>>>>>>> 80e0c876
});<|MERGE_RESOLUTION|>--- conflicted
+++ resolved
@@ -46,17 +46,17 @@
       );
       expect(result.currentUpload).to.be.undefined;
     });
-<<<<<<< HEAD
-    describe("openEditFileMetadataTab", () => {
-        it("clears currentUpload", () => {
-            const result = reducer({
-                ...initialState,
-                currentUpload,
-            }, openEditFileMetadataTab(mockSuccessfulUploadJob));
-            expect(result.currentUpload).to.be.undefined;
-        });
+  });
+  describe("openEditFileMetadataTab", () => {
+    it("clears currentUpload", () => {
+      const result = reducer(
+        {
+          ...initialState,
+          currentUpload,
+        },
+        openEditFileMetadataTab(mockSuccessfulUploadJob)
+      );
+      expect(result.currentUpload).to.be.undefined;
     });
-=======
   });
->>>>>>> 80e0c876
 });