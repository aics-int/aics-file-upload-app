--- conflicted
+++ resolved
@@ -1,12 +1,7 @@
 import { expect } from "chai";
-<<<<<<< HEAD
+
 import { closeUploadTab, openEditFileMetadataTab } from "../../route/actions";
 import { mockState, mockSuccessfulUploadJob } from "../../test/mocks";
-=======
-
-import { closeUploadTab } from "../../route/actions";
-import { mockState } from "../../test/mocks";
->>>>>>> d69607de
 import { replaceUpload } from "../../upload/actions";
 import { setCurrentUpload } from "../actions";
 import reducer from "../reducer";
