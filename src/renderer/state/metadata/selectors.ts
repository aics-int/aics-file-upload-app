import { uniq, uniqBy } from "lodash";
import { createSelector } from "reselect";

import {
  NOTES_ANNOTATION_NAME,
  WELL_ANNOTATION_NAME,
  WORKFLOW_ANNOTATION_NAME,
} from "../../constants";
import { BarcodeSelectorOption } from "../../containers/BarcodeSearch";
import { titleCase } from "../../util";
import { LabkeyPlateResponse } from "../../util/labkey-client/types";
import { getMetadataColumns } from "../setting/selectors";
import {
  Annotation,
  AnnotationOption,
  AnnotationType,
  AnnotationWithOptions,
  ColumnType,
} from "../template/types";
import { State } from "../types";

import { MAIN_FILE_COLUMNS, UNIMPORTANT_COLUMNS } from "./constants";
import { SearchResultRow, SearchResultsHeader } from "./types";

// BASIC SELECTORS
export const getMetadata = (state: State) => state.metadata;
export const getAllAnnotations = (state: State) => state.metadata.annotations;
export const getAnnotationLookups = (state: State) =>
  state.metadata.annotationLookups;
export const getAnnotationOptions = (state: State) =>
  state.metadata.annotationOptions;
export const getAnnotationTypes = (state: State) =>
  state.metadata.annotationTypes;
export const getUnits = (state: State) => state.metadata.units;
export const getImagingSessions = (state: State) =>
  state.metadata.imagingSessions;
export const getLookups = (state: State) => state.metadata.lookups;
export const getBarcodePrefixes = (state: State) =>
  state.metadata.barcodePrefixes;
export const getSelectionHistory = (state: State) =>
  state.metadata.history.selection;
export const getTemplateHistory = (state: State) =>
  state.metadata.history.template;
export const getUploadHistory = (state: State) => state.metadata.history.upload;
export const getWorkflowOptions = (state: State) =>
  state.metadata.workflowOptions;
export const getBarcodeSearchResults = (state: State) =>
  state.metadata.barcodeSearchResults;
export const getTemplates = (state: State) => state.metadata.templates;
export const getChannels = (state: State) => state.metadata.channels;
export const getFileMetadataSearchResults = (state: State) =>
  state.metadata.fileMetadataSearchResults;
export const getUsers = (state: State) => state.metadata.users;
export const getFileMetadataForJob = (state: State) =>
  state.metadata.fileMetadataForJob;
<<<<<<< HEAD
export const getUploadDrafts = (state: State) => state.metadata.uploadDrafts;
export const getCurrentUpload = (state: State) => state.metadata.currentUpload;
export const getOriginalUpload = (state: State) =>
  state.metadata.originalUpload;
=======
export const getCurrentUploadFilePath = (state: State) =>
  state.metadata.currentUploadFilePath;
>>>>>>> a54927c3

// Some annotations are used purely for displaying data in the File Explorer, here we exclude those
export const getAnnotations = createSelector(
  [getAllAnnotations],
  (allAnnotations: Annotation[]): Annotation[] =>
    allAnnotations.filter((annotation) => annotation.exposeToFileUploadApp)
);

// These annotations are used purely for displaying data to users in the File Explorer
export const getForbiddenAnnotationNames = createSelector(
  [getAllAnnotations],
  (allAnnotations: Annotation[]): Set<string> =>
    new Set(
      allAnnotations
        .filter((annotation) => !annotation.exposeToFileUploadApp)
        .map(({ name }) => name)
    )
);

// COMPOSED SELECTORS
export const getUniqueBarcodeSearchResults = createSelector(
  [getBarcodeSearchResults],
  (allPlates: LabkeyPlateResponse[]): BarcodeSelectorOption[] => {
    const uniquePlateBarcodes = uniqBy(allPlates, "barcode");
    return uniquePlateBarcodes.map((plate) => {
      const imagingSessionIds = allPlates
        .filter((otherPlate) => otherPlate.barcode === plate.barcode)
        .map((p) => p.imagingSessionId);
      return {
        barcode: plate.barcode,
        imagingSessionIds,
      };
    });
  }
);

const getHeaderForFileMetadata = (
  rows?: SearchResultRow[],
  extraMetadataColumns: string[] = [],
  ellipsis = true
): SearchResultsHeader[] | undefined => {
  if (!rows || !extraMetadataColumns) {
    return undefined;
  }
  const annotationColumns = new Set<string>();
  rows.forEach((row) => {
    Object.keys(row).forEach((column) => {
      // Exclude all columns that aren't annotations
      if (
        !MAIN_FILE_COLUMNS.includes(column) &&
        !UNIMPORTANT_COLUMNS.includes(column)
      ) {
        annotationColumns.add(column);
      }
    });
  });
  // Spread the columns back in the order of MAIN_COLUMNS then ANNOTATIONS then EXTRA_FILE_METADATA
  const columns = [
    ...MAIN_FILE_COLUMNS,
    ...annotationColumns,
    ...extraMetadataColumns,
  ];
  return columns.map((column) => ({
    dataIndex: column,
    ellipsis,
    key: column,
    sorter: (a: SearchResultRow, b: SearchResultRow) =>
      `${a[column]}`.localeCompare(`${b[column]}`),
    title: column === "fileSize" ? "File Size (in bytes)" : titleCase(column),
  }));
};

export const getSearchResultsHeader = createSelector(
  [getFileMetadataSearchResults, getMetadataColumns],
  (rows, extraMetadataColumns): SearchResultsHeader[] | undefined => {
    return getHeaderForFileMetadata(rows, extraMetadataColumns, false);
  }
);

export const getFileMetadataForJobHeader = createSelector(
  [getFileMetadataForJob],
  (rows): SearchResultsHeader[] | undefined => {
    return getHeaderForFileMetadata(rows);
  }
);

export const getNumberOfFiles = createSelector(
  [getFileMetadataSearchResults],
  (rows?: SearchResultRow[]): number => {
    if (!rows || !rows.length) {
      return 0;
    }
    return uniq(rows.map(({ fileId }) => fileId)).length;
  }
);

const getAnnotationTypeId = (annotationTypeName: ColumnType) =>
  createSelector([getAnnotationTypes], (annotationTypes: AnnotationType[]) => {
    const annotationType = annotationTypes.find(
      (at) => at.name === annotationTypeName
    );
    return annotationType ? annotationType.annotationTypeId : undefined;
  });

export const getBooleanAnnotationTypeId = getAnnotationTypeId(
  ColumnType.BOOLEAN
);
export const getDropdownAnnotationTypeId = getAnnotationTypeId(
  ColumnType.DROPDOWN
);
export const getLookupAnnotationTypeId = getAnnotationTypeId(ColumnType.LOOKUP);
export const getNumberAnnotationTypeId = getAnnotationTypeId(ColumnType.NUMBER);
export const getTextAnnotationTypeId = getAnnotationTypeId(ColumnType.TEXT);
export const getDateAnnotationTypeId = getAnnotationTypeId(ColumnType.DATE);
export const getDateTimeAnnotationTypeId = getAnnotationTypeId(
  ColumnType.DATETIME
);

const getAnnotation = (annotationName: string) =>
  createSelector([getAnnotations], (annotations: Annotation[]):
    | Annotation
    | undefined => {
    return annotations.find((a) => a.name === annotationName);
  });

export const getNotesAnnotation = getAnnotation(NOTES_ANNOTATION_NAME);
export const getWellAnnotation = getAnnotation(WELL_ANNOTATION_NAME);
export const getWorkflowAnnotation = getAnnotation(WORKFLOW_ANNOTATION_NAME);

export const getAnnotationsWithAnnotationOptions = createSelector(
  [getAnnotations, getAnnotationOptions],
  (
    annotations: Annotation[],
    annotationOptions: AnnotationOption[]
  ): AnnotationWithOptions[] => {
    return annotations.map((a) => {
      const options = annotationOptions
        .filter((o) => o.annotationId === a.annotationId)
        .map((o) => o.value);
      return {
        ...a,
        annotationOptions: options.length ? options : undefined,
      };
    });
  }
);<|MERGE_RESOLUTION|>--- conflicted
+++ resolved
@@ -53,15 +53,10 @@
 export const getUsers = (state: State) => state.metadata.users;
 export const getFileMetadataForJob = (state: State) =>
   state.metadata.fileMetadataForJob;
-<<<<<<< HEAD
-export const getUploadDrafts = (state: State) => state.metadata.uploadDrafts;
-export const getCurrentUpload = (state: State) => state.metadata.currentUpload;
+export const getCurrentUploadFilePath = (state: State) =>
+  state.metadata.currentUploadFilePath;
 export const getOriginalUpload = (state: State) =>
   state.metadata.originalUpload;
-=======
-export const getCurrentUploadFilePath = (state: State) =>
-  state.metadata.currentUploadFilePath;
->>>>>>> a54927c3
 
 // Some annotations are used purely for displaying data in the File Explorer, here we exclude those
 export const getAnnotations = createSelector(
