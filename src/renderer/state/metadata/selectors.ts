--- conflicted
+++ resolved
@@ -6,12 +6,7 @@
   WELL_ANNOTATION_NAME,
   WORKFLOW_ANNOTATION_NAME,
 } from "../../constants";
-<<<<<<< HEAD
 import { BarcodeSelectorOption } from "../../containers/BarcodeSearch";
-
-=======
-import { BarcodeSelectorOption } from "../../containers/SelectUploadType";
->>>>>>> 02f4d038
 import { titleCase } from "../../util";
 import { LabkeyPlateResponse } from "../../util/labkey-client/types";
 import { getMetadataColumns } from "../setting/selectors";
