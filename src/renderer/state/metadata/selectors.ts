--- conflicted
+++ resolved
@@ -18,11 +18,8 @@
 export const getUploadHistory = (state: State) => state.metadata.history.upload;
 export const getWorkflowOptions = (state: State) => state.metadata.workflowOptions;
 export const getBarcodeSearchResults = (state: State) => state.metadata.barcodeSearchResults;
-<<<<<<< HEAD
+export const getTemplates = (state: State) => state.metadata.templates;
 export const getChannels = (state: State) => state.metadata.channels;
-=======
-export const getTemplates = (state: State) => state.metadata.templates;
->>>>>>> cd3e0f55
 
 // COMPOSED SELECTORS
 export const getUniqueBarcodeSearchResults = createSelector([
