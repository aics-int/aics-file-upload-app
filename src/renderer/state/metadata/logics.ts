import { FileManagementSystem } from "@aics/aicsfiles";
import { FileToFileMetadata, ImageModelMetadata } from "@aics/aicsfiles/type-declarations/types";
import { ipcRenderer } from "electron";
import fs from "fs";
import { isEmpty, sortBy, trim } from "lodash";
import { AnyAction } from "redux";
import { createLogic } from "redux-logic";

import { OPEN_CREATE_PLATE_STANDALONE } from "../../../shared/constants";
import { getWithRetry, retrieveFileMetadata } from "../../util";

import {
    addRequestToInProgress,
    removeRequestFromInProgress,
    setAlert,
    setErrorAlert,
    setWarningAlert
} from "../feedback/actions";
import { AlertType, AsyncRequest } from "../feedback/types";
import { Annotation, AnnotationLookup, Lookup } from "../template/types";

import {
    ReduxLogicDoneCb,
    ReduxLogicNextCb,
    ReduxLogicProcessDependencies,
    ReduxLogicRejectCb,
    ReduxLogicTransformDependencies,
    State,
} from "../types";
import { DRAFT_KEY } from "../upload/constants";
import { batchActions } from "../util";
import { receiveFileMetadata, receiveMetadata } from "./actions";
import {
    CREATE_BARCODE,
    EXPORT_FILE_METADATA,
    GATHER_UPLOAD_DRAFTS,
    GET_ANNOTATIONS,
    GET_BARCODE_SEARCH_RESULTS,
    GET_OPTIONS_FOR_LOOKUP,
    GET_TEMPLATES,
    REQUEST_FILE_METADATA_FOR_JOB,
    REQUEST_METADATA,
    SEARCH_FILE_METADATA,
} from "./constants";
import { getAnnotationLookups, getAnnotations, getLookups, getSearchResultsHeader } from "./selectors";
import { CurrentUpload } from "./types";

const createBarcodeLogic = createLogic({
    transform: async ({getState, action, mmsClient}: ReduxLogicTransformDependencies, next: ReduxLogicNextCb) => {
        try {
            const { setting: { limsHost, limsPort } } = getState();
            const { prefixId, prefix } = action.payload;
            const barcode = await mmsClient.createBarcode(prefixId);
            ipcRenderer.send(OPEN_CREATE_PLATE_STANDALONE, limsHost, limsPort, barcode, prefix);
            next(action);
        } catch (ex) {
            next(setAlert({
                message: "Could not create barcode: " + ex.message,
                type: AlertType.ERROR,
            }));
        }
    },
    type: CREATE_BARCODE,
});

const requestMetadataLogic = createLogic({
    process: async ({labkeyClient, logger}: ReduxLogicProcessDependencies, dispatch: (action: AnyAction) => void,
                    done: () => void) => {
        try {
            const request = () => Promise.all([
                labkeyClient.getAnnotationLookups(),
                labkeyClient.getAnnotationTypes(),
                labkeyClient.getBarcodePrefixes(),
                labkeyClient.getChannels(),
                labkeyClient.getImagingSessions(),
                labkeyClient.getLookups(),
                labkeyClient.getUnits(),
                labkeyClient.getUsers(),
                labkeyClient.getWorkflows(),
            ]);
            const [
                annotationLookups,
                annotationTypes,
                barcodePrefixes,
                channels,
                imagingSessions,
                lookups,
                units,
                users,
                workflowOptions,
            ] = await getWithRetry(
                request,
                AsyncRequest.REQUEST_METADATA,
                dispatch,
                "LabKey",
                "Failed to retrieve metadata."
            );
            dispatch(receiveMetadata({
                annotationLookups,
                annotationTypes,
                barcodePrefixes,
                channels,
                imagingSessions,
                lookups,
                units,
                users,
                workflowOptions,
            }));
        } catch (e) {
            logger.error(e.message);
        }
        done();
    },
    type: REQUEST_METADATA,
});

const getBarcodeSearchResultsLogic = createLogic({
    debounce: 500,
    latest: true,
    process: async ({ action, labkeyClient, logger }: ReduxLogicProcessDependencies, dispatch: ReduxLogicNextCb,
                    done: ReduxLogicDoneCb) => {
        const { payload: searchStr } = action;
        const request = () => labkeyClient.getPlatesByBarcode(searchStr);

        try {
            const barcodeSearchResults = await getWithRetry(
                request,
                AsyncRequest.GET_BARCODE_SEARCH_RESULTS,
                dispatch,
                "LabKey",
                "Could not retrieve barcode search results"
            );
            dispatch(receiveMetadata({ barcodeSearchResults }));
        } catch (e) {
            logger.error(e.message);
        }
        done();
    },
    type: GET_BARCODE_SEARCH_RESULTS,
    validate: ({ action }: ReduxLogicTransformDependencies, next: ReduxLogicNextCb,
               reject: ReduxLogicRejectCb) => {
        const { payload } = action;
        const searchStr = trim(payload);
        if (!searchStr) {
            // Redux logic types don't allow undefined as an argument
            reject({type: "ignore"});
        } else {
            next({
                ...action,
                payload: searchStr,
            });
        }
    },
});

const requestAnnotationsLogic = createLogic({
    process: async ({action, labkeyClient}: ReduxLogicProcessDependencies, dispatch: ReduxLogicNextCb,
                    done: ReduxLogicDoneCb) => {
        dispatch(addRequestToInProgress(AsyncRequest.GET_ANNOTATIONS));
        try {
            const annotations = sortBy(await labkeyClient.getAnnotations(), ["name"]);
            const annotationOptions = await labkeyClient.getAnnotationOptions();
            dispatch(batchActions([
                receiveMetadata({annotationOptions, annotations}),
                removeRequestFromInProgress(AsyncRequest.GET_ANNOTATIONS),
            ]));
        } catch (e) {
            dispatch(batchActions([
                removeRequestFromInProgress(AsyncRequest.GET_ANNOTATIONS),
                setAlert({
                    message: "Could not retrieve annotations: " + e.message,
                    type: AlertType.ERROR,
                }),
            ]));
        }
        done();
    },
    type: GET_ANNOTATIONS,
});

const requestOptionsForLookupLogic = createLogic({
    debounce: 500,
    latest: true,
    process: async ({ action: { payload }, getState, labkeyClient, logger }: ReduxLogicProcessDependencies,
                    dispatch: ReduxLogicNextCb,
                    done: ReduxLogicDoneCb) => {
        const { lookupAnnotationName, searchStr } = payload;
        const state = getState();
        const annotations = getAnnotations(state);
        const annotationLookups = getAnnotationLookups(state);
        const lookups = getLookups(state);
        let lookup: Lookup | undefined;

        const annotation: Annotation | undefined = annotations
            .find(({ name }) => name === lookupAnnotationName);
        if (annotation) {
            const annotationLookup: AnnotationLookup | undefined = annotationLookups
                .find((al) => al.annotationId === annotation.annotationId);
            if (annotationLookup) {
                lookup = lookups.find(({ lookupId }) => lookupId === annotationLookup.lookupId);
            }
        }

        if (!lookup) {
            dispatch(setErrorAlert("Could not retrieve options for lookup: could not find lookup. Contact Software."));
            done();
            return;
        }

        const { columnName, schemaName, tableName } = lookup;
        try {
            const optionsForLookup = await getWithRetry(
                () => labkeyClient.getOptionsForLookup(schemaName, tableName, columnName, searchStr),
                AsyncRequest.GET_OPTIONS_FOR_LOOKUP,
                dispatch,
                "LabKey",
                "Could not retrieve options for lookup annotation"
            );
            dispatch(receiveMetadata({ [lookupAnnotationName]: optionsForLookup }));
        } catch (e) {
            logger.error("Could not retrieve options for lookup annotation", e.message);
        }
        done();
    },
    type: GET_OPTIONS_FOR_LOOKUP,
    validate: ({ action, getState }: ReduxLogicTransformDependencies, next: ReduxLogicNextCb,
               reject: ReduxLogicRejectCb) => {
        const { lookupAnnotationName } = action.payload;

        if (isEmpty(lookupAnnotationName)) {
            reject(setErrorAlert("Cannot retrieve options for lookup when lookupAnnotationName is not defined. Contact Software."));
            return;
        }

        next(action);
    },
});

const requestTemplatesLogicLogic = createLogic({
    process: async ({action, labkeyClient, logger}: ReduxLogicProcessDependencies,
                    dispatch: ReduxLogicNextCb,
                    done: ReduxLogicDoneCb) => {
        try {
            let templates = await getWithRetry(
                () => labkeyClient.getTemplates(),
                AsyncRequest.GET_TEMPLATES,
                dispatch,
                "LabKey",
                "Could not retrieve templates"
            );
            templates = sortBy(templates, ["name"]);
            dispatch(receiveMetadata({templates}));
        } catch (e) {
            logger.error("Could not retrieve templates", e);
        }
        done();
    },
    type: GET_TEMPLATES,
});

const innerJoinOrDefault = (fms: FileManagementSystem,
                            defaultSearchResults: FileToFileMetadata,
                            searchResultsAsMap?: FileToFileMetadata): FileToFileMetadata => {
    if (!searchResultsAsMap) {
        return defaultSearchResults;
    }
    return FileManagementSystem.innerJoinFileMetadata(defaultSearchResults, searchResultsAsMap);
};

const searchFileMetadataLogic = createLogic({
    process: async ({ action, fms }: ReduxLogicProcessDependencies, dispatch: ReduxLogicNextCb,
                    done: ReduxLogicDoneCb) => {
        dispatch(addRequestToInProgress(AsyncRequest.SEARCH_FILE_METADATA));
        try {
            const { annotation, searchValue, templateId, user } = action.payload;
            let searchResultsAsMap: FileToFileMetadata | undefined;
            if (annotation && searchValue) {
                searchResultsAsMap = await fms.getFilesByAnnotation(annotation, searchValue);
            }
            if (templateId) {
                const fileMetadataForTemplate = await fms.getFilesByTemplate(templateId);
                searchResultsAsMap = innerJoinOrDefault(fms, fileMetadataForTemplate, searchResultsAsMap);
            }
            if (user) {
                const fileMetadataForUser = await fms.getFilesByUser(user);
                searchResultsAsMap = innerJoinOrDefault(fms, fileMetadataForUser, searchResultsAsMap);
            }
            if (searchResultsAsMap) {
                const fileMetadataSearchResults =
                    await fms.transformFileMetadataIntoTable(searchResultsAsMap);
                dispatch(batchActions([
                    receiveMetadata({ fileMetadataSearchResults }),
                    removeRequestFromInProgress(AsyncRequest.SEARCH_FILE_METADATA),
                ]));
            } else {
                dispatch(batchActions([
                    removeRequestFromInProgress(AsyncRequest.SEARCH_FILE_METADATA),
                    setAlert({
                        message: "Could not perform search, no query params provided",
                        type: AlertType.ERROR,
                    }),
                ]));
            }
        } catch (e) {
            dispatch(batchActions([
                removeRequestFromInProgress(AsyncRequest.SEARCH_FILE_METADATA),
                setAlert({
                    message: "Could not perform search: " + e.message,
                    type: AlertType.ERROR,
                }),
            ]));
        }
        done();
    },
    type: SEARCH_FILE_METADATA,
});

const retrieveFileMetadataForJobLogic = createLogic({
    process: async ({ action, fms, getState }: ReduxLogicProcessDependencies, dispatch: ReduxLogicNextCb,
                    done: ReduxLogicDoneCb) => {
<<<<<<< HEAD
        const fileIds: string[] = ["183b5038f5c548109849df678d787ff2"]; // action.payload;
        const actions: AnyAction[] = [removeRequestFromInProgress(AsyncRequest.REQUEST_FILE_METADATA_FOR_JOB)];
        try {
            const fileMetadataForJob = await retrieveFileMetadata(fileIds, fms);
            actions.push(receiveMetadata({ fileMetadataForJob }));
        } catch (e) {
            actions.push(setErrorAlert( "Could retrieve metadata for job: " + e.message));
=======
        const fileIds: string[] = action.payload;
        const request = () => retrieveFileMetadata(fileIds, fms);
        try {
            const fileMetadataForJob = await getWithRetry(
                request,
                AsyncRequest.REQUEST_FILE_METADATA_FOR_JOB,
                dispatch,
                "Labkey or MMS"
            );
            dispatch(receiveFileMetadata(fileMetadataForJob));
        } catch (e) {
            dispatch(batchActions([
                removeRequestFromInProgress(AsyncRequest.REQUEST_FILE_METADATA_FOR_JOB),
                setErrorAlert( "Could retrieve metadata for job: " + e.message),
            ]));
>>>>>>> f9660d1f
        }

        dispatch(batchActions(actions));
        done();
    },
    type: REQUEST_FILE_METADATA_FOR_JOB,
});

const exportFileMetadataLogic = createLogic({
    process: async ({ action, fms, getState }: ReduxLogicProcessDependencies, dispatch: ReduxLogicNextCb,
                    done: ReduxLogicDoneCb) => {
        dispatch(addRequestToInProgress(AsyncRequest.EXPORT_FILE_METADATA));
        try {
            const filePath: string = action.payload;
            const state = getState();
            const tableHeader = getSearchResultsHeader(state);
            const { metadata: { fileMetadataSearchResults } } = state;
            if (fileMetadataSearchResults && tableHeader) {
                const header = tableHeader.map(({ title }) => title);
                const csv = fms.transformTableIntoCSV(header, fileMetadataSearchResults as ImageModelMetadata[]);
                await fs.writeFileSync(filePath, csv);
                dispatch(batchActions([
                    removeRequestFromInProgress(AsyncRequest.EXPORT_FILE_METADATA),
                    setAlert({
                        message: "Exported successfully",
                        type: AlertType.SUCCESS,
                    }),
                ]));
            }
        } catch (e) {
            dispatch(batchActions([
                removeRequestFromInProgress(AsyncRequest.EXPORT_FILE_METADATA),
                setAlert({
                    message: "Could not export: " + e.message,
                    type: AlertType.ERROR,
                }),
            ]));
        }
        done();
    },
    type: EXPORT_FILE_METADATA,
});

const gatherUploadDraftsLogic = createLogic({
    type: GATHER_UPLOAD_DRAFTS,
    validate: ({ action, storage }: ReduxLogicTransformDependencies, next: ReduxLogicNextCb,
               reject: ReduxLogicRejectCb) => {
        try {
            const drafts: {[draftKey: string]: {metadata: CurrentUpload, state: State}} = storage.get(DRAFT_KEY);
            const draftInfo = !!drafts ? Object.values(drafts).map((d) => d.metadata).filter((m) => !!m) : [];
            next({
                ...action,
                payload: draftInfo,
            });
        } catch (e) {
            reject(setWarningAlert("Failed to get existing upload draft names"));
        }
    },
});

export default [
    createBarcodeLogic,
    exportFileMetadataLogic,
    requestAnnotationsLogic,
    getBarcodeSearchResultsLogic,
    retrieveFileMetadataForJobLogic,
    requestMetadataLogic,
    requestOptionsForLookupLogic,
    requestTemplatesLogicLogic,
    searchFileMetadataLogic,
    gatherUploadDraftsLogic,
];<|MERGE_RESOLUTION|>--- conflicted
+++ resolved
@@ -318,15 +318,6 @@
 const retrieveFileMetadataForJobLogic = createLogic({
     process: async ({ action, fms, getState }: ReduxLogicProcessDependencies, dispatch: ReduxLogicNextCb,
                     done: ReduxLogicDoneCb) => {
-<<<<<<< HEAD
-        const fileIds: string[] = ["183b5038f5c548109849df678d787ff2"]; // action.payload;
-        const actions: AnyAction[] = [removeRequestFromInProgress(AsyncRequest.REQUEST_FILE_METADATA_FOR_JOB)];
-        try {
-            const fileMetadataForJob = await retrieveFileMetadata(fileIds, fms);
-            actions.push(receiveMetadata({ fileMetadataForJob }));
-        } catch (e) {
-            actions.push(setErrorAlert( "Could retrieve metadata for job: " + e.message));
-=======
         const fileIds: string[] = action.payload;
         const request = () => retrieveFileMetadata(fileIds, fms);
         try {
@@ -342,10 +333,7 @@
                 removeRequestFromInProgress(AsyncRequest.REQUEST_FILE_METADATA_FOR_JOB),
                 setErrorAlert( "Could retrieve metadata for job: " + e.message),
             ]));
->>>>>>> f9660d1f
-        }
-
-        dispatch(batchActions(actions));
+        }
         done();
     },
     type: REQUEST_FILE_METADATA_FOR_JOB,
