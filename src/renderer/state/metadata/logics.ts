--- conflicted
+++ resolved
@@ -49,11 +49,7 @@
                 annotationLookups,
                 annotationTypes,
                 barcodePrefixes,
-<<<<<<< HEAD
                 channels,
-                databaseMetadata,
-=======
->>>>>>> cd3e0f55
                 imagingSessions,
                 lookups,
                 units,
@@ -62,11 +58,7 @@
                 labkeyClient.getAnnotationLookups(),
                 labkeyClient.getAnnotationTypes(),
                 labkeyClient.getBarcodePrefixes(),
-<<<<<<< HEAD
                 labkeyClient.getChannels(),
-                labkeyClient.getDatabaseMetadata(),
-=======
->>>>>>> cd3e0f55
                 labkeyClient.getImagingSessions(),
                 labkeyClient.getLookups(),
                 labkeyClient.getUnits(),
@@ -77,11 +69,7 @@
                 annotationLookups,
                 annotationTypes,
                 barcodePrefixes,
-<<<<<<< HEAD
                 channels,
-                databaseMetadata,
-=======
->>>>>>> cd3e0f55
                 imagingSessions,
                 lookups,
                 units,
