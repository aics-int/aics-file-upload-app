--- conflicted
+++ resolved
@@ -9,13 +9,8 @@
   Lookup,
 } from "../../services/labkey-client/types";
 import { requestFailed } from "../actions";
-<<<<<<< HEAD
 import { setAlert, setErrorAlert } from "../feedback/actions";
-import { getWithRetry } from "../feedback/util";
-=======
-import { setErrorAlert } from "../feedback/actions";
 import { getWithRetry } from "../stateHelpers";
->>>>>>> 34ca33ed
 import {
   AlertType,
   AsyncRequest,
