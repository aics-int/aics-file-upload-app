import { LabkeyPlateResponse, LabkeyTemplate } from "../../util/labkey-client/types";
import { Workflow } from "../selection/types";
import { Annotation, AnnotationLookup, AnnotationType, Lookup } from "../template/types";

export interface MetadataStateBranch {
    annotations: Annotation[];
    annotationLookups: AnnotationLookup[];
    annotationTypes: AnnotationType[];
    barcode?: string;
    barcodePrefixes: BarcodePrefix[];
    barcodeSearchResults: LabkeyPlateResponse[];
<<<<<<< HEAD
    channels: Channel[];
    databaseMetadata?: DatabaseMetadata;
=======
>>>>>>> cd3e0f55
    imagingSessions: ImagingSession[];
    lookups: Lookup[];
    templates: LabkeyTemplate[];
    units: Unit[];
    // Gets updated every time app changes pages.
    // Stores last redux-undo index per page for each state branch (that we want to be able to undo)
    history: {
        selection: PageToIndexMap;
        upload: PageToIndexMap;
    };
    workflowOptions: Workflow[];
}

export interface BarcodePrefix {
    description: string;
    prefixId: number;
    prefix: string;
}

export interface Channel {
    channelId: number;
    name: string;
    description: string;
}

export interface ImagingSession {
    imagingSessionId: number;
    name: string;
    description: string;
}

export interface GetAnnotationsAction {
    type: string;
}

export interface PageToIndexMap {
    [page: string]: number;
}

export interface ReceiveMetadataAction {
    payload: Partial<MetadataStateBranch>;
    type: string;
}

export interface RequestMetadataAction {
    type: string;
}

export interface UpdatePageHistoryMapAction {
    payload: {
        selection: {
            [page: string]: number,
        },
        upload: {
            [page: string]: number,
        },
    };
    type: string;
}

export interface CreateBarcodeAction {
    payload: BarcodePrefix;
    type: string;
}

export interface GetBarcodeSearchResultsAction {
    payload: string;
    type: string;
}

export interface GetTemplatesAction {
    type: string;
}

export interface Unit {
    description: string;
    name: string;
    type: string;
    unitsId: number;
}

export interface LabkeyUnit {
    Type: string;
    Description: string;
    UnitsId: number;
    Name: string;
}<|MERGE_RESOLUTION|>--- conflicted
+++ resolved
@@ -9,11 +9,7 @@
     barcode?: string;
     barcodePrefixes: BarcodePrefix[];
     barcodeSearchResults: LabkeyPlateResponse[];
-<<<<<<< HEAD
     channels: Channel[];
-    databaseMetadata?: DatabaseMetadata;
-=======
->>>>>>> cd3e0f55
     imagingSessions: ImagingSession[];
     lookups: Lookup[];
     templates: LabkeyTemplate[];
