--- conflicted
+++ resolved
@@ -49,7 +49,12 @@
     };
 }
 
-<<<<<<< HEAD
+export function requestWorkflows(): RequestWorkflowOptionsAction {
+    return {
+        type: REQUEST_WORKFLOW_OPTIONS,
+    };
+}
+
 export function requestPlatesByBarcode(barcode: string): GetPlatesByBarcodeAction {
     return {
         payload: barcode,
@@ -57,13 +62,6 @@
     };
 }
 
-=======
-export function requestWorkflows(): RequestWorkflowOptionsAction {
-    return {
-        type: REQUEST_WORKFLOW_OPTIONS,
-    };
-}
->>>>>>> 4f69fc94
 export function createBarcode(barcodePrefix: BarcodePrefix): CreateBarcodeAction {
     return {
         payload: barcodePrefix,
