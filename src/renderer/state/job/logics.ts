import { isEmpty, uniq, without } from "lodash";
import { AnyAction } from "redux";
import { createLogic } from "redux-logic";
import { Observable } from "rxjs";
import { interval } from "rxjs/internal/observable/interval";
import { map, mergeMap, takeUntil } from "rxjs/operators";

import { INCOMPLETE_JOB_IDS_KEY } from "../../../shared/constants";
import { JobStatusClient } from "../../services";
<<<<<<< HEAD
=======
import { UploadMetadata as AicsFilesUploadMetadata } from "../../services/aicsfiles/types";
>>>>>>> 5f8dff25
import { JSSJob } from "../../services/job-status-client/types";
import { LocalStorage } from "../../types";
import {
  UPLOAD_WORKER_ON_PROGRESS,
  UPLOAD_WORKER_SUCCEEDED,
} from "../constants";
import {
  setAlert,
  setErrorAlert,
  setInfoAlert,
  setSuccessAlert,
} from "../feedback/actions";
import { getWithRetry } from "../feedback/util";
import { getLoggedInUser } from "../setting/selectors";
import {
  AlertType,
  JobFilter,
  Logger,
  ReduxLogicDoneCb,
  ReduxLogicNextCb,
  ReduxLogicProcessDependencies,
  ReduxLogicProcessDependenciesWithAction,
  ReduxLogicTransformDependencies,
  State,
} from "../types";
import {
  CANCEL_UPLOAD,
  INITIATE_UPLOAD_SUCCEEDED,
  RETRY_UPLOAD,
} from "../upload/constants";
import { batchActions } from "../util";

import {
  receiveJobs,
  retrieveJobsFailed,
  startJobPoll,
  stopJobPoll,
  updateIncompleteJobIds,
} from "./actions";
import {
  FAILED_STATUSES,
  GATHER_STORED_INCOMPLETE_JOB_IDS,
  HANDLE_ABANDONED_JOBS,
  IN_PROGRESS_STATUSES,
  RETRIEVE_JOBS,
  START_JOB_POLL,
  STOP_JOB_POLL,
  SUCCESSFUL_STATUS,
} from "./constants";
import { getIncompleteJobIds, getJobFilter } from "./selectors";
import { HandleAbandonedJobsAction } from "./types";

interface Jobs {
  actualIncompleteJobIds?: string[];
  addMetadataJobs?: JSSJob[];
  error?: Error;
  recentlySucceededJobNames?: string[];
  recentlyFailedJobNames?: string[];
  uploadJobs?: JSSJob[];
}

const getJobStatusesToInclude = (jobFilter: JobFilter): string[] => {
  switch (jobFilter) {
    case JobFilter.Successful:
      return [SUCCESSFUL_STATUS];
    case JobFilter.Failed:
      return [...FAILED_STATUSES];
    case JobFilter.InProgress:
      return [...IN_PROGRESS_STATUSES];
    default:
      return [...FAILED_STATUSES, SUCCESSFUL_STATUS, ...IN_PROGRESS_STATUSES];
  }
};

export const fetchJobs = async (
  getStateFn: () => State,
  jssClient: JobStatusClient,
  jobFilter?: JobFilter
): Promise<Jobs> => {
  const statusesToInclude = getJobStatusesToInclude(
    jobFilter || getJobFilter(getStateFn())
  );

  const previouslyIncompleteJobIds = getIncompleteJobIds(getStateFn());
  const user = getLoggedInUser(getStateFn());
  const recentlySucceededJobsPromise: Promise<
    JSSJob[]
  > = previouslyIncompleteJobIds.length
    ? jssClient.getJobs({
        jobId: { $in: previouslyIncompleteJobIds },
        status: SUCCESSFUL_STATUS,
        user,
      })
    : Promise.resolve([]);
  const recentlyFailedJobsPromise: Promise<
    JSSJob[]
  > = previouslyIncompleteJobIds.length
    ? jssClient.getJobs({
        jobId: { $in: previouslyIncompleteJobIds },
        status: { $in: FAILED_STATUSES },
        user,
      })
    : Promise.resolve([]);
  const getUploadJobsPromise: Promise<JSSJob[]> = jssClient.getJobs({
    serviceFields: {
      type: "upload",
    },
    status: { $in: statusesToInclude },
    user,
  });

  try {
    const [
      recentlySucceededJobs,
      recentlyFailedJobs,
      uploadJobs,
    ] = await Promise.all([
      recentlySucceededJobsPromise,
      recentlyFailedJobsPromise,
      getUploadJobsPromise,
    ]);
    const recentlyFailedJobIds: string[] = (recentlyFailedJobs || []).map(
      ({ jobId }: JSSJob) => jobId
    );
    const recentlySucceededJobIds: string[] = (recentlySucceededJobs || []).map(
      ({ jobId }: JSSJob) => jobId
    );
    const actualIncompleteJobIds = without(
      previouslyIncompleteJobIds,
      ...recentlySucceededJobIds,
      ...recentlyFailedJobIds
    );

    const result = {
      actualIncompleteJobIds,
      addMetadataJobs: [],
      recentlyFailedJobNames: recentlyFailedJobIds,
      recentlySucceededJobNames: recentlySucceededJobIds,
      uploadJobs,
    };

    if (actualIncompleteJobIds.length === 0) {
      return result;
    }

    // only get child jobs for the incomplete jobs
    const addMetadataJobs = await jssClient.getJobs({
      parentId: { $in: actualIncompleteJobIds },
      serviceFields: {
        type: "add_metadata",
      },
      user,
    });

    return {
      ...result,
      addMetadataJobs,
    };
  } catch (error) {
    return { error };
  }
};

export const mapJobsToActions = (storage: LocalStorage, logger: Logger) => (
  jobs: Jobs
) => {
  const {
    actualIncompleteJobIds,
    addMetadataJobs,
    error,
    recentlyFailedJobNames,
    recentlySucceededJobNames,
    uploadJobs,
  } = jobs;
  if (error) {
    logger.error(error);
    return retrieveJobsFailed(`Could not retrieve jobs: ${error.message}`);
  }

  const actions: AnyAction[] = [];

  let updates: { [jobName: string]: undefined } = {};

  // report the status of jobs that have recently failed and succeeded
  // since we can only set one alert at a time, we will leave anything remaining for the next job poll
  if (recentlyFailedJobNames?.length) {
    const jobName = recentlyFailedJobNames.shift();
    actions.push(setErrorAlert(`${jobName} Failed`));
    (actualIncompleteJobIds || []).push(...recentlyFailedJobNames);
  } else if (recentlySucceededJobNames?.length) {
    const jobName = recentlySucceededJobNames.shift();
    actions.push(setSuccessAlert(`${jobName} Succeeded`));
    (actualIncompleteJobIds || []).push(...recentlySucceededJobNames);
  }

  // Only update the state if the current incompleteJobs are different than the existing ones
  const potentiallyIncompleteJobIdsStored = storage.get(INCOMPLETE_JOB_IDS_KEY);
  if (
    actualIncompleteJobIds &&
    potentiallyIncompleteJobIdsStored.length !== actualIncompleteJobIds.length
  ) {
    try {
      storage.set(INCOMPLETE_JOB_IDS_KEY, actualIncompleteJobIds);
    } catch (e) {
      logger.warn(
        `Failed to update incomplete job names: ${actualIncompleteJobIds.join(
          ", "
        )}`
      );
    }
    updates = {
      ...updates,
      ...updateIncompleteJobIds(actualIncompleteJobIds).updates, // write incomplete job names to store
    };
    if (actualIncompleteJobIds.length === 0) {
      actions.push(stopJobPoll());
    }
  }
  actions.push(
    receiveJobs(uploadJobs, addMetadataJobs, actualIncompleteJobIds)
  );
  let nextAction: AnyAction = batchActions(actions);
  if (!isEmpty(updates)) {
    // delete drafts that are no longer pending
    nextAction = {
      ...nextAction,
      updates,
      writeToStore: true,
    };
  }
  return nextAction;
};

const retrieveJobsLogic = createLogic({
  debounce: 500,
  latest: true,
  process: async (
    deps: ReduxLogicProcessDependencies,
    dispatch: ReduxLogicNextCb,
    done: ReduxLogicDoneCb
  ) => {
    const { getState, jssClient, logger, storage } = deps;
    const jobs = await getWithRetry(
      () => fetchJobs(getState, jssClient),
      dispatch
    );
    dispatch(mapJobsToActions(storage, logger)(jobs));
    done();
  },
  type: RETRIEVE_JOBS,
  warnTimeout: 0,
});

export const handleAbandonedJobsLogic = createLogic({
  type: HANDLE_ABANDONED_JOBS,
  warnTimeout: 0,
  async process(
    {
      logger,
      getRetryUploadWorker,
      fms,
      jssClient,
      getState,
    }: ReduxLogicProcessDependenciesWithAction<HandleAbandonedJobsAction>,
    dispatch: ReduxLogicNextCb,
    done: ReduxLogicDoneCb
  ) {
    try {
      const state = getState();
      const user = getLoggedInUser(state);

      const inProgressJobs = await getWithRetry(
        () =>
          jssClient.getJobs({
            status: { $in: IN_PROGRESS_STATUSES },
            serviceFields: { type: "upload" },
            user,
          }),
        dispatch
      );

      let incompleteChildren: JSSJob[] = [];
      if (inProgressJobs.length > 0) {
        incompleteChildren = await getWithRetry(
          () =>
            jssClient.getJobs({
              parentId: { $in: inProgressJobs.map((job) => job.jobId) },
              status: { $ne: SUCCESSFUL_STATUS },
              user,
            }),
          dispatch
        );
      }

      const abandonedJobs = inProgressJobs.filter((job) => {
        // If an in progress upload has no children, it must have been abandoned
        // before the child jobs could have been created.
        if (!job.childIds) {
          return true;
        }

        const incompleteChildrenForJob = incompleteChildren.filter(
          (childJob) => childJob.parentId === job.jobId
        );

        // HEURISTIC:
        // If any of the child jobs of an in progress upload have not
        // completed, then it is very likely that the job is abandoned.
        return incompleteChildrenForJob.length > 0;
      });

      if (abandonedJobs.length > 0) {
        dispatch(startJobPoll());
      }

      // Wait for every abandoned job to be processed
      await Promise.all(
        abandonedJobs.map(async (abandonedJob) => {
          logger.info(
            `Upload "${abandonedJob.jobName}" was abandoned and will now be retried.`
          );
          dispatch(
            setInfoAlert(
              `Upload "${abandonedJob.jobName}" was abandoned and will now be retried.`
            )
          );

          // Use the most up to date version of the job, which is returned
          // after the upload is failed
          const [updatedJob] = await fms.failUpload(abandonedJob.jobId);

          // Wait until the worker succeeds or encounters an error
          await new Promise((resolve) => {
            const worker = getRetryUploadWorker();

            worker.onmessage = (e: MessageEvent) => {
              const lowerCaseMessage = e?.data.toLowerCase();
              if (lowerCaseMessage.includes(UPLOAD_WORKER_SUCCEEDED)) {
                logger.info(`Retry upload "${updatedJob.jobName}" succeeded!`);
                dispatch(
                  setSuccessAlert(
                    `Retry for upload "${updatedJob.jobName}" succeeded!`
                  )
                );
                resolve();
              } else if (lowerCaseMessage.includes(UPLOAD_WORKER_ON_PROGRESS)) {
                logger.info(e.data);
              } else {
                logger.info(e.data);
              }
            };

            worker.onerror = (e: ErrorEvent) => {
              logger.error(
                `Retry for upload "${updatedJob.jobName}" failed`,
                e
              );
              dispatch(
                setErrorAlert(
                  `Retry for upload "${updatedJob.jobName}" failed: ${e.message}`
                )
              );
              resolve();
            };

            const fileNames = updatedJob.serviceFields.files.map(
              ({ file: { originalPath } }: AicsFilesUploadMetadata) =>
                originalPath
            );
            worker.postMessage([
              updatedJob,
              fileNames,
              fms.host,
              fms.port,
              fms.username,
            ]);
          });
        })
      );
    } catch (e) {
      logger.error(`Could not retry abandoned jobs.`, e);
      dispatch(setErrorAlert(`Could not retry abandoned jobs: ${e.message}`));
    } finally {
      done();
    }
  },
});

// Based on https://codesandbox.io/s/j36jvpn8rv?file=/src/index.js
const pollJobsLogic = createLogic({
  cancelType: STOP_JOB_POLL,
  debounce: 500,
  latest: true,
  // Redux Logic's type definitions do not include dispatching observable actions so we are setting
  // the type of dispatch to any
  process: (deps: ReduxLogicProcessDependencies, dispatch: any) => {
    const { cancelled$, getState, jssClient, logger, storage } = deps;
    dispatch(
      interval(1000).pipe(
        mergeMap(() => {
          return fetchJobs(getState, jssClient);
        }),
        map(mapJobsToActions(storage, logger)),
        // CancelType doesn't seem to prevent polling the server even though the logics stops dispatching
        // haven't figured out why but this seems to stop the interval
        takeUntil((cancelled$ as any) as Observable<any>)
      )
    );
  },
  type: [
    START_JOB_POLL,
    INITIATE_UPLOAD_SUCCEEDED,
    CANCEL_UPLOAD,
    RETRY_UPLOAD,
  ],
  warnTimeout: 0,
});

const gatherStoredIncompleteJobIdsLogic = createLogic({
  transform: (
    { storage }: ReduxLogicTransformDependencies,
    next: ReduxLogicNextCb
  ) => {
    try {
      const incompleteJobIds = storage.get(INCOMPLETE_JOB_IDS_KEY) || [];
      next(updateIncompleteJobIds(uniq(incompleteJobIds)));
    } catch (e) {
      next(
        setAlert({
          message: "Failed to get saved incomplete jobs",
          type: AlertType.WARN,
        })
      );
    }
  },
  type: GATHER_STORED_INCOMPLETE_JOB_IDS,
});

export default [
  retrieveJobsLogic,
  pollJobsLogic,
  handleAbandonedJobsLogic,
  gatherStoredIncompleteJobIdsLogic,
];<|MERGE_RESOLUTION|>--- conflicted
+++ resolved
@@ -7,10 +7,7 @@
 
 import { INCOMPLETE_JOB_IDS_KEY } from "../../../shared/constants";
 import { JobStatusClient } from "../../services";
-<<<<<<< HEAD
-=======
 import { UploadMetadata as AicsFilesUploadMetadata } from "../../services/aicsfiles/types";
->>>>>>> 5f8dff25
 import { JSSJob } from "../../services/job-status-client/types";
 import { LocalStorage } from "../../types";
 import {
