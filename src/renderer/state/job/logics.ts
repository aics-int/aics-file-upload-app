import { JobStatusClient } from "@aics/job-status-client";
import { JSSJob } from "@aics/job-status-client/type-declarations/types";
import { isEmpty, uniq, without } from "lodash";
import { AnyAction } from "redux";
import { createLogic } from "redux-logic";
import { Observable } from "rxjs";
import { interval } from "rxjs/internal/observable/interval";
import { map, mergeMap, takeUntil } from "rxjs/operators";
import { Error } from "tslint/lib/error";

import { JOB_STORAGE_KEY } from "../../../shared/constants";
import { getWithRetry } from "../../util";

import { addEvent, setAlert, setErrorAlert, setSuccessAlert } from "../feedback/actions";
import { AlertType, AsyncRequest } from "../feedback/types";
import { getLoggedInUser } from "../setting/selectors";

import {
    LocalStorage,
    Logger,
    ReduxLogicDoneCb,
    ReduxLogicNextCb,
    ReduxLogicProcessDependencies,
    ReduxLogicTransformDependencies,
    State,
} from "../types";
import { batchActions } from "../util";

import { receiveJobs, stopJobPoll, updateIncompleteJobIds } from "./actions";
import {
    FAILED_STATUSES,
    GATHER_STORED_INCOMPLETE_JOB_IDS,
    IN_PROGRESS_STATUSES,
    RETRIEVE_JOBS,
    START_JOB_POLL,
    STOP_JOB_POLL,
    SUCCESSFUL_STATUS,
} from "./constants";
import { getIncompleteJobIds, getJobFilter } from "./selectors";
import { JobFilter } from "./types";

interface Jobs {
    actualIncompleteJobIds?: string[];
    addMetadataJobs?: JSSJob[];
    copyJobs?: JSSJob[];
    error?: Error;
    inProgressUploadJobs?: JSSJob[];
    recentlySucceededJobNames?: string[];
    recentlyFailedJobNames?: string[];
    uploadJobs?: JSSJob[];
}

const getJobStatusesToInclude = (jobFilter: JobFilter): string[] => {
    switch (jobFilter) {
        case JobFilter.Successful:
            return [SUCCESSFUL_STATUS];
        case JobFilter.Failed:
            return [...FAILED_STATUSES];
        case JobFilter.InProgress:
            return [...IN_PROGRESS_STATUSES];
        default:
            return [...FAILED_STATUSES, ...SUCCESSFUL_STATUS, ...IN_PROGRESS_STATUSES];
    }
};

<<<<<<< HEAD
export const fetchJobs = (getStateFn: () => State, jssClient: JobStatusClient, storage: any): Promise<Jobs> => {
    // todo remove later
    if (storage.has("jobs")) {
        return Promise.resolve(storage.get("jobs") as any as Jobs);
    }
    const statusesToInclude = getJobStatusesToInclude(getJobFilter(getStateFn()));
=======
export const fetchJobs = async (
    getStateFn: () => State,
    jssClient: JobStatusClient,
    jobFilter?: JobFilter
): Promise<Jobs> => {
    const statusesToInclude = getJobStatusesToInclude(jobFilter || getJobFilter(getStateFn()));
>>>>>>> 9f338f5d

    const previouslyIncompleteJobIds = getIncompleteJobIds(getStateFn());
    const user = getLoggedInUser(getStateFn());
    const recentlySucceededJobsPromise: Promise<JSSJob[]> = previouslyIncompleteJobIds.length ?
        jssClient.getJobs({
            jobId: { $in: previouslyIncompleteJobIds },
            status: SUCCESSFUL_STATUS,
            user,
        }) : Promise.resolve([]);
    const recentlyFailedJobsPromise: Promise<JSSJob[]> = previouslyIncompleteJobIds.length ?
        jssClient.getJobs({
            jobId: { $in: previouslyIncompleteJobIds },
            status: { $in: FAILED_STATUSES },
            user,
        }) : Promise.resolve([]);
    const getUploadJobsPromise: Promise<JSSJob[]> = jssClient.getJobs({
        serviceFields: {
            type: "upload",
        },
        status: { $in: statusesToInclude },
        user,
    });
    const getInProgressUploadJobsPromise: Promise<JSSJob[]> = jssClient.getJobs({
        serviceFields: {
            type: "upload",
        },
        status: { $in: IN_PROGRESS_STATUSES },
        user,
    });

<<<<<<< HEAD
    return Promise.all([
        getUploadJobsPromise,
        getCopyJobsPromise,
        getAddMetadataPromise,
        potentiallyIncompleteJobsPromise,
    ]).then(([uploadJobs, copyJobs, addMetadataJobs, potentiallyIncompleteJobs]) =>
        ({uploadJobs, copyJobs, addMetadataJobs, potentiallyIncompleteJobs}))
        // todo remove later
        .then((jobs: any) => {
            storage.set("jobs", jobs);
            return jobs;
        })
        .catch((error) => ({ error }));
=======
    try {
        const [
            recentlySucceededJobs,
            recentlyFailedJobs,
            uploadJobs,
            inProgressUploadJobs,
        ] = await Promise.all([
            recentlySucceededJobsPromise,
            recentlyFailedJobsPromise,
            getUploadJobsPromise,
            getInProgressUploadJobsPromise,
        ]);
        const recentlyFailedJobIds: string[] = (recentlyFailedJobs || [])
            .map(({ jobId }: JSSJob) => jobId);
        const recentlySucceededJobIds: string[] = (recentlySucceededJobs || [])
            .map(({ jobId }: JSSJob) => jobId);
        const actualIncompleteJobIds = without(previouslyIncompleteJobIds,
            ...recentlySucceededJobIds, ...recentlyFailedJobIds);

        // only get child jobs for the incomplete jobs
        const getCopyJobsPromise = jssClient.getJobs({
            parentId: { $in: actualIncompleteJobIds },
            serviceFields: {
                type: "copy",
            },
            user,
        });
        const getAddMetadataPromise = jssClient.getJobs({
            parentId: { $in: actualIncompleteJobIds },
            serviceFields: {
                type: "add_metadata",
            },
            user,
        });

        return await Promise.all([
            getCopyJobsPromise,
            getAddMetadataPromise,
        ]).then(([
                     copyJobs,
                     addMetadataJobs,
                 ]) => ({
            actualIncompleteJobIds,
            addMetadataJobs,
            copyJobs,
            inProgressUploadJobs,
            recentlyFailedJobNames: recentlyFailedJobIds,
            recentlySucceededJobNames: recentlySucceededJobIds,
            uploadJobs,
        }));
    } catch (error) {
        return { error };
    }
>>>>>>> 9f338f5d
};

export const mapJobsToActions = (
    storage: LocalStorage,
    logger: Logger
) =>
    (jobs: Jobs) => {
    const {
        actualIncompleteJobIds,
        addMetadataJobs,
        copyJobs,
        error,
        inProgressUploadJobs,
        recentlyFailedJobNames,
        recentlySucceededJobNames,
        uploadJobs,
    } = jobs;
    if (error) {
        logger.error(error);
        return addEvent(`Could not retrieve jobs: ${error.message}`, AlertType.ERROR, new Date());
    }

    const actions: AnyAction[] = [];

    let updates: {[jobName: string]: undefined} = {};

    // report the status of jobs that have recently failed and succeeded
    // since we can only set one alert at a time, we will leave anything remaining for the next job poll
    if (recentlyFailedJobNames?.length) {
        const jobName = recentlyFailedJobNames.shift();
        actions.push(setErrorAlert(`${jobName} Failed`));
        (actualIncompleteJobIds || []).push(...recentlyFailedJobNames);
    } else if (recentlySucceededJobNames?.length) {
        const jobName = recentlySucceededJobNames.shift();
        actions.push(setSuccessAlert(`${jobName} Succeeded`));
        (actualIncompleteJobIds || []).push(...recentlySucceededJobNames);
    }

    // Only update the state if the current incompleteJobs are different than the existing ones
    const potentiallyIncompleteJobIdsStored = storage.get(`${JOB_STORAGE_KEY}.incompleteJobIds`);
    if (actualIncompleteJobIds && potentiallyIncompleteJobIdsStored.length !== actualIncompleteJobIds.length) {
        try {
            storage.set(`${JOB_STORAGE_KEY}.incompleteJobIds`, actualIncompleteJobIds);
        } catch (e) {
            logger.warn(`Failed to update incomplete job names: ${actualIncompleteJobIds.join(", ")}`);
        }
        updates = {
            ...updates,
            ...updateIncompleteJobIds(actualIncompleteJobIds).updates, // write incomplete job names to store
        };
        if (actualIncompleteJobIds.length === 0) {
            actions.push(stopJobPoll());
        }
    }
    actions.push(receiveJobs(
        uploadJobs,
        copyJobs,
        addMetadataJobs,
        actualIncompleteJobIds,
        inProgressUploadJobs
    ));
    let nextAction: AnyAction = batchActions(actions);
    if (!isEmpty(updates)) {
        // delete drafts that are no longer pending
        nextAction = {
            ...nextAction,
            updates,
            writeToStore: true,
        };
    }
    return nextAction;
};

const retrieveJobsLogic = createLogic({
    debounce: 500,
    latest: true,
    process: async (deps: ReduxLogicProcessDependencies, dispatch: ReduxLogicNextCb, done: ReduxLogicDoneCb) => {
        const { getState, jssClient, logger,  storage } = deps;
        const jobs = await getWithRetry(
            () => fetchJobs(getState, jssClient),
            AsyncRequest.GET_JOBS,
            dispatch,
            "JSS"
        );
        dispatch(mapJobsToActions(storage, logger)(jobs));
        done();
    },
    type: RETRIEVE_JOBS,
    warnTimeout: 0,
});

// Based on https://codesandbox.io/s/j36jvpn8rv?file=/src/index.js
const pollJobsLogic = createLogic({
    cancelType: STOP_JOB_POLL,
    debounce: 500,
    latest: true,
    // Redux Logic's type definitions do not include dispatching observable actions so we are setting
    // the type of dispatch to any
    process: async (deps: ReduxLogicProcessDependencies, dispatch: any) => {
        const { cancelled$, getState, jssClient, logger,  storage } = deps;
        dispatch(interval(1000)
            .pipe(
                mergeMap(() => {
                    return fetchJobs(getState, jssClient, storage);
                }),
                map(mapJobsToActions(storage, logger)),
                // CancelType doesn't seem to prevent polling the server even though the logics stops dispatching
                // haven't figured out why but this seems to stop the interval
                takeUntil(cancelled$ as any as Observable<any>)
            ));
    },
    type: START_JOB_POLL,
    warnTimeout: 0,
});

const gatherStoredIncompleteJobIdsLogic = createLogic({
    transform: ({ storage }: ReduxLogicTransformDependencies, next: ReduxLogicNextCb) => {
        try {
            const incompleteJobIds = storage.get(`${JOB_STORAGE_KEY}.incompleteJobIds`) || [];
            next(updateIncompleteJobIds(uniq(incompleteJobIds)));
        } catch (e) {
            next(setAlert({
                message: "Failed to get saved incomplete jobs",
                type: AlertType.WARN,
            }));
        }
    },
    type: GATHER_STORED_INCOMPLETE_JOB_IDS,
});

export default [
    retrieveJobsLogic,
    pollJobsLogic,
    gatherStoredIncompleteJobIdsLogic,
];<|MERGE_RESOLUTION|>--- conflicted
+++ resolved
@@ -63,21 +63,12 @@
     }
 };
 
-<<<<<<< HEAD
-export const fetchJobs = (getStateFn: () => State, jssClient: JobStatusClient, storage: any): Promise<Jobs> => {
-    // todo remove later
-    if (storage.has("jobs")) {
-        return Promise.resolve(storage.get("jobs") as any as Jobs);
-    }
-    const statusesToInclude = getJobStatusesToInclude(getJobFilter(getStateFn()));
-=======
 export const fetchJobs = async (
     getStateFn: () => State,
     jssClient: JobStatusClient,
     jobFilter?: JobFilter
 ): Promise<Jobs> => {
     const statusesToInclude = getJobStatusesToInclude(jobFilter || getJobFilter(getStateFn()));
->>>>>>> 9f338f5d
 
     const previouslyIncompleteJobIds = getIncompleteJobIds(getStateFn());
     const user = getLoggedInUser(getStateFn());
@@ -108,21 +99,6 @@
         user,
     });
 
-<<<<<<< HEAD
-    return Promise.all([
-        getUploadJobsPromise,
-        getCopyJobsPromise,
-        getAddMetadataPromise,
-        potentiallyIncompleteJobsPromise,
-    ]).then(([uploadJobs, copyJobs, addMetadataJobs, potentiallyIncompleteJobs]) =>
-        ({uploadJobs, copyJobs, addMetadataJobs, potentiallyIncompleteJobs}))
-        // todo remove later
-        .then((jobs: any) => {
-            storage.set("jobs", jobs);
-            return jobs;
-        })
-        .catch((error) => ({ error }));
-=======
     try {
         const [
             recentlySucceededJobs,
@@ -176,7 +152,6 @@
     } catch (error) {
         return { error };
     }
->>>>>>> 9f338f5d
 };
 
 export const mapJobsToActions = (
@@ -280,7 +255,7 @@
         dispatch(interval(1000)
             .pipe(
                 mergeMap(() => {
-                    return fetchJobs(getState, jssClient, storage);
+                    return fetchJobs(getState, jssClient);
                 }),
                 map(mapJobsToActions(storage, logger)),
                 // CancelType doesn't seem to prevent polling the server even though the logics stops dispatching
