import { readdir, stat, Stats } from "fs";
import { basename, dirname, resolve as resolvePath } from "path";

import { UploadFile } from "../types";

export class UploadFileImpl implements UploadFile {
    public name: string;
    public path: string;
    // this will get populated once the folder is expanded
    public files: UploadFile[] = [];
    public readonly isDirectory: boolean;

    constructor(name: string, path: string, isDirectory: boolean) {
        this.name = name;
        this.path = path;
        this.isDirectory = isDirectory;
    }

    get fullPath(): string {
        return resolvePath(this.path, this.name);
    }
<<<<<<< HEAD

    public getIsDirectory(): boolean {
        return this.isDirectory;
    }

    public loadFiles(): Promise<Array<Promise<UploadFile>>> {
        if (this.getIsDirectory()) {
            return new Promise((resolve, reject) => {
                readdir(this.fullPath, (err: NodeJS.ErrnoException, files: string[]) => {
                    if (err) {
                        return reject(err);
                    }

                    return resolve(files.map((file: string) => {
                        const filePath = resolvePath(this.fullPath, file);
                        return new Promise((resolve2, reject2) => {
                            stat(filePath, (err2: NodeJS.ErrnoException, stats: Stats) => {
                                if (err2 || !stats) {
                                    return reject2(err2);
                                }

                                return resolve2(
                                    new UploadFileImpl(basename(filePath), dirname(filePath), stats.isDirectory())
                                );
                            });
                        });
                    }));
                });
            });
        }

        return Promise.reject("Not a directory");
    }
=======
>>>>>>> c7bf1895
}<|MERGE_RESOLUTION|>--- conflicted
+++ resolved
@@ -19,14 +19,9 @@
     get fullPath(): string {
         return resolvePath(this.path, this.name);
     }
-<<<<<<< HEAD
-
-    public getIsDirectory(): boolean {
-        return this.isDirectory;
-    }
 
     public loadFiles(): Promise<Array<Promise<UploadFile>>> {
-        if (this.getIsDirectory()) {
+        if (this.isDirectory) {
             return new Promise((resolve, reject) => {
                 readdir(this.fullPath, (err: NodeJS.ErrnoException, files: string[]) => {
                     if (err) {
@@ -53,6 +48,4 @@
 
         return Promise.reject("Not a directory");
     }
-=======
->>>>>>> c7bf1895
 }