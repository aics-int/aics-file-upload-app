--- conflicted
+++ resolved
@@ -15,6 +15,7 @@
 import { AlertType, AppAlert, AsyncRequest } from "../../feedback/types";
 import route from "../../route";
 import { getPage } from "../../route/selectors";
+import { Page } from "../../route/types";
 import { DEFAULT_TEMPLATE_DRAFT } from "../../template/constants";
 import { getTemplateDraft } from "../../template/selectors";
 import { createMockReduxStore, mmsClient, mockReduxLogicDeps } from "../../test/configure-mock-store";
@@ -42,7 +43,6 @@
 import {
     DragAndDropFileList,
     GetPlateResponse,
-    Page,
     PlateResponse,
     SelectionStateBranch,
     UploadFile,
@@ -109,46 +109,27 @@
 
             // after
             await logicMiddleware.whenComplete();
-<<<<<<< HEAD
-            expect(route.selectors.getPage(store.getState())).to.equal(Page.EnterBarcode);
+            expect(route.selectors.getPage(store.getState())).to.equal(Page.SelectUploadType);
         });
 
         it("Does not change page if not on DragAndDrop page", async () => {
-=======
-            expect(selections.selectors.getPage(store.getState())).to.equal(Page.SelectUploadType);
-        });
-
-        it("Does not change page if not on DragAndDrop page", async () => {
-            const selection: StateWithHistory<SelectionStateBranch> = getMockStateWithHistory({
-                ...mockSelection,
-                page: Page.SelectUploadType,
-            });
->>>>>>> 83f84ce6
             const { logicMiddleware, store } = createMockReduxStore({
                 ...mockState,
                 route: {
-                    page: Page.EnterBarcode,
-                    view: Page.EnterBarcode,
-                },
-            });
-
-            // before
-<<<<<<< HEAD
-            expect(getPage(store.getState())).to.equal(Page.EnterBarcode);
-=======
-            expect(selections.selectors.getPage(store.getState())).to.equal(Page.SelectUploadType);
->>>>>>> 83f84ce6
+                    page: Page.SelectUploadType,
+                    view: Page.SelectUploadType,
+                },
+            });
+
+            // before
+            expect(getPage(store.getState())).to.equal(Page.SelectUploadType);
 
             // apply
             store.dispatch(selections.actions.loadFilesFromDragAndDrop(fileList));
 
             // after
             await logicMiddleware.whenComplete();
-<<<<<<< HEAD
-            expect(getPage(store.getState())).to.equal(Page.EnterBarcode);
-=======
-            expect(selections.selectors.getPage(store.getState())).to.equal(Page.SelectUploadType);
->>>>>>> 83f84ce6
+            expect(getPage(store.getState())).to.equal(Page.SelectUploadType);
         });
 
         it("stages all files loaded", async () => {
@@ -227,46 +208,27 @@
 
             // after
             await logicMiddleware.whenComplete();
-<<<<<<< HEAD
-            expect(getPage(store.getState())).to.equal(Page.EnterBarcode);
+            expect(getPage(store.getState())).to.equal(Page.SelectUploadType);
         });
 
         it("Does not change page if not on DragAndDrop page", async () => {
-=======
-            expect(selections.selectors.getPage(store.getState())).to.equal(Page.SelectUploadType);
-        });
-
-        it("Does not change page if not on DragAndDrop page", async () => {
-            const selection: StateWithHistory<SelectionStateBranch> = getMockStateWithHistory({
-                ...mockSelection,
-                page: Page.SelectUploadType,
-            });
->>>>>>> 83f84ce6
             const { logicMiddleware, store } = createMockReduxStore({
                 ...mockState,
                 route: {
-                    page: Page.EnterBarcode,
-                    view: Page.EnterBarcode,
-                },
-            });
-
-            // before
-<<<<<<< HEAD
-            expect(getPage(store.getState())).to.equal(Page.EnterBarcode);
-=======
-            expect(selections.selectors.getPage(store.getState())).to.equal(Page.SelectUploadType);
->>>>>>> 83f84ce6
+                    page: Page.SelectUploadType,
+                    view: Page.SelectUploadType,
+                },
+            });
+
+            // before
+            expect(getPage(store.getState())).to.equal(Page.SelectUploadType);
 
             // apply
             store.dispatch(selections.actions.openFilesFromDialog(filePaths));
 
             // after
             await logicMiddleware.whenComplete();
-<<<<<<< HEAD
-            expect(getPage(store.getState())).to.equal(Page.EnterBarcode);
-=======
-            expect(selections.selectors.getPage(store.getState())).to.equal(Page.SelectUploadType);
->>>>>>> 83f84ce6
+            expect(getPage(store.getState())).to.equal(Page.SelectUploadType);
         });
 
         it("Stages all files opened", async () => {
@@ -645,146 +607,4 @@
             expect(getTemplateDraft(store.getState())).to.deep.equal(DEFAULT_TEMPLATE_DRAFT);
         });
     });
-<<<<<<< HEAD
-=======
-
-    describe("selectPageLogic", () => {
-        // This is going forward
-        it("Going from DragAndDrop to SelectUploadType should record which index selection/template/upload state " +
-            "branches are at for the page we went to", async () => {
-            const { logicMiddleware, store } = createMockReduxStore({
-                ...mockState,
-                selection: getMockStateWithHistory({
-                    ...mockSelection,
-                    page: Page.DragAndDrop,
-                    view: Page.DragAndDrop,
-                }),
-            });
-
-            // before
-            let state = store.getState();
-            expect(getSelectionHistory(state)).to.be.empty;
-            expect(getTemplateHistory(state)).to.be.empty;
-            expect(getUploadHistory(state)).to.be.empty;
-
-            // apply
-            store.dispatch(selectPage(Page.DragAndDrop, Page.SelectUploadType));
-
-            // after
-            await logicMiddleware.whenComplete();
-            state = store.getState();
-            expect(getSelectionHistory(state)[Page.SelectUploadType]).to.equal(0);
-            expect(getTemplateHistory(state)[Page.SelectUploadType]).to.equal(0);
-            expect(getUploadHistory(state)[Page.SelectUploadType]).to.equal(0);
-        });
-        it("Going from SelectUploadType to AssociateFiles should record which index selection/template/upload state " +
-            "branches are at for the page we went to", async () => {
-            const startingSelectionHistory = {
-                [Page.SelectUploadType]: 0,
-            };
-            const startingTemplateHistory = {
-                [Page.SelectUploadType]: 0,
-            };
-            const startingUploadHistory = {
-                [Page.SelectUploadType]: 0,
-            };
-            const { logicMiddleware, store } = createMockReduxStore({
-                ...mockState,
-                metadata: {
-                    ...mockState.metadata,
-                    history: {
-                        selection: startingSelectionHistory,
-                        template: startingTemplateHistory,
-                        upload: startingUploadHistory,
-                    },
-                },
-                selection: getMockStateWithHistory({
-                    ...mockSelection,
-                    page: Page.SelectUploadType,
-                    view: Page.SelectUploadType,
-                }),
-            });
-            let state = store.getState();
-            expect(getSelectionHistory(state)).to.equal(startingSelectionHistory);
-            expect(getTemplateHistory(state)).to.equal(startingTemplateHistory);
-            expect(getUploadHistory(state)).to.equal(startingUploadHistory);
-
-            store.dispatch(selectBarcode("12345"));
-            // before
-            expect(getCurrentSelectionIndex(store.getState())).to.equal(1);
-
-            // apply
-            store.dispatch(selectPage(Page.SelectUploadType, Page.AssociateFiles));
-
-            // after
-            await logicMiddleware.whenComplete();
-            state = store.getState();
-            expect(getSelectionHistory(state)).to.deep.equal({
-                ...startingSelectionHistory,
-                [Page.AssociateFiles]: 1,
-            });
-            expect(getTemplateHistory(state)).to.deep.equal({
-                ...startingTemplateHistory,
-                [Page.AssociateFiles]: 0,
-            });
-            expect(getUploadHistory(state)).to.deep.equal({
-                ...startingUploadHistory,
-                [Page.AssociateFiles]: 0,
-            });
-        });
-        it("Going from SelectUploadType to DragAndDrop should change index for selection/template/upload to 0" +
-            "and clear history", async () => {
-            const startingSelectionHistory = {
-                [Page.SelectUploadType]: 1,
-            };
-            const startingTemplateHistory = {
-                [Page.SelectUploadType]: 0,
-
-            };
-            const startingUploadHistory = {
-                [Page.SelectUploadType]: 0,
-            };
-            const { logicMiddleware, store } = createMockReduxStore({
-                ...mockState,
-                metadata: {
-                    ...mockState.metadata,
-                    history: {
-                        selection: startingSelectionHistory,
-                        template: startingTemplateHistory,
-                        upload: startingUploadHistory,
-                    },
-                },
-                selection: getMockStateWithHistory({
-                    ...mockSelection,
-                    page: Page.SelectUploadType,
-                    view: Page.SelectUploadType,
-                }),
-            });
-            let state = store.getState();
-            expect(getSelectionHistory(state)).to.equal(startingSelectionHistory);
-            expect(getTemplateHistory(state)).to.equal(startingTemplateHistory);
-            expect(getUploadHistory(state)).to.equal(startingUploadHistory);
-
-            store.dispatch(selectBarcode("12345"));
-            await logicMiddleware.whenComplete();
-
-            // before
-            expect(getCurrentSelectionIndex(store.getState())).to.be.greaterThan(0);
-
-            // apply
-            store.dispatch(selectPage(Page.SelectUploadType, Page.DragAndDrop));
-
-            // after
-            await logicMiddleware.whenComplete();
-            state = store.getState();
-            expect(getCurrentSelectionIndex(state)).to.equal(0);
-            expect(getCurrentTemplateIndex(state)).to.equal(0);
-            expect(getCurrentUploadIndex(state)).to.equal(0);
-
-            expect(getSelectionPast(state)).to.be.empty;
-            expect(getTemplatePast(state)).to.be.empty;
-            expect(getUploadPast(state)).to.be.empty;
-        });
-    });
->>>>>>> 83f84ce6
 });