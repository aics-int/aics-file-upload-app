import { expect } from "chai";
<<<<<<< HEAD
import { isEmpty } from "lodash";
=======
>>>>>>> 954fdb99
import { dirname, resolve } from "path";

import createReduxStore from "../../configure-store";
import { isLoading } from "../../index";
import { mockState } from "../../test/mocks";

import selections from "../";
import { UploadFileImpl } from "../models/upload-file";
import { AppPage, DragAndDropFileList, UploadFile } from "../types";

describe("Selection logics", () => {
    const FILE_NAME = "cells.txt";
    const TEST_FILES_DIR = "files";
    const FOLDER_NAME = "a_directory";
    const FILE_FULL_PATH = resolve(__dirname, TEST_FILES_DIR, FILE_NAME);
    const FOLDER_FULL_PATH = resolve(__dirname, TEST_FILES_DIR, FOLDER_NAME);
    const EXPECTED_FILE_INDEX = 0;
    const EXPECTED_FOLDER_INDEX = 1;

    const testStagedFilesCreated = (stagedFiles: UploadFile[]) => {
        const file = stagedFiles[EXPECTED_FILE_INDEX];
        expect(file.isDirectory).to.equal(false);
        expect(file.name).to.equal(FILE_NAME);
        expect(file.path).to.equal(resolve(__dirname, TEST_FILES_DIR));
        expect(file.fullPath).to.equal(FILE_FULL_PATH);

        const folder = stagedFiles[EXPECTED_FOLDER_INDEX];
        expect(folder.isDirectory).to.equal(true);
        expect(folder.name).to.equal(FOLDER_NAME);
        expect(folder.path).to.equal(resolve(__dirname, TEST_FILES_DIR));
        expect(folder.fullPath).to.equal(FOLDER_FULL_PATH);
    };

    describe("loadFilesLogic", () => {
        let fileList: DragAndDropFileList;

        beforeEach(() => {
            // a FileList (https://developer.mozilla.org/en-US/docs/Web/API/FileList) does not have a constructor
            // and must implement some iterator methods. For the purposes of keeping these tests simple, we're casting
            // it twice to make the transpiler happy.
            fileList = {
                length: 2,
                0: {
                    name: FILE_NAME,
                    path: FILE_FULL_PATH,
                },
                1: {
                    name: FOLDER_NAME,
                    path: FOLDER_FULL_PATH,
                },
            };
        });

        it("Goes to EnterBarcode page if on DragAndDrop page", () => {
            const store = createReduxStore(mockState);

            // before
            expect(selections.selectors.getAppPage(store.getState())).to.equal(AppPage.DragAndDrop);

            // apply
            store.dispatch(selections.actions.loadFilesFromDragAndDrop(fileList));

            // after
            store.subscribe(() => {
                expect(selections.selectors.getAppPage(store.getState())).to.equal(AppPage.EnterBarcode);
            });
        });

        it("Does not change page if not on DragAndDrop page", () => {
            const store = createReduxStore({
                ...mockState,
                selection: {
                    ...mockState.selection,
                    page: AppPage.EnterBarcode,
                },
            });

            // before
            expect(selections.selectors.getAppPage(store.getState())).to.equal(AppPage.EnterBarcode);

            // apply
            store.dispatch(selections.actions.loadFilesFromDragAndDrop(fileList));

            // after
            store.subscribe(() => {
                expect(selections.selectors.getAppPage(store.getState())).to.equal(AppPage.EnterBarcode);
            });
        });

        it("stages all files loaded", () => {
            const store = createReduxStore(mockState);

            // before
            expect(selections.selectors.getStagedFiles(store.getState()).length).to.equal(0);

            // apply
            store.dispatch(selections.actions.loadFilesFromDragAndDrop(fileList));

            store.subscribe(() => {
                // after
                const stagedFiles = selections.selectors.getStagedFiles(store.getState());
                expect(stagedFiles.length).to.equal(fileList.length);

                testStagedFilesCreated(stagedFiles);
            });
        });

        it ("should stop loading on success", () => {
            const store = createReduxStore(mockState);

            // before
            expect(isLoading.selectors.getValue(store.getState())).to.equal(false);

            // apply
            store.dispatch(selections.actions.loadFilesFromDragAndDrop(fileList));

            store.subscribe(() => {
                // after
                expect(isLoading.selectors.getValue(store.getState())).to.equal(false);
            });
        });

        it ("should stop loading on error", () => {
            const store = createReduxStore(mockState);

            // before
            expect(isLoading.selectors.getValue(store.getState())).to.equal(false);

            // apply
            fileList = {
                length: 2,
                0: {
                    name: "does_not_exist.txt",
                    path: FILE_FULL_PATH,
                },
                1: {
                    name: FOLDER_NAME,
                    path: FOLDER_FULL_PATH,
                },
            };
            store.dispatch(selections.actions.loadFilesFromDragAndDrop(fileList));

            store.subscribe(() => {
                // after
                expect(isLoading.selectors.getValue(store.getState())).to.equal(false);
            });
        });
    });

    describe("openFilesLogic", () => {
        let filePaths: string[];

        beforeEach(() => {
            filePaths = [FILE_FULL_PATH, FOLDER_FULL_PATH];
        });

        it("Goes to EnterBarcode page if on DragAndDrop page", () => {
            const store = createReduxStore(mockState);

            // before
            expect(selections.selectors.getAppPage(store.getState())).to.equal(AppPage.DragAndDrop);

            // apply
            store.dispatch(selections.actions.openFilesFromDialog(filePaths));

            // after
            store.subscribe(() => {
                expect(selections.selectors.getAppPage(store.getState())).to.equal(AppPage.EnterBarcode);
            });
        });

        it("Does not change page if not on DragAndDrop page", () => {
            const store = createReduxStore({
                ...mockState,
                selection: {
                    ...mockState.selection,
                    page: AppPage.EnterBarcode,
                },
            });

            // before
            expect(selections.selectors.getAppPage(store.getState())).to.equal(AppPage.EnterBarcode);

            // apply
            store.dispatch(selections.actions.openFilesFromDialog(filePaths));

            // after
            store.subscribe(() => {
                expect(selections.selectors.getAppPage(store.getState())).to.equal(AppPage.EnterBarcode);
            });
        });

        it("Stages all files opened", () => {
            const store = createReduxStore(mockState);

            // before
            expect(selections.selectors.getStagedFiles(store.getState()).length).to.equal(0);

            // apply
            store.dispatch(selections.actions.openFilesFromDialog(filePaths));

            store.subscribe(() => {
                // after
                const stagedFiles = selections.selectors.getStagedFiles(store.getState());
                expect(stagedFiles.length).to.equal(filePaths.length);

                testStagedFilesCreated(stagedFiles);
            });
        });

        it("Removes child files or directories", () => {
            const store = createReduxStore(mockState);

            // before
            expect(selections.selectors.getStagedFiles(store.getState()).length).to.equal(0);

            // apply
            const filePathsWithDuplicates = [
                resolve(FOLDER_FULL_PATH, "test.txt"),
                FOLDER_FULL_PATH,
                resolve(FOLDER_FULL_PATH, "test2.txt"),
            ];
            store.dispatch(selections.actions.openFilesFromDialog(filePathsWithDuplicates));

            store.subscribe(() => {
                // after
                const stagedFiles = selections.selectors.getStagedFiles(store.getState());
                expect(stagedFiles.length).to.equal(1);
                expect(stagedFiles[0].getIsDirectory()).to.equal(true);
                expect(stagedFiles[0].path).to.equal(dirname(FOLDER_FULL_PATH));
                expect(stagedFiles[0].name).to.equal(FOLDER_NAME);
            });
        });

        it ("should stop loading on success", () => {
            const store = createReduxStore(mockState);

            // before
            expect(isLoading.selectors.getValue(store.getState())).to.equal(false);

            // apply
            store.dispatch(selections.actions.openFilesFromDialog(filePaths));

            store.subscribe(() => {
                // after
                expect(isLoading.selectors.getValue(store.getState())).to.equal(false);
            });
        });

        it ("should stop loading on error", () => {
            const store = createReduxStore(mockState);

            // before
            expect(isLoading.selectors.getValue(store.getState())).to.equal(false);

            // apply
            filePaths = [resolve(__dirname, TEST_FILES_DIR, "does_not_exist.txt")];
            store.dispatch(selections.actions.openFilesFromDialog(filePaths));

            store.subscribe(() => {
                // after
                expect(isLoading.selectors.getValue(store.getState())).to.equal(false);
            });
        });
    });

    describe("getFilesInFolderLogic", () => {
        it("should add child files to folder", () => {
            const folder = new UploadFileImpl(FOLDER_NAME, dirname(FOLDER_FULL_PATH), true);
            const stagedFiles = [
                new UploadFileImpl(FILE_NAME, dirname(FILE_FULL_PATH), false),
                folder,
            ];
            const store = createReduxStore({
                ...mockState,
                selection: {
                    ...mockState.selection,
                    stagedFiles,
                },
            });

            // before
            const stagedFilesBefore = selections.selectors.getStagedFiles(store.getState());
            expect(isEmpty(stagedFilesBefore[EXPECTED_FOLDER_INDEX].files)).to.equal(true);

            // apply
            store.dispatch(selections.actions.getFilesInFolder(folder));

            store.subscribe(() => {
                // after
                const stagedFilesAfter = selections.selectors.getStagedFiles(store.getState());
                const stagedFolder = stagedFilesAfter[EXPECTED_FOLDER_INDEX];
                expect(stagedFolder.files.length).to.equal(2);

                const stagedFolderContainsSecretsFolder = !!stagedFolder.files.find((file) => {
                    return file.name === "secrets" &&
                        file.path === FOLDER_FULL_PATH &&
                        file.isDirectory;
                });
                expect(stagedFolderContainsSecretsFolder).to.equal(true);

                const stagedFolderContainsTxtFile = !!stagedFolder.files.find((file) => {
                    return file.name === "more_cells.txt" &&
                        file.path === FOLDER_FULL_PATH &&
                        !file.isDirectory;
                });
                expect(stagedFolderContainsTxtFile).to.equal(true);
            });
        });
    });
});<|MERGE_RESOLUTION|>--- conflicted
+++ resolved
@@ -1,8 +1,5 @@
 import { expect } from "chai";
-<<<<<<< HEAD
 import { isEmpty } from "lodash";
-=======
->>>>>>> 954fdb99
 import { dirname, resolve } from "path";
 
 import createReduxStore from "../../configure-store";
