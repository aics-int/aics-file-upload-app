--- conflicted
+++ resolved
@@ -104,13 +104,8 @@
             };
         });
 
-<<<<<<< HEAD
-        it("Goes to SelectUploadType page if on DragAndDrop page", (done) => {
-            const store = createMockReduxStore(mockState);
-=======
         it("Goes to EnterBarcode page if on DragAndDrop page", async () => {
             const { logicMiddleware, store } = createMockReduxStore(mockState);
->>>>>>> 6e894d09
 
             // before
             expect(selections.selectors.getPage(store.getState())).to.equal(Page.DragAndDrop);
@@ -119,21 +114,14 @@
             store.dispatch(selections.actions.loadFilesFromDragAndDrop(fileList));
 
             // after
-<<<<<<< HEAD
-            store.subscribe(() => {
-                expect(selections.selectors.getPage(store.getState())).to.equal(Page.SelectUploadType);
-                done();
-            });
-=======
             await logicMiddleware.whenComplete();
             expect(selections.selectors.getPage(store.getState())).to.equal(Page.EnterBarcode);
->>>>>>> 6e894d09
         });
 
         it("Does not change page if not on DragAndDrop page", async () => {
             const selection: StateWithHistory<SelectionStateBranch> = getMockStateWithHistory({
                 ...mockSelection,
-                page: Page.SelectUploadType,
+                page: Page.EnterBarcode,
             });
             const { logicMiddleware, store } = createMockReduxStore({
                 ...mockState,
@@ -141,21 +129,14 @@
             });
 
             // before
-            expect(selections.selectors.getPage(store.getState())).to.equal(Page.SelectUploadType);
+            expect(selections.selectors.getPage(store.getState())).to.equal(Page.EnterBarcode);
 
             // apply
             store.dispatch(selections.actions.loadFilesFromDragAndDrop(fileList));
 
             // after
-<<<<<<< HEAD
-            store.subscribe(() => {
-                expect(selections.selectors.getPage(store.getState())).to.equal(Page.SelectUploadType);
-                done();
-            });
-=======
             await logicMiddleware.whenComplete();
             expect(selections.selectors.getPage(store.getState())).to.equal(Page.EnterBarcode);
->>>>>>> 6e894d09
         });
 
         it("stages all files loaded", async () => {
@@ -223,13 +204,8 @@
             filePaths = [FILE_FULL_PATH, FOLDER_FULL_PATH];
         });
 
-<<<<<<< HEAD
-        it("Goes to SelectUploadType page if on DragAndDrop page", (done) => {
-            const store = createMockReduxStore(mockState);
-=======
         it("Goes to EnterBarcode page if on DragAndDrop page", async () => {
             const { logicMiddleware, store } = createMockReduxStore(mockState);
->>>>>>> 6e894d09
 
             // before
             expect(selections.selectors.getPage(store.getState())).to.equal(Page.DragAndDrop);
@@ -238,21 +214,14 @@
             store.dispatch(selections.actions.openFilesFromDialog(filePaths));
 
             // after
-<<<<<<< HEAD
-            store.subscribe(() => {
-                expect(selections.selectors.getPage(store.getState())).to.equal(Page.SelectUploadType);
-                done();
-            });
-=======
             await logicMiddleware.whenComplete();
             expect(selections.selectors.getPage(store.getState())).to.equal(Page.EnterBarcode);
->>>>>>> 6e894d09
         });
 
         it("Does not change page if not on DragAndDrop page", async () => {
             const selection: StateWithHistory<SelectionStateBranch> = getMockStateWithHistory({
                 ...mockSelection,
-                page: Page.SelectUploadType,
+                page: Page.EnterBarcode,
             });
             const { logicMiddleware, store } = createMockReduxStore({
                 ...mockState,
@@ -260,21 +229,14 @@
             });
 
             // before
-            expect(selections.selectors.getPage(store.getState())).to.equal(Page.SelectUploadType);
+            expect(selections.selectors.getPage(store.getState())).to.equal(Page.EnterBarcode);
 
             // apply
             store.dispatch(selections.actions.openFilesFromDialog(filePaths));
 
             // after
-<<<<<<< HEAD
-            store.subscribe(() => {
-                expect(selections.selectors.getPage(store.getState())).to.equal(Page.SelectUploadType);
-                done();
-            });
-=======
             await logicMiddleware.whenComplete();
             expect(selections.selectors.getPage(store.getState())).to.equal(Page.EnterBarcode);
->>>>>>> 6e894d09
         });
 
         it("Stages all files opened", async () => {
@@ -656,15 +618,9 @@
 
     describe("selectPageLogic", () => {
         // This is going forward
-<<<<<<< HEAD
-        it("Going from DragAndDrop to SelectUploadType should record which index selection/template/upload state " +
-            "branches are at for the page we went to", (done) => {
-            const store = createMockReduxStore({
-=======
         it("Going from DragAndDrop to EnterBarcode should record which index selection/template/upload state " +
             "branches are at for the page we went to", async () => {
             const { logicMiddleware, store } = createMockReduxStore({
->>>>>>> 6e894d09
                 ...mockState,
                 selection: getMockStateWithHistory({
                     ...mockSelection,
@@ -678,25 +634,6 @@
             expect(getSelectionHistory(state)).to.be.empty;
             expect(getTemplateHistory(state)).to.be.empty;
             expect(getUploadHistory(state)).to.be.empty;
-<<<<<<< HEAD
-            let count = 0;
-            store.subscribe(() => {
-                count++;
-                // wait for updatePageHistory to go through reducer
-                if (count === 2) {
-                    state = store.getState();
-                    expect(getSelectionHistory(state)[Page.SelectUploadType]).to.equal(0);
-                    expect(getTemplateHistory(state)[Page.SelectUploadType]).to.equal(0);
-                    expect(getUploadHistory(state)[Page.SelectUploadType]).to.equal(0);
-                    return done();
-                }
-            });
-
-            store.dispatch(selectPage(Page.DragAndDrop, Page.SelectUploadType));
-        });
-        it("Going from SelectUploadType to AssociateFiles should record which index selection/template/upload state " +
-            "branches are at for the page we went to", (done) => {
-=======
 
             // apply
             store.dispatch(selectPage(Page.DragAndDrop, Page.EnterBarcode));
@@ -710,15 +647,14 @@
         });
         it("Going from EnterBarcode to AssociateFiles should record which index selection/template/upload state " +
             "branches are at for the page we went to", async () => {
->>>>>>> 6e894d09
             const startingSelectionHistory = {
-                [Page.SelectUploadType]: 0,
+                [Page.EnterBarcode]: 0,
             };
             const startingTemplateHistory = {
-                [Page.SelectUploadType]: 0,
+                [Page.EnterBarcode]: 0,
             };
             const startingUploadHistory = {
-                [Page.SelectUploadType]: 0,
+                [Page.EnterBarcode]: 0,
             };
             const { logicMiddleware, store } = createMockReduxStore({
                 ...mockState,
@@ -732,8 +668,8 @@
                 },
                 selection: getMockStateWithHistory({
                     ...mockSelection,
-                    page: Page.SelectUploadType,
-                    view: Page.SelectUploadType,
+                    page: Page.EnterBarcode,
+                    view: Page.EnterBarcode,
                 }),
             });
             let state = store.getState();
@@ -745,34 +681,6 @@
             // before
             expect(getCurrentSelectionIndex(store.getState())).to.equal(1);
 
-<<<<<<< HEAD
-            let count = 0;
-            store.subscribe(() => {
-                count++;
-                // wait for updatePageHistory to go through reducer
-                if (count === 2) {
-                    state = store.getState();
-                    expect(getSelectionHistory(state)).to.deep.equal({
-                        ...startingSelectionHistory,
-                        [Page.AssociateFiles]: 1,
-                    });
-                    expect(getTemplateHistory(state)).to.deep.equal({
-                        ...startingTemplateHistory,
-                        [Page.AssociateFiles]: 0,
-                    });
-                    expect(getUploadHistory(state)).to.deep.equal({
-                        ...startingUploadHistory,
-                        [Page.AssociateFiles]: 0,
-                    });
-                    return done();
-                }
-            });
-
-            store.dispatch(selectPage(Page.SelectUploadType, Page.AssociateFiles));
-        });
-        it("Going from SelectUploadType to DragAndDrop should change index for selection/template/upload to 0" +
-            "and clear history", (done) => {
-=======
             // apply
             store.dispatch(selectPage(Page.EnterBarcode, Page.AssociateFiles));
 
@@ -794,16 +702,15 @@
         });
         it("Going from EnterBarcode to DragAndDrop should change index for selection/template/upload to 0" +
             "and clear history", async () => {
->>>>>>> 6e894d09
             const startingSelectionHistory = {
-                [Page.SelectUploadType]: 1,
+                [Page.EnterBarcode]: 1,
             };
             const startingTemplateHistory = {
-                [Page.SelectUploadType]: 0,
+                [Page.EnterBarcode]: 0,
 
             };
             const startingUploadHistory = {
-                [Page.SelectUploadType]: 0,
+                [Page.EnterBarcode]: 0,
             };
             const { logicMiddleware, store } = createMockReduxStore({
                 ...mockState,
@@ -817,8 +724,8 @@
                 },
                 selection: getMockStateWithHistory({
                     ...mockSelection,
-                    page: Page.SelectUploadType,
-                    view: Page.SelectUploadType,
+                    page: Page.EnterBarcode,
+                    view: Page.EnterBarcode,
                 }),
             });
             let state = store.getState();
@@ -832,9 +739,6 @@
             // before
             expect(getCurrentSelectionIndex(store.getState())).to.be.greaterThan(0);
 
-<<<<<<< HEAD
-            store.dispatch(selectPage(Page.SelectUploadType, Page.DragAndDrop));
-=======
             // apply
             store.dispatch(selectPage(Page.EnterBarcode, Page.DragAndDrop));
 
@@ -848,7 +752,6 @@
             expect(getSelectionPast(state)).to.be.empty;
             expect(getTemplatePast(state)).to.be.empty;
             expect(getUploadPast(state)).to.be.empty;
->>>>>>> 6e894d09
         });
     });
 });