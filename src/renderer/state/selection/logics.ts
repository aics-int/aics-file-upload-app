--- conflicted
+++ resolved
@@ -11,22 +11,14 @@
     ReduxLogicDoneCb,
     ReduxLogicNextCb,
     ReduxLogicTransformDependencies,
-    UploadFile,
 } from "../types";
 import { batchActions } from "../util";
 
-<<<<<<< HEAD
 import { selectPage, stageFiles, updateStagedFiles } from "./actions";
 import { GET_FILES_IN_FOLDER, LOAD_FILES, OPEN_FILES } from "./constants";
+import { UploadFileImpl } from "./models/upload-file";
 import { getAppPage, getStagedFiles } from "./selectors";
-import { AppPage, DragAndDropFileList } from "./types";
-=======
-import { selectPage, stageFiles } from "./actions";
-import { LOAD_FILES, OPEN_FILES } from "./constants";
-import { UploadFileImpl } from "./models/upload-file";
-import { getAppPage } from "./selectors";
 import { AppPage, DragAndDropFileList, UploadFile } from "./types";
->>>>>>> ef2cde92
 
 const getUploadFilePromise = (name: string, path: string): Promise<UploadFile> => (
     new Promise((resolve, reject) => {
