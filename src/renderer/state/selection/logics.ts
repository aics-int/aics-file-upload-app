import { AicsGridCell } from "@aics/aics-react-labkey";
import { basename, dirname } from "path";
import { AnyAction } from "redux";
import { createLogic } from "redux-logic";

import { GridCell } from "../../components/AssociateWells/grid-cell";
<<<<<<< HEAD
import { getSelectBarcodeActions, getUploadFilePromise, mergeChildPaths } from "../../util";
=======
import { getSetPlateAction, getUploadFilePromise, mergeChildPaths } from "../../util";
>>>>>>> e973028c

import { setAlert, startLoading, stopLoading } from "../feedback/actions";
import { AlertType } from "../feedback/types";
import { selectPage } from "../route/actions";
import { findNextPage } from "../route/constants";
import { getSelectPageActions } from "../route/logics";
import { getPage } from "../route/selectors";
import { Page } from "../route/types";
import { associateByWorkflow } from "../setting/actions";
import {
    ReduxLogicDoneCb,
    ReduxLogicNextCb,
    ReduxLogicProcessDependencies,
    ReduxLogicRejectCb,
    ReduxLogicTransformDependencies,
} from "../types";
import { clearUpload } from "../upload/actions";
import { getUpload } from "../upload/selectors";
import { batchActions, getActionFromBatch } from "../util";

import {
    deselectFiles,
    selectWells,
    stageFiles,
    updateStagedFiles,
} from "./actions";
import {
    CLEAR_STAGED_FILES,
    GET_FILES_IN_FOLDER,
    LOAD_FILES,
    OPEN_FILES,
    SELECT_BARCODE,
    SELECT_WELLS,
    SELECT_WORKFLOW_PATH,
} from "./constants";
import {
    getSelectedBarcode,
    getStagedFiles,
    getWellsWithModified,
} from "./selectors";
import { DragAndDropFileList, UploadFile } from "./types";

const stageFilesAndStopLoading = async (uploadFilePromises: Array<Promise<UploadFile>>,
                                        currentPage: Page,
                                        dispatch: ReduxLogicNextCb,
                                        done: ReduxLogicDoneCb) => {
    try {
        const uploadFiles = await Promise.all(uploadFilePromises);
        dispatch(batchActions([
            stopLoading(),
            stageFiles(uploadFiles),
        ]));
        if (currentPage === Page.DragAndDrop) {
            dispatch(selectPage(currentPage, findNextPage(currentPage, 1) || Page.SelectUploadType));
        }
        done();

    } catch (e) {
        dispatch(batchActions([
            stopLoading(),
            setAlert({
                message: `Encountered error while resolving files: ${e}`,
                type: AlertType.ERROR,
            }),
        ]));
        done();
    }
};

const loadFilesLogic = createLogic({
    process: async ({ action, getState }: ReduxLogicProcessDependencies,
                    dispatch: ReduxLogicNextCb,
                    done: ReduxLogicDoneCb) => {
        dispatch(startLoading());
        const filesToLoad: DragAndDropFileList = action.payload;

        const uploadFilePromises: Array<Promise<UploadFile>> = Array.from(filesToLoad, (fileToLoad) => (
            getUploadFilePromise(fileToLoad.name, dirname(fileToLoad.path))
        ));

        await stageFilesAndStopLoading(uploadFilePromises, getPage(getState()), dispatch, done);
    },
    type: LOAD_FILES,
});

const openFilesLogic = createLogic({
    process: async ({ action, getState }: ReduxLogicProcessDependencies,
                    dispatch: ReduxLogicNextCb,
                    done: ReduxLogicDoneCb) => {
        dispatch(startLoading());
        const filesToLoad: string[] = mergeChildPaths(action.payload);

        const uploadFilePromises: Array<Promise<UploadFile>> = filesToLoad.map((filePath: string) => (
            getUploadFilePromise(basename(filePath), dirname(filePath))
        ));

        await stageFilesAndStopLoading(uploadFilePromises, getPage(getState()), dispatch, done);
    },
    type: OPEN_FILES,
});

const getNewStagedFiles = (files: UploadFile[], fileToUpdate: UploadFile): UploadFile[] => {
    return files.map((file: UploadFile) => {
        if (file.fullPath === fileToUpdate.fullPath) {
            return fileToUpdate;
        } else if (fileToUpdate.fullPath.indexOf(file.fullPath) === 0) {
            file.files = getNewStagedFiles(file.files, fileToUpdate);
            return file;
        }

        return file;
    });
};

const getFilesInFolderLogic = createLogic({
    transform: async ({ action, getState }: ReduxLogicTransformDependencies,
                      next: ReduxLogicNextCb) => {
        const folder: UploadFile = action.payload;
        try {
            folder.files = await Promise.all(await folder.loadFiles());
            const stagedFiles = [...getStagedFiles(getState())];
            next(updateStagedFiles(getNewStagedFiles(stagedFiles, folder)));
        } catch (e) {
           next(setAlert({
               message: `Encountered error while resolving files: ${e}`,
               type: AlertType.ERROR,
           }));
        }
    },
    type: GET_FILES_IN_FOLDER,
});

export const GENERIC_GET_WELLS_ERROR_MESSAGE = (barcode: string) => `Could not retrieve wells for barcode ${barcode}`;

const selectBarcodeLogic = createLogic({
    process: async ({ action, getApplicationMenu, getState, labkeyClient,
                        logger, mmsClient }: ReduxLogicProcessDependencies,
                    dispatch: ReduxLogicNextCb, done: ReduxLogicDoneCb) => {
        const { barcode, imagingSessionIds } = action.payload;
        const nextPage = findNextPage(Page.SelectUploadType, 1) || Page.AssociateFiles;
        const selectPageActions = getSelectPageActions(
            logger,
            getState(),
            getApplicationMenu,
            selectPage(Page.SelectUploadType, nextPage)
        );
        try {
<<<<<<< HEAD
            const selectBarcodeActions: AnyAction[] = await getSelectBarcodeActions(
=======
            const setPlateAction: AnyAction = await getSetPlateAction(
>>>>>>> e973028c
                barcode,
                imagingSessionIds,
                mmsClient,
                dispatch
            );
<<<<<<< HEAD
            dispatch(batchActions([...selectPageActions, ...selectBarcodeActions]));
=======
            dispatch(batchActions([...selectPageActions, setPlateAction]));
>>>>>>> e973028c
        } catch (e) {
            logger.error(e.message);
        }

        done();
    },
    type: SELECT_BARCODE,
});

const selectWorkflowPathLogic = createLogic({
    process: async (deps: ReduxLogicProcessDependencies, dispatch: ReduxLogicNextCb, done: ReduxLogicDoneCb) => {
        const action = getActionFromBatch(deps.action, SELECT_WORKFLOW_PATH);

        if (action) {
            const actions = [
                action,
                associateByWorkflow(true),
            ];
            const nextPage = findNextPage(Page.SelectUploadType, 1) || Page.AssociateFiles;
            dispatch(batchActions(actions));
            dispatch(selectPage(Page.SelectUploadType, nextPage));
        }
        done();
    },
    type: SELECT_WORKFLOW_PATH,
});

const selectWellsLogic = createLogic({
    transform: ({ action, getState }: ReduxLogicTransformDependencies, next: ReduxLogicNextCb) => {
        const wells = getWellsWithModified(getState());
        const cells = action.payload;
        const filledCells = cells.filter((cell: AicsGridCell) => wells[cell.row][cell.col].modified);
        const gridCells = filledCells.map((cell: AicsGridCell) => new GridCell(cell.row, cell.col));
        next(selectWells(gridCells));
    },
    type: SELECT_WELLS,
});

const clearStagedFilesLogic = createLogic({
    type: CLEAR_STAGED_FILES,
    validate: ({ action, dialog, getState }: ReduxLogicTransformDependencies, next: ReduxLogicNextCb,
               reject: ReduxLogicRejectCb) => {
        const uploads = getUpload(getState());

        if (Object.keys(uploads).length) {
            const barcode = getSelectedBarcode(getState());
            const associationType = barcode ? "well" : "workflow";
            dialog.showMessageBox({
                buttons: ["Cancel", "Clear All Files And Associations"],
                cancelId: 0,
                defaultId: 1,
                message: `You have files with ${associationType} associations. How would you like to proceed?`,
                title: "Warning",
                type: "warning",
            }, (buttonIndex: number) => {
                if (buttonIndex === 0) { // cancel
                    // The types for redux-logic expect an action to be passed to the reject callback.
                    // Since we don't want to do anything, we're sending a dummy action
                    reject({type: "ignore"});
                } else { // clear everything
                    next(batchActions([
                        action,
                        clearUpload(),
                        deselectFiles(),
                    ]));
                }
            });
        }
    },
});

export default [
    clearStagedFilesLogic,
    loadFilesLogic,
    openFilesLogic,
    getFilesInFolderLogic,
    selectBarcodeLogic,
    selectWellsLogic,
    selectWorkflowPathLogic,
];<|MERGE_RESOLUTION|>--- conflicted
+++ resolved
@@ -4,11 +4,7 @@
 import { createLogic } from "redux-logic";
 
 import { GridCell } from "../../components/AssociateWells/grid-cell";
-<<<<<<< HEAD
-import { getSelectBarcodeActions, getUploadFilePromise, mergeChildPaths } from "../../util";
-=======
 import { getSetPlateAction, getUploadFilePromise, mergeChildPaths } from "../../util";
->>>>>>> e973028c
 
 import { setAlert, startLoading, stopLoading } from "../feedback/actions";
 import { AlertType } from "../feedback/types";
@@ -156,21 +152,13 @@
             selectPage(Page.SelectUploadType, nextPage)
         );
         try {
-<<<<<<< HEAD
-            const selectBarcodeActions: AnyAction[] = await getSelectBarcodeActions(
-=======
             const setPlateAction: AnyAction = await getSetPlateAction(
->>>>>>> e973028c
                 barcode,
                 imagingSessionIds,
                 mmsClient,
                 dispatch
             );
-<<<<<<< HEAD
-            dispatch(batchActions([...selectPageActions, ...selectBarcodeActions]));
-=======
             dispatch(batchActions([...selectPageActions, setPlateAction]));
->>>>>>> e973028c
         } catch (e) {
             logger.error(e.message);
         }
