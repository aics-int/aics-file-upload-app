import { AicsGridCell } from "aics-react-labkey";

import {
    ADD_STAGE_FILES,
    DESELECT_FILES,
    GET_FILES_IN_FOLDER,
    LOAD_FILES,
    OPEN_FILES,
    SELECT_BARCODE,
    SELECT_FILE,
    SELECT_METADATA,
    SELECT_PAGE,
    SET_WELL,
    SET_WELLS,
    UPDATE_STAGED_FILES,
} from "./constants";
import {
    AddStageFilesAction,
    AppPage,
    DeselectFilesAction,
    DragAndDropFileList,
    GetFilesInFolderAction,
    LoadFilesFromDragAndDropAction,
    LoadFilesFromOpenDialogAction,
    SelectBarcodeAction,
    SelectFileAction,
    SelectMetadataAction,
    SelectPageAction,
    SetWellAction,
    SetWellsAction,
    UpdateStagedFilesAction,
    UploadFile,
    Well,
} from "./types";

export function selectFile(fileId: string | string[]): SelectFileAction {
    return {
        payload: fileId,
        type: SELECT_FILE,
    };
}

export function deselectFiles(): DeselectFilesAction {
    return {
<<<<<<< HEAD
        type: DESELECT_FILE,
=======
        type: DESELECT_FILES,
>>>>>>> a9da55c8
    };
}

export function selectMetadata(key: string, payload: string | number): SelectMetadataAction  {
    return {
        key,
        payload,
        type: SELECT_METADATA,
    };
}

export function loadFilesFromDragAndDrop(files: DragAndDropFileList): LoadFilesFromDragAndDropAction {
    return {
        payload: files,
        type: LOAD_FILES,
    };
}

export function openFilesFromDialog(files: string[]): LoadFilesFromOpenDialogAction {
    return {
        payload: files,
        type: OPEN_FILES,
    };
}

export function stageFiles(files: UploadFile[]): AddStageFilesAction {
    return {
        payload: files,
        type: ADD_STAGE_FILES,
    };
}

export function selectPage(page: AppPage): SelectPageAction {
    return {
        payload: page,
        type: SELECT_PAGE,
    };
}

export function updateStagedFiles(files: UploadFile[]): UpdateStagedFilesAction {
    return {
        payload: files,
        type: UPDATE_STAGED_FILES,
    };
}

export function getFilesInFolder(folder: UploadFile): GetFilesInFolderAction {
    return {
        payload: folder,
        type: GET_FILES_IN_FOLDER,
    };
}

export function selectBarcode(barcode: string, plateId: number): SelectBarcodeAction {
    return {
        payload: {
            barcode,
            plateId,
        },
        type: SELECT_BARCODE,
    };
}

export function setWells(wells: Well[][]): SetWellsAction {
    return {
        payload: wells,
        type: SET_WELLS,
    };
}

export function setWell(well: AicsGridCell): SetWellAction {
    return {
        payload: well,
        type: SET_WELL,
    };
}<|MERGE_RESOLUTION|>--- conflicted
+++ resolved
@@ -42,11 +42,7 @@
 
 export function deselectFiles(): DeselectFilesAction {
     return {
-<<<<<<< HEAD
-        type: DESELECT_FILE,
-=======
         type: DESELECT_FILES,
->>>>>>> a9da55c8
     };
 }
 
