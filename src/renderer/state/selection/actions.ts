--- conflicted
+++ resolved
@@ -6,11 +6,7 @@
   APPLY_MASS_EDIT,
   CANCEL_MASS_EDIT,
   LOAD_FILES,
-<<<<<<< HEAD
-  OPEN_SUB_FILE_SELECTION_MODAL,
   OPEN_TEMPLATE_EDITOR,
-=======
->>>>>>> 586a17fa
   REMOVE_ROW_FROM_DRAG_EVENT,
   START_CELL_DRAG,
   START_MASS_EDIT,
