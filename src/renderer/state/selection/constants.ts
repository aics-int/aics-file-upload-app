import { makeConstant } from "../util";

const BRANCH_NAME = "selection";

export const ADD_ROW_TO_DRAG_EVENT = makeConstant(
<<<<<<< HEAD
  BRANCH_NAME,
  "add-row-to-drag-event"
);
export const APPLY_MASS_EDIT = makeConstant(BRANCH_NAME, "apply-mass-edit");
export const CANCEL_MASS_EDIT = makeConstant(BRANCH_NAME, "cancel-mass-edit");
export const CLOSE_SUB_FILE_SELECTION_MODAL = makeConstant(
  BRANCH_NAME,
  "close-sub-file-selection-modal"
);
export const LOAD_FILES = makeConstant(BRANCH_NAME, "load-files");
export const OPEN_SUB_FILE_SELECTION_MODAL = makeConstant(
  BRANCH_NAME,
  "open-sub-file-selection-modal"
);
export const OPEN_TEMPLATE_EDITOR = makeConstant(
=======
>>>>>>> 586a17fa
  BRANCH_NAME,
  "open-template-editor"
);
export const APPLY_MASS_EDIT = makeConstant(BRANCH_NAME, "apply-mass-edit");
export const CANCEL_MASS_EDIT = makeConstant(BRANCH_NAME, "cancel-mass-edit");
export const LOAD_FILES = makeConstant(BRANCH_NAME, "load-files");
export const REMOVE_ROW_FROM_DRAG_EVENT = makeConstant(
  BRANCH_NAME,
  "remove-row-from-drag-event"
);
export const START_CELL_DRAG = makeConstant(BRANCH_NAME, "start-cell-drag");
export const START_MASS_EDIT = makeConstant(BRANCH_NAME, "start-mass-edit");
export const STOP_CELL_DRAG = makeConstant(BRANCH_NAME, "stop-cell-drag");
export const UPDATE_MASS_EDIT_ROW = makeConstant(
  BRANCH_NAME,
  "update-mass-edit-row"
<<<<<<< HEAD
);
=======
);
export const START_MASS_EDIT = makeConstant(BRANCH_NAME, "start-mass-edit");
>>>>>>> 586a17fa
<|MERGE_RESOLUTION|>--- conflicted
+++ resolved
@@ -3,30 +3,16 @@
 const BRANCH_NAME = "selection";
 
 export const ADD_ROW_TO_DRAG_EVENT = makeConstant(
-<<<<<<< HEAD
   BRANCH_NAME,
   "add-row-to-drag-event"
 );
 export const APPLY_MASS_EDIT = makeConstant(BRANCH_NAME, "apply-mass-edit");
 export const CANCEL_MASS_EDIT = makeConstant(BRANCH_NAME, "cancel-mass-edit");
-export const CLOSE_SUB_FILE_SELECTION_MODAL = makeConstant(
-  BRANCH_NAME,
-  "close-sub-file-selection-modal"
-);
 export const LOAD_FILES = makeConstant(BRANCH_NAME, "load-files");
-export const OPEN_SUB_FILE_SELECTION_MODAL = makeConstant(
-  BRANCH_NAME,
-  "open-sub-file-selection-modal"
-);
 export const OPEN_TEMPLATE_EDITOR = makeConstant(
-=======
->>>>>>> 586a17fa
   BRANCH_NAME,
   "open-template-editor"
 );
-export const APPLY_MASS_EDIT = makeConstant(BRANCH_NAME, "apply-mass-edit");
-export const CANCEL_MASS_EDIT = makeConstant(BRANCH_NAME, "cancel-mass-edit");
-export const LOAD_FILES = makeConstant(BRANCH_NAME, "load-files");
 export const REMOVE_ROW_FROM_DRAG_EVENT = makeConstant(
   BRANCH_NAME,
   "remove-row-from-drag-event"
@@ -37,9 +23,4 @@
 export const UPDATE_MASS_EDIT_ROW = makeConstant(
   BRANCH_NAME,
   "update-mass-edit-row"
-<<<<<<< HEAD
-);
-=======
-);
-export const START_MASS_EDIT = makeConstant(BRANCH_NAME, "start-mass-edit");
->>>>>>> 586a17fa
+);