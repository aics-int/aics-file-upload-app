import { MetadataStateBranch } from "../metadata/types";

export interface UploadFile {
    name: string;
    path: string;
    files: UploadFile[];
    fullPath: string;
    isDirectory: boolean;
    loadFiles(): Promise<Array<Promise<UploadFile>>>;
}

export interface DeselectFileAction {
    payload: string | string[];
    type: string;
}

export interface SelectionStateBranch {
    [key: string]: any;
    barcode?: string;
<<<<<<< HEAD
    wells?: Well[][];
=======
    plateId?: number;
>>>>>>> 3c319519
    page: AppPage;
    stagedFiles: UploadFile[];
}

export interface SelectFileAction {
    payload: string | string[];
    type: string;
}

export interface SelectMetadataAction {
    key: keyof MetadataStateBranch;
    payload: string | number;
    type: string;
}

export interface LoadFilesFromDragAndDropAction {
    payload: DragAndDropFileList;
    type: string;
}

export interface LoadFilesFromOpenDialogAction {
    payload: string[];
    type: string;
}

export interface AddStageFilesAction {
    payload: UploadFile[];
    type: string;
}

export interface SelectPageAction {
    payload: AppPage;
    type: string;
}

export interface UpdateStagedFilesAction {
    payload: UploadFile[];
    type: string;
}

export interface GetFilesInFolderAction {
    payload: UploadFile;
    type: string;
}

export interface SelectBarcodeAction {
    payload: {
        barcode: string;
        plateId: number;
    };
<<<<<<< HEAD
    type: string;
}

export interface SetWellsAction {
    payload: Well[][];
    type: string;
}

export interface SelectWellsAction {
    payload: number[];
=======
>>>>>>> 3c319519
    type: string;
}

export interface DragAndDropFileList {
    readonly length: number;
    [index: number]: DragAndDropFile;
}

export interface DragAndDropFile {
    readonly name: string;
    readonly path: string;
}

export enum AppPage {
    DragAndDrop = 1,
    EnterBarcode,
    AssociateWells,
    UploadJobs,
    UploadComplete,
}

export interface AppPageConfig {
    container: JSX.Element;
    folderTreeVisible: boolean;
    folderTreeSelectable: boolean;
}

export interface PopulationEdit {
    cas9BatchId: number;
    cas9BatchName: string;
    crRnaBatchId: number;
    crRnaBatchName: string;
    donorPlasmidBatchId: number;
    donorPlasmidBatchName: string;
}
export interface CellPopulationInfo {
    cellLineId: number;
    cellLineName: string;
    cellPopulationId: number;
    clone: string;
    edits: PopulationEdit[];
    passage: number;
    plateBarcode: string;
    plateId: number;
    seedingDensity: string;
    stageId: number;
    stageName: string;
    wellId: number;
    wellLabel: string;
}

export interface SolutionLot {
    concentration: number;
    concentrationUnitsId: number;
    concentrationUnitsDisplay?: string;
    dilutionFactorPart: number;
    dilutionFactorTotal: number;
    solutionName: string;
}

export interface CellPopulation {
    seedingDensity: string;
    sourceCellPopulation?: CellPopulationInfo;
    sourcePlateWell?: CellPopulationInfo; // CellPopulation;
    sourceVial?: any; // todo
    wellCellPopulation?: CellPopulationInfo;
}

export interface Solution {
    solutionLot: SolutionLot;
    volume: string;
    volumeUnitId: number;
    volumeUnitDisplay?: string;
}

export interface ViabilityResult {
    suspensionVolume: string;
    suspensionVolumeUnitId: number;
    suspensionVolumeUnitDisplay?: string;
    viability: number;
    viableCellCountPerUnit: number;
    viableCellCountUnitId: number;
    viableCellCountUnitDisplay?: string;
}

export interface Well {
    wellId: number;
    cellPopulations: CellPopulation[];
    modified?: boolean;
    solutions: Solution[];
    viabilityResults: ViabilityResult[];
}<|MERGE_RESOLUTION|>--- conflicted
+++ resolved
@@ -17,11 +17,8 @@
 export interface SelectionStateBranch {
     [key: string]: any;
     barcode?: string;
-<<<<<<< HEAD
+    plateId?: number;
     wells?: Well[][];
-=======
-    plateId?: number;
->>>>>>> 3c319519
     page: AppPage;
     stagedFiles: UploadFile[];
 }
@@ -72,7 +69,6 @@
         barcode: string;
         plateId: number;
     };
-<<<<<<< HEAD
     type: string;
 }
 
@@ -83,8 +79,6 @@
 
 export interface SelectWellsAction {
     payload: number[];
-=======
->>>>>>> 3c319519
     type: string;
 }
 
