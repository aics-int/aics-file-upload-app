--- conflicted
+++ resolved
@@ -19,28 +19,16 @@
 }
 
 export interface UploadTabSelections {
-<<<<<<< HEAD
-    barcode?: string;
-    expandedUploadJobRows: ExpandedRows;
-    imagingSessionId?: number;
-    imagingSessionIds: Array<number | null>;
-    job?: JSSJob;
-    plate: ImagingSessionIdToPlateMap;
-    wells: ImagingSessionIdToWellsMap;
-    selectedWells: GridCell[];
-    selectedWorkflows: Workflow[];
-    stagedFiles: UploadFile[];
-=======
   barcode?: string;
   expandedUploadJobRows: ExpandedRows;
   imagingSessionId?: number;
   imagingSessionIds: Array<number | null>;
+  job?: JSSJob;
   plate: ImagingSessionIdToPlateMap;
   wells: ImagingSessionIdToWellsMap;
   selectedWells: GridCell[];
   selectedWorkflows: Workflow[];
   stagedFiles: UploadFile[];
->>>>>>> 80e0c876
 }
 
 export interface ImagingSessionIdToPlateMap {
