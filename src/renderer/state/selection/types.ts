import { AicsGridCell } from "aics-react-labkey";

import { MetadataStateBranch } from "../metadata/types";

export interface UploadFile {
    name: string;
    path: string;
    files: UploadFile[];
    fullPath: string;
    isDirectory: boolean;
    loadFiles(): Promise<Array<Promise<UploadFile>>>;
}

export interface DeselectFileAction {
    payload: string | string[];
    type: string;
}

export interface SelectionStateBranch {
    [key: string]: any;
    barcode?: string;
    files: string[];
    plateId?: number;
    wells: Well[][];
<<<<<<< HEAD
    wellsForUpload: AicsGridCell[];
=======
    well: AicsGridCell;
>>>>>>> 61fa736c
    page: AppPage;
    stagedFiles: UploadFile[];
}

export interface SelectFileAction {
    payload: string | string[];
    type: string;
}

export interface SelectMetadataAction {
    key: keyof MetadataStateBranch;
    payload: string | number;
    type: string;
}

export interface PopulationEdit {
    cas9BatchId: number;
    cas9BatchName: string;
    crRnaBatchId: number;
    crRnaBatchName: string;
    donorPlasmidBatchId: number;
    donorPlasmidBatchName: string;
}
export interface CellPopulationInfo {
    cellLineId?: number;
    cellLineName?: string;
    cellPopulationId?: number;
    clone?: string;
    edits?: PopulationEdit[];
    passage?: number;
    plateBarcode?: string;
    plateId?: number;
    seedingDensity?: string;
    stageId?: number;
    stageName?: string;
    wellId?: number;
    wellLabel?: string;
}

export interface SolutionLot {
    concentration: number;
    concentrationUnitsId: number;
    concentrationUnitsDisplay?: string;
    dilutionFactorPart: number;
    dilutionFactorTotal: number;
    solutionName: string;
}

export interface CellPopulation {
    seedingDensity: string;
    sourceCellPopulation?: CellPopulationInfo;
    sourcePlateWell?: CellPopulationInfo;
    sourceVial?: {
        barcode: string;
    };
    wellCellPopulation?: CellPopulationInfo;
}

export interface Solution {
    solutionLot: SolutionLot;
    volume: string;
    volumeUnitId: number;
    volumeUnitDisplay?: string;
}

export interface ViabilityResult {
    suspensionVolume: string;
    suspensionVolumeUnitId: number;
    suspensionVolumeUnitDisplay?: string;
    viability: number;
    viableCellCountPerUnit: number;
    viableCellCountUnitId: number;
    viableCellCountUnitDisplay?: string;
}

export interface Well {
    wellId: number;
    cellPopulations: CellPopulation[];
    modified?: boolean;
    solutions: Solution[];
    viabilityResults: ViabilityResult[];
}

export interface LoadFilesFromDragAndDropAction {
    payload: DragAndDropFileList;
    type: string;
}

export interface LoadFilesFromOpenDialogAction {
    payload: string[];
    type: string;
}

export interface AddStageFilesAction {
    payload: UploadFile[];
    type: string;
}

export interface SelectPageAction {
    payload: AppPage;
    type: string;
}

export interface UpdateStagedFilesAction {
    payload: UploadFile[];
    type: string;
}

export interface GetFilesInFolderAction {
    payload: UploadFile;
    type: string;
}

export interface SelectBarcodeAction {
    payload: {
        barcode: string;
        plateId: number;
    };
    type: string;
}

export interface SetWellsAction {
    payload: Well[][];
    type: string;
}

<<<<<<< HEAD
export interface SetWellsForUploadAction {
    payload: AicsGridCell[];
    type: string;
}

export interface DeselectWellsForUploadAction {
    payload: AicsGridCell[];
=======
export interface SetWellAction {
    payload: AicsGridCell;
>>>>>>> 61fa736c
    type: string;
}

export interface DragAndDropFileList {
    readonly length: number;
    [index: number]: DragAndDropFile;
}

export interface DragAndDropFile {
    readonly name: string;
    readonly path: string;
}

export enum AppPage {
    DragAndDrop = 1,
    EnterBarcode,
    AssociateWells,
    UploadJobs,
    UploadComplete,
}

export interface AppPageConfig {
    container: JSX.Element;
    folderTreeVisible: boolean;
    folderTreeSelectable: boolean;
}<|MERGE_RESOLUTION|>--- conflicted
+++ resolved
@@ -22,11 +22,7 @@
     files: string[];
     plateId?: number;
     wells: Well[][];
-<<<<<<< HEAD
-    wellsForUpload: AicsGridCell[];
-=======
     well: AicsGridCell;
->>>>>>> 61fa736c
     page: AppPage;
     stagedFiles: UploadFile[];
 }
@@ -153,18 +149,8 @@
     type: string;
 }
 
-<<<<<<< HEAD
-export interface SetWellsForUploadAction {
-    payload: AicsGridCell[];
-    type: string;
-}
-
-export interface DeselectWellsForUploadAction {
-    payload: AicsGridCell[];
-=======
 export interface SetWellAction {
     payload: AicsGridCell;
->>>>>>> 61fa736c
     type: string;
 }
 
