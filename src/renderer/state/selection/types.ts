--- conflicted
+++ resolved
@@ -1,7 +1,4 @@
 import { MetadataStateBranch } from "../metadata/types";
-<<<<<<< HEAD
-import { UploadFile } from "../types";
-=======
 
 export interface UploadFile {
     name: string;
@@ -10,7 +7,6 @@
     fullPath: string;
     getIsDirectory(): boolean;
 }
->>>>>>> ef2cde92
 
 export interface DeselectFileAction {
     payload: string | string[];
