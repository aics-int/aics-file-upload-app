--- conflicted
+++ resolved
@@ -38,13 +38,8 @@
 };
 
 const actionToConfigMap: TypeToDescriptionMap = {
-<<<<<<< HEAD
-    [DESELECT_FILE]: {
-        accepts: (action: AnyAction): action is DeselectFilesAction => action.type === DESELECT_FILE,
-=======
     [DESELECT_FILES]: {
         accepts: (action: AnyAction): action is DeselectFilesAction => action.type === DESELECT_FILES,
->>>>>>> a9da55c8
         perform: (state: SelectionStateBranch) => ({
             ...state,
             files: [],
