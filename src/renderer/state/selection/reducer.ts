--- conflicted
+++ resolved
@@ -1,6 +1,5 @@
 import {
     castArray,
-    uniq,
     without,
 } from "lodash";
 import { AnyAction } from "redux";
@@ -11,21 +10,18 @@
 import {
     ADD_STAGE_FILES,
     DESELECT_FILE,
-    DESELECT_WELLS_FOR_UPLOAD,
     SELECT_BARCODE,
     SELECT_FILE,
     SELECT_METADATA,
     SELECT_PAGE,
     SET_WELL,
     SET_WELLS,
-    SET_WELLS_FOR_UPLOAD,
     UPDATE_STAGED_FILES,
 } from "./constants";
 import {
     AddStageFilesAction,
     AppPage,
     DeselectFileAction,
-    DeselectWellsForUploadAction,
     SelectBarcodeAction,
     SelectFileAction,
     SelectionStateBranch,
@@ -33,7 +29,6 @@
     SelectPageAction,
     SetWellAction,
     SetWellsAction,
-    SetWellsForUploadAction,
     UpdateStagedFilesAction,
 } from "./types";
 
@@ -42,7 +37,6 @@
     page: AppPage.DragAndDrop,
     stagedFiles: [],
     wells: [],
-    wellsForUpload: [],
 };
 
 const actionToConfigMap: TypeToDescriptionMap = {
@@ -109,27 +103,11 @@
             wells: action.payload,
         }),
     },
-<<<<<<< HEAD
-    [SET_WELLS_FOR_UPLOAD]: {
-        accepts: (action: AnyAction): action is SetWellsForUploadAction => action.type === SET_WELLS_FOR_UPLOAD,
-        perform: (state: SelectionStateBranch, action: SetWellsForUploadAction) => ({
-            ...state,
-            wellsForUpload: uniq(castArray(action.payload)),
-        }),
-    },
-    [DESELECT_WELLS_FOR_UPLOAD]: {
-        accepts: (action: AnyAction): action is DeselectWellsForUploadAction =>
-            action.type === DESELECT_WELLS_FOR_UPLOAD,
-        perform: (state: SelectionStateBranch, action: DeselectWellsForUploadAction) => ({
-            ...state,
-            wellsForUpload: without(state.wellsForUpload, ...castArray(action.payload)),
-=======
     [SET_WELL]: {
         accepts: (action: AnyAction): action is SetWellAction => action.type === SET_WELL,
         perform: (state: SelectionStateBranch, action: SetWellAction) => ({
             ...state,
             well: action.payload,
->>>>>>> 61fa736c
         }),
     },
 };
