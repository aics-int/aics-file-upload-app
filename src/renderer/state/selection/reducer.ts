import {
    castArray,
    without,
} from "lodash";
import { AnyAction } from "redux";

import { TypeToDescriptionMap } from "../types";
import { makeReducer } from "../util";

import {
    ADD_STAGE_FILES,
    DESELECT_FILE,
    SELECT_BARCODE,
    SELECT_FILE,
    SELECT_METADATA,
    SELECT_PAGE,
    SET_WELLS,
    UPDATE_STAGED_FILES,
} from "./constants";
import {
    AddStageFilesAction,
    AppPage,
    DeselectFileAction,
    SelectBarcodeAction,
    SelectFileAction,
    SelectionStateBranch,
    SelectMetadataAction,
    SelectPageAction,
    SetWellsAction,
    UpdateStagedFilesAction,
} from "./types";

export const initialState = {
    files: [],
    page: AppPage.DragAndDrop,
    stagedFiles: [],
<<<<<<< HEAD
    wells: undefined,
=======
    wells: [],
>>>>>>> a5eca941
};

const actionToConfigMap: TypeToDescriptionMap = {
    [DESELECT_FILE]: {
        accepts: (action: AnyAction): action is DeselectFileAction => action.type === DESELECT_FILE,
        perform: (state: SelectionStateBranch, action: DeselectFileAction) => ({
            ...state,
            files: without(state.files, ...castArray(action.payload)),
        }),
    },
    [SELECT_BARCODE]: {
        accepts: (action: AnyAction): action is SelectBarcodeAction => action.type === SELECT_BARCODE,
        perform: (state: SelectionStateBranch, action: SelectBarcodeAction) => ({
            ...state,
            ...action.payload,
        }),
    },
    [SELECT_FILE]: {
        accepts: (action: AnyAction): action is SelectFileAction => action.type === SELECT_FILE,
        perform: (state: SelectionStateBranch, action: SelectFileAction) => ({
            ...state,
            files: [...state.files, ...castArray(action.payload)],
        }),
    },
    [SELECT_METADATA]: {
        accepts: (action: AnyAction): action is SelectMetadataAction => action.type === SELECT_METADATA,
        perform: (state: SelectionStateBranch, action: SelectMetadataAction) => ({
            ...state,
            [action.key]: action.payload,
        }),
    },
    [SELECT_PAGE]: {
        accepts: (action: AnyAction): action is SelectPageAction => action.type === SELECT_PAGE,
        perform: (state: SelectionStateBranch, action: SelectPageAction) => ({
            ...state,
            page: action.payload,
        }),
    },
    [SET_WELLS]: {
        accepts: (action: AnyAction): action is SetWellsAction => action.type === SET_WELLS,
        perform: (state: SelectionStateBranch, action: SetWellsAction) => ({
            ...state,
            wells: action.payload,
        }),
    },
    [ADD_STAGE_FILES]: {
        accepts: (action: AnyAction): action is AddStageFilesAction => action.type === ADD_STAGE_FILES,
        perform: (state: SelectionStateBranch, action: AddStageFilesAction) => ({
            ...state,
            stagedFiles: [...state.stagedFiles, ...castArray(action.payload)],
        }),
    },
    [UPDATE_STAGED_FILES]: {
        accepts: (action: AnyAction): action is UpdateStagedFilesAction => action.type === UPDATE_STAGED_FILES,
        perform: (state: SelectionStateBranch, action: UpdateStagedFilesAction) => ({
            ...state,
            stagedFiles: action.payload,
        }),
    },
};

export default makeReducer<SelectionStateBranch>(actionToConfigMap, initialState);<|MERGE_RESOLUTION|>--- conflicted
+++ resolved
@@ -34,11 +34,7 @@
     files: [],
     page: AppPage.DragAndDrop,
     stagedFiles: [],
-<<<<<<< HEAD
-    wells: undefined,
-=======
     wells: [],
->>>>>>> a5eca941
 };
 
 const actionToConfigMap: TypeToDescriptionMap = {
