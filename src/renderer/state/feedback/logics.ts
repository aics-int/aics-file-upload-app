--- conflicted
+++ resolved
@@ -3,16 +3,12 @@
 import { OPEN_TEMPLATE_MENU_ITEM_CLICKED } from "../../../shared/constants";
 import { getWithRetry } from "../../util";
 import { getAnnotationTypes } from "../metadata/selectors";
-<<<<<<< HEAD
 import {
+  clearTemplateDraft,
   startTemplateDraft,
   startTemplateDraftFailed,
 } from "../template/actions";
 import { TemplateAnnotation } from "../template/types";
-=======
-import { clearTemplateDraft, updateTemplateDraft } from "../template/actions";
-import { Template, TemplateAnnotation } from "../template/types";
->>>>>>> 66c8eecb
 import {
   ReduxLogicDoneCb,
   ReduxLogicNextCb,
