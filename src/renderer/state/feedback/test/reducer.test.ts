--- conflicted
+++ resolved
@@ -539,7 +539,16 @@
       expect(result.folderTreeOpen).to.be.false;
     });
   });
-<<<<<<< HEAD
+  describe("openSaveUploadDraftModal", () => {
+    it("adds saveUploadDraft to visibleModals ands sets saveUploadDraftOnOk", () => {
+      const result = reducer(
+        initialState,
+        openSaveUploadDraftModal((draftName) => setErrorAlert(draftName))
+      );
+      expect(result.visibleModals.includes("saveUploadDraft")).to.be.true;
+      expect(result.saveUploadDraftOnOk).to.not.be.undefined;
+    });
+  });
   describe("submitFileMetadataUpdate", () => {
     it("adds AsyncRequest.UPDATE_FILE_METADATA to requestsInProgress", () => {
       const result = reducer(initialState, submitFileMetadataUpdate());
@@ -576,16 +585,6 @@
       expect(
         result.requestsInProgress.includes(AsyncRequest.UPDATE_FILE_METADATA)
       ).to.be.false;
-=======
-  describe("openSaveUploadDraftModal", () => {
-    it("adds saveUploadDraft to visibleModals ands sets saveUploadDraftOnOk", () => {
-      const result = reducer(
-        initialState,
-        openSaveUploadDraftModal((draftName) => setErrorAlert(draftName))
-      );
-      expect(result.visibleModals.includes("saveUploadDraft")).to.be.true;
-      expect(result.saveUploadDraftOnOk).to.not.be.undefined;
->>>>>>> 716f53f6
     });
   });
 });