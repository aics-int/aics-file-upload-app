--- conflicted
+++ resolved
@@ -1,14 +1,8 @@
 import { expect } from "chai";
 
-<<<<<<< HEAD
 import { closeUploadTab, openEditFileMetadataTab } from "../../route/actions";
-import { openTemplateEditor } from "../../selection/actions";
-import { mockSuccessfulUploadJob } from "../../test/mocks";
-=======
-import { closeUploadTab } from "../../route/actions";
 import { openTemplateEditor, selectBarcode, setPlate } from "../../selection/actions";
-import { mockPlate, mockWells } from "../../test/mocks";
->>>>>>> e973028c
+import { mockPlate, mockSuccessfulUploadJob, mockWells } from "../../test/mocks";
 import {
     addEvent,
     addRequestToInProgress,
@@ -188,7 +182,6 @@
             expect(result.uploadError).to.be.undefined;
         });
     });
-<<<<<<< HEAD
     describe("openEditFileMetadataTab", () => {
         it("adds request in progress for REQUEST_FILE_METADATA_FOR_JOB", () => {
             const result = reducer(initialState, openEditFileMetadataTab(mockSuccessfulUploadJob));
@@ -199,7 +192,8 @@
         it("adds request in progress for REQUEST_FILE_METADATA_FOR_JOB", () => {
             const result = reducer(initialState, openEditFileMetadataTab(mockSuccessfulUploadJob));
             expect(result.requestsInProgress.includes(AsyncRequest.REQUEST_FILE_METADATA_FOR_JOB));
-=======
+        });
+    });
     describe("selectBarcode", () => {
         it("adds GET_PLATE from requestsInProgress", () => {
             const result = reducer(initialState, selectBarcode("foo"));
@@ -212,7 +206,6 @@
                 setPlate(mockPlate, mockWells, [null])
             );
             expect(result.requestsInProgress.includes(AsyncRequest.GET_PLATE)).to.be.false;
->>>>>>> e973028c
         });
     });
 });