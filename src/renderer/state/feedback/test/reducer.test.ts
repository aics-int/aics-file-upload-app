--- conflicted
+++ resolved
@@ -1,13 +1,10 @@
 import { expect } from "chai";
 
-<<<<<<< HEAD
 import { receiveJobs, retrieveJobs } from "../../job/actions";
 import { receiveFileMetadata, requestFileMetadataForJob } from "../../metadata/actions";
-import { closeUploadTab } from "../../route/actions";
-=======
+
 import { closeUploadTab, selectPage } from "../../route/actions";
 import { Page } from "../../route/types";
->>>>>>> d1f8f8c8
 import { openTemplateEditor, selectBarcode, setPlate } from "../../selection/actions";
 import { clearTemplateDraft, saveTemplate, setAppliedTemplate } from "../../template/actions";
 import { mockFailedUploadJob, mockMMSTemplate, mockPlate, mockSuccessfulUploadJob, mockWells } from "../../test/mocks";
