import { expect } from "chai";

import { receiveJobs, retrieveJobs } from "../../job/actions";
import {
  receiveFileMetadata,
  requestFileMetadataForJob,
} from "../../metadata/actions";
<<<<<<< HEAD
import {
  closeUploadTab,
  openEditFileMetadataTab,
  selectPage,
} from "../../route/actions";
=======
import { closeUploadTab, selectPage } from "../../route/actions";
>>>>>>> d69607de
import { Page } from "../../route/types";
import {
  openTemplateEditor,
  selectBarcode,
  setPlate,
} from "../../selection/actions";
import {
  clearTemplateDraft,
  saveTemplate,
  setAppliedTemplate,
} from "../../template/actions";
import {
  mockFailedUploadJob,
  mockMMSTemplate,
  mockPlate,
  mockSuccessfulUploadJob,
  mockWells,
} from "../../test/mocks";
import {
  applyTemplate,
  cancelUpload,
  cancelUploadFailed,
  cancelUploadSucceeded,
  initiateUpload,
  retryUpload,
  retryUploadFailed,
  retryUploadSucceeded,
} from "../../upload/actions";
import {
  addEvent,
  addRequestToInProgress,
  clearAlert,
  clearDeferredAction,
  clearUploadError,
  closeModal,
  closeSetMountPointNotification,
  openModal,
  openSetMountPointNotification,
  removeRequestFromInProgress,
  setAlert,
  setDeferredAction,
  setErrorAlert,
  setUploadError,
  startLoading,
  stopLoading,
  toggleFolderTree,
} from "../actions";
import reducer from "../reducer";
import { initialState } from "../reducer";
import { AlertType, AsyncRequest, FeedbackStateBranch } from "../types";

describe("feedback reducer", () => {
  describe("clearAlert", () => {
    let stateWithAlert: FeedbackStateBranch;
    beforeEach(() => {
      stateWithAlert = {
        ...initialState,
        alert: {
          message: "foo",
          type: AlertType.SUCCESS,
        },
      };
    });
    it("sets alert to undefined", () => {
      const result = reducer(stateWithAlert, clearAlert());
      expect(result.alert).to.be.undefined;
    });
    it("appends a new event to events", () => {
      const result = reducer(stateWithAlert, clearAlert());
      expect(result.events.length).to.equal(1);
    });
    it("does not change state if no alert to clear", () => {
      const result = reducer(initialState, clearAlert());
      expect(result).to.equal(initialState);
    });
  });
  describe("setAlert", () => {
    it("sets alert with original message if provided", () => {
      const message = "foo";
      const result = reducer(
        initialState,
        setAlert({
          message,
          type: AlertType.ERROR,
        })
      );
      expect(result.alert).to.not.be.undefined;
      if (result.alert) {
        expect(result.alert.message).to.equal(message);
      }
    });
    it("it adds the message 'Bad Gateway Error: Labkey or MMS is down.' if the statusCode is 502", () => {
      const result = reducer(
        initialState,
        setAlert({
          message: undefined,
          statusCode: 502,
          type: AlertType.ERROR,
        })
      );
      expect(result.alert).to.not.be.undefined;
      if (result.alert) {
        expect(result.alert.message).to.equal(
          "Bad Gateway Error: Labkey or MMS is down."
        );
      }
    });
  });
  describe("startLoading", () => {
    it("sets isLoading to true", () => {
      const result = reducer(initialState, startLoading());
      expect(result.isLoading).to.be.true;
    });
  });
  describe("stopLoading", () => {
    it("sets isLoading to false", () => {
      const result = reducer(
        { ...initialState, isLoading: false },
        stopLoading()
      );
      expect(result.isLoading).to.be.false;
    });
  });
  describe("addRequestInProgress", () => {
    it("adds request to requestsInProgress", () => {
      const result = reducer(
        initialState,
        addRequestToInProgress(AsyncRequest.GET_TEMPLATE)
      );
      expect(result.requestsInProgress.includes(AsyncRequest.GET_TEMPLATE)).to
        .be.true;
    });
    it("does not add same request more than once", () => {
      const result = reducer(
        {
          ...initialState,
          requestsInProgress: [AsyncRequest.GET_TEMPLATE],
        },
        addRequestToInProgress(AsyncRequest.GET_TEMPLATE)
      );
      expect(result.requestsInProgress.length).to.equal(1);
    });
  });
  describe("removeRequestInProgress", () => {
    it("removes request from requestsInProgress", () => {
      const result = reducer(
        {
          ...initialState,
          requestsInProgress: [AsyncRequest.GET_TEMPLATE],
        },
        removeRequestFromInProgress(AsyncRequest.GET_TEMPLATE)
      );
      expect(result.requestsInProgress).to.be.empty;
    });
  });
  describe("addEvent", () => {
    it("adds event to events", () => {
      const result = reducer(
        initialState,
        addEvent("foo", AlertType.ERROR, new Date())
      );
      expect(result.events.length).to.equal(1);
    });
  });
  describe("openSetMountPointNotification", () => {
    it("sets setMountPointNotificationVisible to true", () => {
      const result = reducer(initialState, openSetMountPointNotification());
      expect(result.setMountPointNotificationVisible).to.be.true;
    });
  });
  describe("closeSetMountPointNotification", () => {
    it("sets setMountPointNotificationVisible to false", () => {
      const result = reducer(
        {
          ...initialState,
          setMountPointNotificationVisible: true,
        },
        closeSetMountPointNotification()
      );
      expect(result.setMountPointNotificationVisible).to.be.false;
    });
  });
  describe("openModal", () => {
    it("adds modalName to visibleModals", () => {
      const result = reducer(initialState, openModal("openTemplate"));
      expect(result.visibleModals.length).to.equal(1);
    });
  });
  describe("closeModal", () => {
    it("removes modalName from visibleModals", () => {
      const result = reducer(
        { ...initialState, visibleModals: ["openTemplate"] },
        closeModal("openTemplate")
      );
      expect(result.visibleModals).to.be.empty;
    });
  });
  describe("openTemplateEditor", () => {
    it("adds templateEditor to visibleModals", () => {
      const result = reducer(initialState, openTemplateEditor());
      expect(result.visibleModals.includes("templateEditor")).to.be.true;
    });
    it("sets clearTemplateDraft as the deferredAction", () => {
      const result = reducer(initialState, openTemplateEditor());
      expect(result.deferredAction).to.deep.equal(clearTemplateDraft());
    });
  });
  describe("setDeferredAction", () => {
    it("sets deferredAction", () => {
      const result = reducer(
        initialState,
        setDeferredAction(setErrorAlert("foo"))
      );
      expect(result.deferredAction).to.not.be.undefined;
    });
  });
  describe("clearDeferredAction", () => {
    it("clears deferredAction", () => {
      const result = reducer(
        {
          ...initialState,
          deferredAction: setErrorAlert("foo"),
        },
        clearDeferredAction()
      );
      expect(result.deferredAction).to.be.undefined;
    });
  });
  describe("closeUploadTab", () => {
    it("closes setMountPointNotification", () => {
      const result = reducer(
        {
          ...initialState,
          setMountPointNotificationVisible: true,
          uploadError: "foo",
        },
        closeUploadTab()
      );
      expect(result.setMountPointNotificationVisible).to.be.false;
      expect(result.uploadError).to.be.undefined;
    });
  });
  describe("setUploadError", () => {
    it("sets uploadError", () => {
      const request = `${AsyncRequest.INITIATE_UPLOAD}-jobName`;
      const result = reducer(
        {
          ...initialState,
          requestsInProgress: [request],
        },
        setUploadError("jobName", "foo")
      );
      expect(result.uploadError).to.equal("foo");
      expect(result.requestsInProgress.includes(request)).to.be.false;
    });
  });
  describe("clearUploadError", () => {
    it("clears uploadError", () => {
      const result = reducer(
        { ...initialState, uploadError: "foo" },
        clearUploadError()
      );
      expect(result.uploadError).to.be.undefined;
    });
  });
  describe("openEditFileMetadataTab", () => {
    it("adds request in progress for REQUEST_FILE_METADATA_FOR_JOB", () => {
      const result = reducer(
        initialState,
        openEditFileMetadataTab(mockSuccessfulUploadJob)
      );
      expect(
        result.requestsInProgress.includes(
          AsyncRequest.REQUEST_FILE_METADATA_FOR_JOB
        )
      );
    });
  });
  describe("requestFileMetadataForJob", () => {
    it("adds request in progress for REQUEST_FILE_METADATA_FOR_JOB", () => {
      const result = reducer(
        initialState,
        openEditFileMetadataTab(mockSuccessfulUploadJob)
      );
      expect(
        result.requestsInProgress.includes(
          AsyncRequest.REQUEST_FILE_METADATA_FOR_JOB
        )
      );
    });
  });
  describe("selectBarcode", () => {
    it("adds GET_PLATE from requestsInProgress", () => {
      const result = reducer(initialState, selectBarcode("foo"));
      expect(result.requestsInProgress.includes(AsyncRequest.GET_PLATE)).to.be
        .true;
    });
  });
  describe("setPlate", () => {
    it("removes GET_PLATE from requestsInProgress", () => {
      const result = reducer(
        { ...initialState, requestsInProgress: [AsyncRequest.GET_PLATE] },
        setPlate(mockPlate, mockWells, [null])
      );
      expect(result.requestsInProgress.includes(AsyncRequest.GET_PLATE)).to.be
        .false;
    });
  });
  describe("requestFileMetadataForJob", () => {
    it("adds REQUEST_FILE_METADATA_FOR_JOB to requestsInProgress", () => {
      const result = reducer(initialState, requestFileMetadataForJob(["abc"]));
      expect(
        result.requestsInProgress.includes(
          AsyncRequest.REQUEST_FILE_METADATA_FOR_JOB
        )
      ).to.be.true;
    });
  });
  describe("receiveFileMetadata", () => {
    it("removes REQUEST_FILE_METADATA_FOR_JOB from requestsInProgress", () => {
      const result = reducer(
        {
          ...initialState,
          requestsInProgress: [AsyncRequest.REQUEST_FILE_METADATA_FOR_JOB],
        },
        receiveFileMetadata([{ foo: "bar" }])
      );
      expect(
        result.requestsInProgress.includes(
          AsyncRequest.REQUEST_FILE_METADATA_FOR_JOB
        )
      ).to.be.false;
    });
  });
  describe("applyTemplate", () => {
    it("adds GET_TEMPLATE to requestsInProgress", () => {
      const result = reducer(initialState, applyTemplate(1));
      expect(result.requestsInProgress.includes(AsyncRequest.GET_TEMPLATE)).to
        .be.true;
    });
  });
  describe("setAppliedTemplate", () => {
    it("removes GET_TEMPLATE from requestsInProgress", () => {
      const result = reducer(
        { ...initialState, requestsInProgress: [AsyncRequest.GET_TEMPLATE] },
        setAppliedTemplate(mockMMSTemplate, {})
      );
      expect(result.requestsInProgress.includes(AsyncRequest.GET_TEMPLATE)).to
        .be.false;
    });
  });
  describe("saveTemplate", () => {
    it("adds SAVE_TEMPLATE to requestsInProgress", () => {
      const result = reducer(initialState, saveTemplate());
      expect(result.requestsInProgress.includes(AsyncRequest.SAVE_TEMPLATE)).to
        .be.true;
    });
  });
  describe("retrieveJobs", () => {
    it("adds GET_JOBS to requestsInProgress", () => {
      const result = reducer(initialState, retrieveJobs());
      expect(result.requestsInProgress.includes(AsyncRequest.GET_JOBS)).to.be
        .true;
    });
  });
  describe("receiveJobs", () => {
    it("removes GET_JOBS from requestsInProgress", () => {
      const result = reducer(
        { ...initialState, requestsInProgress: [AsyncRequest.GET_JOBS] },
        receiveJobs([])
      );
      expect(!result.requestsInProgress.includes(AsyncRequest.GET_JOBS)).to.be
        .true;
    });
  });
  describe("initiateUpload", () => {
    it("adds INITIATE_UPLOAD-jobName to requestsInProgress and sets info alert", () => {
      const action = initiateUpload();
      const result = reducer(initialState, {
        ...action,
        payload: {
          ...action.payload,
          jobName: "foo", // this gets populated in the logics
        },
      });
      expect(result.requestsInProgress.includes("INITIATE_UPLOAD-foo"));
      expect(result.alert).to.deep.equal({
        message: "Starting upload",
        type: AlertType.INFO,
      });
    });
  });
  describe("retryUpload", () => {
    it("adds RETRY_UPLOAD to requestsInProgress and sets info alert", () => {
      const result = reducer(
        initialState,
        retryUpload({
          ...mockFailedUploadJob,
          key: "something",
        })
      );
      expect(result.requestsInProgress.includes(AsyncRequest.RETRY_UPLOAD)).to
        .be.true;
      expect(result.alert).to.deep.equal({
        message: "Retrying upload mockFailedUploadJob",
        type: AlertType.INFO,
      });
    });
  });
  describe("retryUploadSucceeded", () => {
    it("removes RETRY_UPLOAD from requestsInProgress and sets success alert", () => {
      const result = reducer(
        { ...initialState, requestsInProgress: [AsyncRequest.RETRY_UPLOAD] },
        retryUploadSucceeded({ ...mockSuccessfulUploadJob, key: "cat" })
      );
      expect(result.requestsInProgress.includes(AsyncRequest.RETRY_UPLOAD)).to
        .be.false;
      expect(result.alert).to.deep.equal({
        message: "Retry upload mockJob1 succeeded!",
        type: AlertType.SUCCESS,
      });
    });
  });
  describe("retryUploadFailed", () => {
    it("removes RETRY_UPLOAD from requestsInProgress and sets error alert", () => {
      const result = reducer(
        { ...initialState, requestsInProgress: [AsyncRequest.RETRY_UPLOAD] },
        retryUploadFailed({ ...mockFailedUploadJob, key: "cat" }, "foo")
      );
      expect(result.requestsInProgress.includes(AsyncRequest.RETRY_UPLOAD)).to
        .be.false;
      expect(result.alert).to.deep.equal({
        message: "foo",
        type: AlertType.ERROR,
      });
    });
  });
  describe("cancelUpload", () => {
    it("adds CANCEL_UPLOAD to requestsInProgress and sets info alert", () => {
      const result = reducer(
        initialState,
        cancelUpload({ ...mockSuccessfulUploadJob, key: "cat" })
      );
      expect(result.requestsInProgress.includes(AsyncRequest.CANCEL_UPLOAD));
      expect(result.alert).to.deep.equal({
        message: "Cancelling upload mockJob1",
        type: AlertType.INFO,
      });
    });
  });
  describe("cancelUploadSucceeded", () => {
    it("removes CANCEL_UPLOAD from requestsInProgress and sets success alert", () => {
      const result = reducer(
        { ...initialState, requestsInProgress: [AsyncRequest.CANCEL_UPLOAD] },
        cancelUploadSucceeded({ ...mockSuccessfulUploadJob, key: "cat" })
      );
      expect(result.requestsInProgress.includes(AsyncRequest.CANCEL_UPLOAD)).to
        .be.false;
      expect(result.alert).to.deep.equal({
        message: "Cancel upload mockJob1 succeeded",
        type: AlertType.SUCCESS,
      });
    });
  });
  describe("cancelUploadFailed", () => {
    it("removes CANCEL_UPLOAD from requestsInProgress and sets error alert", () => {
      const result = reducer(
        { ...initialState, requestsInProgress: [AsyncRequest.CANCEL_UPLOAD] },
        cancelUploadFailed({ ...mockSuccessfulUploadJob, key: "cat" }, "foo")
      );
      expect(result.requestsInProgress.includes(AsyncRequest.CANCEL_UPLOAD)).to
        .be.false;
      expect(result.alert).to.deep.equal({
        message: "foo",
        type: AlertType.ERROR,
      });
    });
  });
  describe("toggleFolderTree", () => {
    it("sets folderTreeOpen to opposite value it was set to before", () => {
      const result = reducer(initialState, toggleFolderTree());
      expect(result.folderTreeOpen).to.be.true;
    });
  });
  describe("selectPage", () => {
    it("sets folderTreeOpen to true if page is AssociateFiles", () => {
      const result = reducer(
        initialState,
        selectPage(Page.SelectUploadType, Page.AssociateFiles)
      );
      expect(result.folderTreeOpen).to.be.true;
    });
    it("sets folderTreeOpen to true if page is SelectStorageLocation", () => {
      const result = reducer(
        initialState,
        selectPage(Page.AssociateFiles, Page.SelectStorageLocation)
      );
      expect(result.folderTreeOpen).to.be.true;
    });
    it("sets folderTreeOpen to false if page is AddCustomData", () => {
      const result = reducer(
        initialState,
        selectPage(Page.SelectStorageLocation, Page.AddCustomData)
      );
      expect(result.folderTreeOpen).to.be.false;
    });
    it("sets folderTreeOpen to false if page is UploadSummary", () => {
      const result = reducer(
        initialState,
        selectPage(Page.AddCustomData, Page.UploadSummary)
      );
      expect(result.folderTreeOpen).to.be.false;
    });
  });
});<|MERGE_RESOLUTION|>--- conflicted
+++ resolved
@@ -5,15 +5,11 @@
   receiveFileMetadata,
   requestFileMetadataForJob,
 } from "../../metadata/actions";
-<<<<<<< HEAD
 import {
   closeUploadTab,
   openEditFileMetadataTab,
   selectPage,
 } from "../../route/actions";
-=======
-import { closeUploadTab, selectPage } from "../../route/actions";
->>>>>>> d69607de
 import { Page } from "../../route/types";
 import {
   openTemplateEditor,
