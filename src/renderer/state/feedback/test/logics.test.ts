import { expect } from "chai";
import { AnyAction } from "redux";
import { createSandbox, SinonStub, stub } from "sinon";

import { openTemplateEditor } from "../../selection/actions";
<<<<<<< HEAD
import {
  clearTemplateDraft,
  startTemplateDraft,
  startTemplateDraftFailed,
} from "../../template/actions";
=======
import { updateTemplateDraft } from "../../template/actions";
>>>>>>> 66c8eecb
import { DEFAULT_TEMPLATE_DRAFT } from "../../template/constants";
import { getTemplateDraft } from "../../template/selectors";
import {
  createMockReduxStore,
  labkeyClient,
  mmsClient,
} from "../../test/configure-mock-store";
import {
  getMockStateWithHistory,
  mockFavoriteColorAnnotation,
  mockMMSTemplate,
  mockState,
  mockTemplateStateBranch,
  nonEmptyStateForInitiatingUpload,
} from "../../test/mocks";
import { State } from "../../types";
import { closeModal } from "../actions";
import { getTemplateEditorVisible } from "../selectors";

describe("Feedback logics", () => {
  describe("closeModalLogic", () => {
    const templateEditorOpenState: State = {
      ...mockState,
      feedback: {
        ...mockState.feedback,
        visibleModals: ["templateEditor"],
      },
      template: getMockStateWithHistory({
        ...mockTemplateStateBranch,
        draft: {
          annotations: [],
          name: "My Template",
        },
      }),
    };
    it("sets templateEditor visibility to false when modal name is templateEditor", async () => {
      const { logicMiddleware, store } = createMockReduxStore({
        ...templateEditorOpenState,
      });
      // before
      expect(getTemplateEditorVisible(store.getState())).to.be.true;

      // apply
      store.dispatch(closeModal("templateEditor"));
      await logicMiddleware.whenComplete();

      // after
      expect(getTemplateEditorVisible(store.getState())).to.be.false;
    });
    it("clears template draft state when templateEditor modal is closed", async () => {
      const { logicMiddleware, store } = createMockReduxStore({
        ...templateEditorOpenState,
      });
      // before
      expect(getTemplateDraft(store.getState())).to.not.equal(
        DEFAULT_TEMPLATE_DRAFT
      );

      // apply
      store.dispatch(closeModal("templateEditor"));
      await logicMiddleware.whenComplete();

      // after
      expect(getTemplateDraft(store.getState())).to.deep.equal(
        DEFAULT_TEMPLATE_DRAFT
      );
    });
  });
  describe("openTemplateEditorLogic", () => {
    const sandbox = createSandbox();

    afterEach(() => {
      sandbox.restore();
    });

    const stubMethods = (
      getTemplateOverride?: SinonStub,
      getTemplateHasBeenUsedOverride?: SinonStub
    ) => {
      sandbox.replace(
        mmsClient,
        "getTemplate",
        getTemplateOverride || stub().resolves(mockMMSTemplate)
      );
      sandbox.replace(
        labkeyClient,
        "getTemplateHasBeenUsed",
        getTemplateHasBeenUsedOverride || stub().resolves(true)
      );
    };

    const runTest = async (expectedAction: AnyAction) => {
      const { actions, logicMiddleware, store } = createMockReduxStore(
        nonEmptyStateForInitiatingUpload
      );
      expect(actions.includesMatch(expectedAction)).to.be.false;

      store.dispatch(openTemplateEditor(1));
      await logicMiddleware.whenComplete();

      expect(actions.includesMatch(expectedAction)).to.be.true;
    };

    it("dispatches startTemplateDraft given OK requests", async () => {
      stubMethods();
      const expectedAction = startTemplateDraft(
        mockMMSTemplate,
        {
          ...mockMMSTemplate,
          annotations: [
            {
              ...mockFavoriteColorAnnotation,
              annotationTypeName: "Text",
              index: 0,
            },
          ],
        },
        true
      );
      await runTest(expectedAction);
    });

    it("dispatches startTemplateDraftFailed if getting template fails", async () => {
      stubMethods(stub().rejects(new Error("foo")));
      const expectedAction = startTemplateDraftFailed(
        "Could not retrieve template: foo"
      );
      await runTest(expectedAction);
    });

    it("dispatches startTemplateDraftFailed if getting template is used fails", async () => {
      stubMethods(undefined, stub().rejects(new Error("foo")));
      const expectedAction = startTemplateDraftFailed(
        "Could not retrieve template: foo"
      );
      await runTest(expectedAction);
    });

    it("dispatches getTemplate without a templateId", async () => {
      const { actions, logicMiddleware, store } = createMockReduxStore(
        nonEmptyStateForInitiatingUpload
      );
      const action = openTemplateEditor();
      store.dispatch(action);
      await logicMiddleware.whenComplete();

      expect(actions.list).to.deep.equal([action]);
    });
  });
});<|MERGE_RESOLUTION|>--- conflicted
+++ resolved
@@ -3,15 +3,10 @@
 import { createSandbox, SinonStub, stub } from "sinon";
 
 import { openTemplateEditor } from "../../selection/actions";
-<<<<<<< HEAD
 import {
-  clearTemplateDraft,
   startTemplateDraft,
   startTemplateDraftFailed,
 } from "../../template/actions";
-=======
-import { updateTemplateDraft } from "../../template/actions";
->>>>>>> 66c8eecb
 import { DEFAULT_TEMPLATE_DRAFT } from "../../template/constants";
 import { getTemplateDraft } from "../../template/selectors";
 import {
