import { AnyAction } from "redux";

export interface FeedbackStateBranch {
<<<<<<< HEAD
    alert?: AppAlert;
    deferredAction?: AnyAction; // action to dispatch when modal closes
    events: AppEvent[];
    isLoading: boolean;
    requestsInProgress: string[];
    setMountPointNotificationVisible: boolean;
    uploadError?: string;
    visibleModals: ModalName[];
}

export type ModalName = "openTemplate" | "openUpload" | "saveUploadDraft" |
    "settings" | "templateEditor" | "saveExistingUploadDraft";
=======
  alert?: AppAlert;
  deferredAction?: AnyAction; // action to dispatch when modal closes
  events: AppEvent[];
  folderTreeOpen: boolean;
  isLoading: boolean;
  requestsInProgress: string[];
  setMountPointNotificationVisible: boolean;
  uploadError?: string;
  visibleModals: ModalName[];
}

export type ModalName =
  | "openTemplate"
  | "openUpload"
  | "saveUploadDraft"
  | "settings"
  | "templateEditor";
>>>>>>> 80e0c876

export interface StartLoadingAction {
  type: string;
}

export interface StopLoadingAction {
  type: string;
}

export interface AppAlert {
  manualClear?: boolean;
  message?: string;
  statusCode?: number;
  type: AlertType;
}

export interface AppEvent {
  message: string;
  date: Date;
  type: AlertType;
}

export enum AlertType {
  WARN = 1,
  SUCCESS,
  ERROR,
  INFO,
}

export interface SetAlertAction {
  payload: AppAlert;
  type: string;
}

export interface ClearAlertAction {
  type: string;
}

export enum AsyncRequest {
<<<<<<< HEAD
    CANCEL_UPLOAD = "CANCEL_UPLOAD",
    EXPORT_FILE_METADATA = "EXPORT_FILE_METADATA",
    GET_ANNOTATIONS = "GET_ANNOTATIONS",
    GET_BARCODE_SEARCH_RESULTS = "GET_BARCODE_SEARCH_RESULTS",
    GET_PLATE = "GET_PLATE",
    GET_JOBS = "GET_JOBS",
    GET_OPTIONS_FOR_LOOKUP = "GET_OPTIONS_FOR_LOOKUP",
    GET_TEMPLATE = "GET_TEMPLATE", // full template with annotations from MMS
    GET_TEMPLATES = "GET_TEMPLATES", // just template name from Labkey
    INITIATE_UPLOAD = "INITIATE_UPLOAD",
    REQUEST_METADATA = "REQUEST_METADATA",
    REQUEST_FILE_METADATA_FOR_JOB = "REQUEST_FILE_METADATA_FOR_JOB",
    RETRY_UPLOAD = "RETRY_UPLOAD",
    SAVE_TEMPLATE = "SAVE_TEMPLATE",
    SEARCH_FILE_METADATA = "SEARCH_FILE_METADATA",
    UPDATE_FILE_METADATA = "UPDATE_FILE_METADATA",
=======
  CANCEL_UPLOAD = "CANCEL_UPLOAD",
  EXPORT_FILE_METADATA = "EXPORT_FILE_METADATA",
  GET_ANNOTATIONS = "GET_ANNOTATIONS",
  GET_BARCODE_SEARCH_RESULTS = "GET_BARCODE_SEARCH_RESULTS",
  GET_PLATE = "GET_PLATE",
  GET_JOBS = "GET_JOBS",
  GET_OPTIONS_FOR_LOOKUP = "GET_OPTIONS_FOR_LOOKUP",
  GET_TEMPLATE = "GET_TEMPLATE", // full template with annotations from MMS
  GET_TEMPLATES = "GET_TEMPLATES", // just template name from Labkey
  INITIATE_UPLOAD = "INITIATE_UPLOAD",
  REQUEST_METADATA = "REQUEST_METADATA",
  REQUEST_FILE_METADATA_FOR_JOB = "REQUEST_FILE_METADATA_FOR_JOB",
  RETRY_UPLOAD = "RETRY_UPLOAD",
  SAVE_TEMPLATE = "SAVE_TEMPLATE",
  SEARCH_FILE_METADATA = "SEARCH_FILE_METADATA",
>>>>>>> 80e0c876
}

export interface AddRequestInProgressAction {
  type: string;
  payload: AsyncRequest;
}

export interface RemoveRequestInProgressAction {
  type: string;
  payload: AsyncRequest;
}

export interface OpenSetMountPointNotificationAction {
  type: string;
}

export interface CloseSetMountPointNotificationAction {
  type: string;
}

export interface AddEventAction {
  type: string;
  payload: {
    date: Date;
    message: string;
    type: AlertType;
  };
}

export interface OpenModalAction {
  payload: ModalName;
  type: string;
}

export interface CloseModalAction {
  payload: ModalName;
  type: string;
}

export interface OpenTemplateEditorAction {
  payload?: number;
  type: string;
}

export interface SetDeferredActionAction {
  payload: AnyAction;
  type: string;
}

export interface ClearDeferredAction {
  type: string;
}

export interface SetUploadErrorAction {
  payload: {
    error: string;
    jobName: string;
  };
  type: string;
}

export interface ClearUploadErrorAction {
  type: string;
}

export interface ToggleFolderTreeAction {
  type: string;
}<|MERGE_RESOLUTION|>--- conflicted
+++ resolved
@@ -1,20 +1,6 @@
 import { AnyAction } from "redux";
 
 export interface FeedbackStateBranch {
-<<<<<<< HEAD
-    alert?: AppAlert;
-    deferredAction?: AnyAction; // action to dispatch when modal closes
-    events: AppEvent[];
-    isLoading: boolean;
-    requestsInProgress: string[];
-    setMountPointNotificationVisible: boolean;
-    uploadError?: string;
-    visibleModals: ModalName[];
-}
-
-export type ModalName = "openTemplate" | "openUpload" | "saveUploadDraft" |
-    "settings" | "templateEditor" | "saveExistingUploadDraft";
-=======
   alert?: AppAlert;
   deferredAction?: AnyAction; // action to dispatch when modal closes
   events: AppEvent[];
@@ -31,8 +17,8 @@
   | "openUpload"
   | "saveUploadDraft"
   | "settings"
-  | "templateEditor";
->>>>>>> 80e0c876
+  | "templateEditor"
+  | "saveExistingUploadDraft";
 
 export interface StartLoadingAction {
   type: string;
@@ -72,24 +58,6 @@
 }
 
 export enum AsyncRequest {
-<<<<<<< HEAD
-    CANCEL_UPLOAD = "CANCEL_UPLOAD",
-    EXPORT_FILE_METADATA = "EXPORT_FILE_METADATA",
-    GET_ANNOTATIONS = "GET_ANNOTATIONS",
-    GET_BARCODE_SEARCH_RESULTS = "GET_BARCODE_SEARCH_RESULTS",
-    GET_PLATE = "GET_PLATE",
-    GET_JOBS = "GET_JOBS",
-    GET_OPTIONS_FOR_LOOKUP = "GET_OPTIONS_FOR_LOOKUP",
-    GET_TEMPLATE = "GET_TEMPLATE", // full template with annotations from MMS
-    GET_TEMPLATES = "GET_TEMPLATES", // just template name from Labkey
-    INITIATE_UPLOAD = "INITIATE_UPLOAD",
-    REQUEST_METADATA = "REQUEST_METADATA",
-    REQUEST_FILE_METADATA_FOR_JOB = "REQUEST_FILE_METADATA_FOR_JOB",
-    RETRY_UPLOAD = "RETRY_UPLOAD",
-    SAVE_TEMPLATE = "SAVE_TEMPLATE",
-    SEARCH_FILE_METADATA = "SEARCH_FILE_METADATA",
-    UPDATE_FILE_METADATA = "UPDATE_FILE_METADATA",
-=======
   CANCEL_UPLOAD = "CANCEL_UPLOAD",
   EXPORT_FILE_METADATA = "EXPORT_FILE_METADATA",
   GET_ANNOTATIONS = "GET_ANNOTATIONS",
@@ -105,7 +73,7 @@
   RETRY_UPLOAD = "RETRY_UPLOAD",
   SAVE_TEMPLATE = "SAVE_TEMPLATE",
   SEARCH_FILE_METADATA = "SEARCH_FILE_METADATA",
->>>>>>> 80e0c876
+  UPDATE_FILE_METADATA = "UPDATE_FILE_METADATA",
 }
 
 export interface AddRequestInProgressAction {
