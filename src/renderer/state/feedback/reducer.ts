--- conflicted
+++ resolved
@@ -3,12 +3,6 @@
 import { OPEN_TEMPLATE_EDITOR } from "../../../shared/constants";
 import { RECEIVE_JOBS, RETRIEVE_JOBS } from "../job/constants";
 import { ReceiveJobsAction, RetrieveJobsAction } from "../job/types";
-<<<<<<< HEAD
-import { RECEIVE_FILE_METADATA, REQUEST_FILE_METADATA_FOR_JOB } from "../metadata/constants";
-import { ReceiveFileMetadataAction, RequestFileMetadataForJobAction } from "../metadata/types";
-import { CLOSE_UPLOAD_TAB, OPEN_EDIT_FILE_METADATA_TAB } from "../route/constants";
-import { CloseUploadTabAction, OpenEditFileMetadataTabAction } from "../route/types";
-=======
 import {
   RECEIVE_FILE_METADATA,
   REQUEST_FILE_METADATA_FOR_JOB,
@@ -17,9 +11,17 @@
   ReceiveFileMetadataAction,
   RequestFileMetadataForJobAction,
 } from "../metadata/types";
-import { CLOSE_UPLOAD_TAB, SELECT_PAGE } from "../route/constants";
-import { CloseUploadTabAction, Page, SelectPageAction } from "../route/types";
->>>>>>> 80e0c876
+import {
+  CLOSE_UPLOAD_TAB,
+  OPEN_EDIT_FILE_METADATA_TAB,
+  SELECT_PAGE,
+} from "../route/constants";
+import {
+  CloseUploadTabAction,
+  OpenEditFileMetadataTabAction,
+  Page,
+  SelectPageAction,
+} from "../route/types";
 import { SELECT_BARCODE, SET_PLATE } from "../selection/constants";
 
 import {
@@ -35,26 +37,6 @@
 } from "../template/types";
 import { HTTP_STATUS, TypeToDescriptionMap } from "../types";
 import {
-<<<<<<< HEAD
-    APPLY_TEMPLATE,
-    CANCEL_UPLOAD,
-    CANCEL_UPLOAD_FAILED,
-    CANCEL_UPLOAD_SUCCEEDED,
-    INITIATE_UPLOAD,
-    RETRY_UPLOAD,
-    RETRY_UPLOAD_FAILED,
-    RETRY_UPLOAD_SUCCEEDED, SUBMIT_FILE_METADATA_UPDATE,
-} from "../upload/constants";
-import {
-    ApplyTemplateAction,
-    CancelUploadAction,
-    CancelUploadFailedAction,
-    CancelUploadSucceededAction,
-    InitiateUploadAction,
-    RetryUploadAction,
-    RetryUploadFailedAction,
-    RetryUploadSucceededAction, SubmitFileMetadataUpdateAction,
-=======
   APPLY_TEMPLATE,
   CANCEL_UPLOAD,
   CANCEL_UPLOAD_FAILED,
@@ -63,6 +45,7 @@
   RETRY_UPLOAD,
   RETRY_UPLOAD_FAILED,
   RETRY_UPLOAD_SUCCEEDED,
+  SUBMIT_FILE_METADATA_UPDATE,
 } from "../upload/constants";
 import {
   ApplyTemplateAction,
@@ -73,7 +56,7 @@
   RetryUploadAction,
   RetryUploadFailedAction,
   RetryUploadSucceededAction,
->>>>>>> 80e0c876
+  SubmitFileMetadataUpdateAction,
 } from "../upload/types";
 import { makeReducer } from "../util";
 
@@ -159,304 +142,6 @@
         return state;
       }
 
-<<<<<<< HEAD
-            const { message, type } = alert;
-            const event = {
-                date: new Date(),
-                message,
-                type,
-            };
-            return {
-                ...state,
-                alert: undefined,
-                events: [...state.events, event],
-            };
-        },
-    },
-    [SET_ALERT]: {
-        accepts: (action: AnyAction): action is SetAlertAction => action.type === SET_ALERT,
-        perform: (state: FeedbackStateBranch, {payload}: SetAlertAction) => {
-            const updatedPayload = { ...payload };
-            // nginx returns HTML rather than a helpful concise message so we're adding one here
-            if (payload.statusCode === HTTP_STATUS.BAD_GATEWAY && !payload.message) {
-                updatedPayload.message = BAD_GATEWAY_ERROR;
-            }
-            return {
-                ...state,
-                alert: updatedPayload,
-            };
-        },
-    },
-    [START_LOADING]: {
-        accepts: (action: AnyAction): action is StartLoadingAction => action.type === START_LOADING,
-        perform: (state: FeedbackStateBranch) => ({
-            ...state,
-            isLoading: true,
-        }),
-    },
-    [STOP_LOADING]: {
-        accepts: (action: AnyAction): action is StopLoadingAction => action.type === STOP_LOADING,
-        perform: (state: FeedbackStateBranch) => ({
-            ...state,
-            isLoading: false,
-        }),
-    },
-    [ADD_REQUEST_IN_PROGRESS]: {
-        accepts: (action: AnyAction): action is AddRequestInProgressAction => action.type === ADD_REQUEST_IN_PROGRESS,
-        perform: (state: FeedbackStateBranch, action: AddRequestInProgressAction) => {
-            return {
-                ...state,
-                requestsInProgress: addRequestToInProgress(state, action.payload),
-            };
-        },
-    },
-    [REMOVE_REQUEST_IN_PROGRESS]: {
-        accepts: (action: AnyAction): action is RemoveRequestInProgressAction =>
-            action.type === REMOVE_REQUEST_IN_PROGRESS,
-        perform: (state: FeedbackStateBranch, action: RemoveRequestInProgressAction) => {
-            return {
-                ...state,
-                requestsInProgress: removeRequestFromInProgress(state, action.payload),
-            };
-        },
-    },
-    [ADD_EVENT]: {
-        accepts: (action: AnyAction): action is AddEventAction => action.type === ADD_EVENT,
-        perform: (state: FeedbackStateBranch, action: AddEventAction) => {
-            return {
-                ...state,
-                events: [...state.events, action.payload],
-            };
-        },
-    },
-    [OPEN_SET_MOUNT_POINT_NOTIFICATION]: {
-        accepts: (action: AnyAction): action is OpenSetMountPointNotificationAction =>
-            action.type === OPEN_SET_MOUNT_POINT_NOTIFICATION,
-        perform: (state: SelectionStateBranch) => ({
-            ...state,
-            setMountPointNotificationVisible: true,
-        }),
-    },
-    [CLOSE_SET_MOUNT_POINT_NOTIFICATION]: {
-        accepts: (action: AnyAction): action is CloseSetMountPointNotificationAction =>
-            action.type === CLOSE_SET_MOUNT_POINT_NOTIFICATION,
-        perform: (state: SelectionStateBranch) => ({
-            ...state,
-            setMountPointNotificationVisible: false,
-        }),
-    },
-    [OPEN_MODAL]: {
-        accepts: (action: AnyAction): action is OpenModalAction => action.type === OPEN_MODAL,
-        perform: (state: FeedbackStateBranch, action: OpenModalAction) => ({
-            ...state,
-            visibleModals: uniq([...state.visibleModals, action.payload]),
-        }),
-    },
-    [CLOSE_MODAL]: {
-        accepts: (action: AnyAction): action is CloseModalAction => action.type === CLOSE_MODAL,
-        perform: (state: FeedbackStateBranch, action: CloseModalAction) => ({
-            ...state,
-            visibleModals: without(state.visibleModals, action.payload),
-        }),
-    },
-    [OPEN_TEMPLATE_EDITOR]: {
-        accepts: (action: AnyAction): action is OpenTemplateEditorAction => action.type === OPEN_TEMPLATE_EDITOR,
-        perform: (state: FeedbackStateBranch) => ({
-            ...state,
-            deferredAction: clearTemplateDraft(),
-            visibleModals: uniq([...state.visibleModals, "templateEditor"]),
-        }),
-    },
-    [SET_DEFERRED_ACTION]: {
-        accepts: (action: AnyAction): action is SetDeferredActionAction => action.type === SET_DEFERRED_ACTION,
-        perform: (state: FeedbackStateBranch, action: SetDeferredActionAction) => ({
-            ...state,
-            deferredAction: action.payload,
-        }),
-    },
-    [CLEAR_DEFERRED_ACTION]: {
-        accepts: (action: AnyAction): action is ClearDeferredAction => action.type === CLEAR_DEFERRED_ACTION,
-        perform: (state: FeedbackStateBranch) => ({
-            ...state,
-            deferredAction: undefined,
-        }),
-    },
-    [CLOSE_UPLOAD_TAB]: {
-        accepts: (action: AnyAction): action is CloseUploadTabAction =>
-            action.type === CLOSE_UPLOAD_TAB,
-        perform: (state: FeedbackStateBranch) => ({
-            ...state,
-            setMountPointNotificationVisible: false,
-            uploadError: undefined,
-        }),
-    },
-    [SET_UPLOAD_ERROR]: {
-        accepts: (action: AnyAction): action is SetUploadErrorAction =>
-            action.type === SET_UPLOAD_ERROR,
-        perform: (state: FeedbackStateBranch, { payload: { error, jobName } }: SetUploadErrorAction) => ({
-            ...state,
-            requestsInProgress: removeRequestFromInProgress(state, `${AsyncRequest.INITIATE_UPLOAD}-${jobName}`),
-            uploadError: error,
-        }),
-    },
-    [CLEAR_UPLOAD_ERROR]: {
-        accepts: (action: AnyAction): action is ClearUploadErrorAction =>
-            action.type === CLEAR_UPLOAD_ERROR,
-        perform: (state: FeedbackStateBranch) => ({
-            ...state,
-            uploadError: undefined,
-        }),
-    },
-    [SELECT_BARCODE]: {
-        accepts: (action: AnyAction): action is SelectBarcodeAction =>
-            action.type === SELECT_BARCODE,
-        perform: (state: FeedbackStateBranch) => ({
-            ...state,
-            requestsInProgress: addRequestToInProgress(state, AsyncRequest.GET_PLATE),
-        }),
-    },
-    [SET_PLATE]: {
-        accepts: (action: AnyAction): action is SetPlateAction => action.type === SET_PLATE,
-        perform: (state: FeedbackStateBranch) => ({
-            ...state,
-            requestsInProgress: removeRequestFromInProgress(state, AsyncRequest.GET_PLATE),
-        }),
-    },
-    [OPEN_EDIT_FILE_METADATA_TAB]: {
-        accepts: (action: AnyAction): action is OpenEditFileMetadataTabAction =>
-            action.type === OPEN_EDIT_FILE_METADATA_TAB,
-        perform: (state: FeedbackStateBranch) => ({
-            ...state,
-            requestsInProgress: uniq([...state.requestsInProgress, AsyncRequest.REQUEST_FILE_METADATA_FOR_JOB]),
-        }),
-    },
-    [REQUEST_FILE_METADATA_FOR_JOB]: {
-        accepts: (action: AnyAction): action is RequestFileMetadataForJobAction =>
-            action.type === REQUEST_FILE_METADATA_FOR_JOB,
-        perform: (state: FeedbackStateBranch) => ({
-            ...state,
-            requestsInProgress: addRequestToInProgress(state, AsyncRequest.REQUEST_FILE_METADATA_FOR_JOB),
-        }),
-    },
-    [RECEIVE_FILE_METADATA]: {
-        accepts: (action: AnyAction): action is ReceiveFileMetadataAction =>
-            action.type === RECEIVE_FILE_METADATA,
-        perform: (state: FeedbackStateBranch) => ({
-            ...state,
-            requestsInProgress: removeRequestFromInProgress(state, AsyncRequest.REQUEST_FILE_METADATA_FOR_JOB),
-        }),
-    },
-    [APPLY_TEMPLATE]: {
-        accepts: (action: AnyAction): action is ApplyTemplateAction =>
-            action.type === APPLY_TEMPLATE,
-        perform: (state: FeedbackStateBranch) => ({
-            ...state,
-            requestsInProgress: addRequestToInProgress(state, AsyncRequest.GET_TEMPLATE),
-        }),
-    },
-    [SET_APPLIED_TEMPLATE]: {
-        accepts: (action: AnyAction): action is SetAppliedTemplateAction => action.type === SET_APPLIED_TEMPLATE,
-        perform: (state: FeedbackStateBranch) => ({
-            ...state,
-            requestsInProgress: removeRequestFromInProgress(state, AsyncRequest.GET_TEMPLATE),
-        }),
-    },
-    [SAVE_TEMPLATE]: {
-        accepts: (action: AnyAction): action is SaveTemplateAction =>
-            action.type === SAVE_TEMPLATE,
-        perform: (state: FeedbackStateBranch) => ({
-            ...state,
-            requestsInProgress: addRequestToInProgress(state, AsyncRequest.SAVE_TEMPLATE),
-        }),
-    },
-    [RETRIEVE_JOBS]: {
-        accepts: (action: AnyAction): action is RetrieveJobsAction =>
-            action.type === RETRIEVE_JOBS,
-        perform: (state: FeedbackStateBranch) => ({
-            ...state,
-            requestsInProgress: addRequestToInProgress(state, AsyncRequest.GET_JOBS),
-        }),
-    },
-    [RECEIVE_JOBS]: {
-        accepts: (action: AnyAction): action is ReceiveJobsAction =>
-            action.type === RECEIVE_JOBS,
-        perform: (state: FeedbackStateBranch) => ({
-            ...state,
-            requestsInProgress: removeRequestFromInProgress(state, AsyncRequest.GET_JOBS),
-        }),
-    },
-    [INITIATE_UPLOAD]: {
-        accepts: (action: AnyAction): action is InitiateUploadAction =>
-            action.type === INITIATE_UPLOAD,
-        perform: (state: FeedbackStateBranch, { payload: { jobName } }: InitiateUploadAction) => ({
-            ...state,
-            alert: getInfoAlert("Starting upload"),
-            requestsInProgress: addRequestToInProgress(state, `${AsyncRequest.INITIATE_UPLOAD}-${jobName}`),
-        }),
-    },
-    [RETRY_UPLOAD]: {
-        accepts: (action: AnyAction): action is RetryUploadAction =>
-            action.type === RETRY_UPLOAD,
-        perform: (state: FeedbackStateBranch, { payload: { jobName } }: RetryUploadAction) => ({
-            ...state,
-            alert: getInfoAlert(`Retrying upload ${jobName}`),
-            requestsInProgress: addRequestToInProgress(state, AsyncRequest.RETRY_UPLOAD),
-        }),
-    },
-    [RETRY_UPLOAD_SUCCEEDED]: {
-        accepts: (action: AnyAction): action is RetryUploadSucceededAction =>
-            action.type === RETRY_UPLOAD_SUCCEEDED,
-        perform: (state: FeedbackStateBranch, { payload }: RetryUploadSucceededAction) => ({
-            ...state,
-            alert: getSuccessAlert(`Retry upload ${payload.jobName} succeeded!`),
-            requestsInProgress: removeRequestFromInProgress(state, AsyncRequest.RETRY_UPLOAD),
-        }),
-    },
-    [RETRY_UPLOAD_FAILED]: {
-        accepts: (action: AnyAction): action is RetryUploadFailedAction =>
-            action.type === RETRY_UPLOAD_FAILED,
-        perform: (state: FeedbackStateBranch, { payload: { error } }: RetryUploadFailedAction) => ({
-            ...state,
-            alert: getErrorAlert(error),
-            requestsInProgress: removeRequestFromInProgress(state, AsyncRequest.RETRY_UPLOAD),
-        }),
-    },
-    [CANCEL_UPLOAD]: {
-        accepts: (action: AnyAction): action is CancelUploadAction =>
-            action.type === CANCEL_UPLOAD,
-        perform: (state: FeedbackStateBranch, { payload: { jobName } }: CancelUploadAction) => ({
-            ...state,
-            alert: getInfoAlert(`Cancelling upload ${jobName}`),
-            requestsInProgress: addRequestToInProgress(state, AsyncRequest.CANCEL_UPLOAD),
-        }),
-    },
-    [CANCEL_UPLOAD_SUCCEEDED]: {
-        accepts: (action: AnyAction): action is CancelUploadSucceededAction =>
-            action.type === CANCEL_UPLOAD_SUCCEEDED,
-        perform: (state: FeedbackStateBranch, { payload: { jobName } }: CancelUploadSucceededAction) => ({
-            ...state,
-            alert: getSuccessAlert(`Cancel upload ${jobName} succeeded`),
-            requestsInProgress: removeRequestFromInProgress(state, AsyncRequest.CANCEL_UPLOAD),
-        }),
-    },
-    [CANCEL_UPLOAD_FAILED]: {
-        accepts: (action: AnyAction): action is CancelUploadFailedAction =>
-            action.type === CANCEL_UPLOAD_FAILED,
-        perform: (state: FeedbackStateBranch, {  payload: { error } }: CancelUploadFailedAction) => ({
-            ...state,
-            alert: getErrorAlert(error),
-            requestsInProgress: removeRequestFromInProgress(state, AsyncRequest.CANCEL_UPLOAD),
-        }),
-    },
-    [SUBMIT_FILE_METADATA_UPDATE]: {
-        accepts: (action: AnyAction): action is SubmitFileMetadataUpdateAction =>
-            action.type === SUBMIT_FILE_METADATA_UPDATE,
-        perform: (state: FeedbackStateBranch) => ({
-            ...state,
-            requestsInProgress: uniq([...state.requestsInProgress, AsyncRequest.UPDATE_FILE_METADATA]),
-        }),
-    },
-=======
       const { message, type } = alert;
       const event = {
         date: new Date(),
@@ -650,6 +335,17 @@
       ),
     }),
   },
+  [OPEN_EDIT_FILE_METADATA_TAB]: {
+    accepts: (action: AnyAction): action is OpenEditFileMetadataTabAction =>
+      action.type === OPEN_EDIT_FILE_METADATA_TAB,
+    perform: (state: FeedbackStateBranch) => ({
+      ...state,
+      requestsInProgress: uniq([
+        ...state.requestsInProgress,
+        AsyncRequest.REQUEST_FILE_METADATA_FOR_JOB,
+      ]),
+    }),
+  },
   [REQUEST_FILE_METADATA_FOR_JOB]: {
     accepts: (action: AnyAction): action is RequestFileMetadataForJobAction =>
       action.type === REQUEST_FILE_METADATA_FOR_JOB,
@@ -854,7 +550,17 @@
       };
     },
   },
->>>>>>> 80e0c876
+  [SUBMIT_FILE_METADATA_UPDATE]: {
+    accepts: (action: AnyAction): action is SubmitFileMetadataUpdateAction =>
+      action.type === SUBMIT_FILE_METADATA_UPDATE,
+    perform: (state: FeedbackStateBranch) => ({
+      ...state,
+      requestsInProgress: uniq([
+        ...state.requestsInProgress,
+        AsyncRequest.UPDATE_FILE_METADATA,
+      ]),
+    }),
+  },
 };
 
 export default makeReducer<FeedbackStateBranch>(
