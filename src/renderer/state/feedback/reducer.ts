--- conflicted
+++ resolved
@@ -1,17 +1,10 @@
 import { uniq, without } from "lodash";
 import { AnyAction } from "redux";
 import { OPEN_TEMPLATE_EDITOR } from "../../../shared/constants";
-<<<<<<< HEAD
-import { REQUEST_FILE_METADATA_FOR_JOB } from "../metadata/constants";
-import { RequestFileMetadataForJobAction } from "../metadata/types";
+import { RECEIVE_FILE_METADATA, REQUEST_FILE_METADATA_FOR_JOB } from "../metadata/constants";
+import { ReceiveFileMetadataAction, RequestFileMetadataForJobAction } from "../metadata/types";
 import { CLOSE_UPLOAD_TAB, OPEN_EDIT_FILE_METADATA_TAB } from "../route/constants";
 import { CloseUploadTabAction, OpenEditFileMetadataTabAction } from "../route/types";
-=======
-import { RECEIVE_FILE_METADATA, REQUEST_FILE_METADATA_FOR_JOB } from "../metadata/constants";
-import { ReceiveFileMetadataAction, RequestFileMetadataForJobAction } from "../metadata/types";
-import { CLOSE_UPLOAD_TAB } from "../route/constants";
-import { CloseUploadTabAction } from "../route/types";
->>>>>>> f9660d1f
 import { SELECT_BARCODE, SET_PLATE } from "../selection/constants";
 
 import { SelectBarcodeAction, SelectionStateBranch, SetPlateAction } from "../selection/types";
@@ -228,6 +221,21 @@
             uploadError: undefined,
         }),
     },
+    [SELECT_BARCODE]: {
+        accepts: (action: AnyAction): action is SelectBarcodeAction =>
+            action.type === SELECT_BARCODE,
+        perform: (state: FeedbackStateBranch) => ({
+            ...state,
+            requestsInProgress: uniq([...state.requestsInProgress, AsyncRequest.GET_PLATE]),
+        }),
+    },
+    [SET_PLATE]: {
+        accepts: (action: AnyAction): action is SetPlateAction => action.type === SET_PLATE,
+        perform: (state: FeedbackStateBranch) => ({
+            ...state,
+            requestsInProgress: without(state.requestsInProgress, AsyncRequest.GET_PLATE),
+        }),
+    },
     [OPEN_EDIT_FILE_METADATA_TAB]: {
         accepts: (action: AnyAction): action is OpenEditFileMetadataTabAction =>
             action.type === OPEN_EDIT_FILE_METADATA_TAB,
@@ -244,29 +252,6 @@
             requestsInProgress: uniq([...state.requestsInProgress, AsyncRequest.REQUEST_FILE_METADATA_FOR_JOB]),
         }),
     },
-    [SELECT_BARCODE]: {
-        accepts: (action: AnyAction): action is SelectBarcodeAction =>
-            action.type === SELECT_BARCODE,
-        perform: (state: FeedbackStateBranch) => ({
-            ...state,
-            requestsInProgress: uniq([...state.requestsInProgress, AsyncRequest.GET_PLATE]),
-        }),
-    },
-    [SET_PLATE]: {
-        accepts: (action: AnyAction): action is SetPlateAction => action.type === SET_PLATE,
-        perform: (state: FeedbackStateBranch) => ({
-            ...state,
-            requestsInProgress: without(state.requestsInProgress, AsyncRequest.GET_PLATE),
-        }),
-    },
-    [REQUEST_FILE_METADATA_FOR_JOB]: {
-        accepts: (action: AnyAction): action is RequestFileMetadataForJobAction =>
-            action.type === REQUEST_FILE_METADATA_FOR_JOB,
-        perform: (state: FeedbackStateBranch) => ({
-            ...state,
-            requestsInProgress: uniq([...state.requestsInProgress, AsyncRequest.REQUEST_FILE_METADATA_FOR_JOB]),
-        }),
-    },
     [RECEIVE_FILE_METADATA]: {
         accepts: (action: AnyAction): action is ReceiveFileMetadataAction =>
             action.type === RECEIVE_FILE_METADATA,
