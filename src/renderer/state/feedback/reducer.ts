--- conflicted
+++ resolved
@@ -17,10 +17,6 @@
     HTTP_STATUS,
     TypeToDescriptionMap,
 } from "../types";
-<<<<<<< HEAD
-import { APPLY_TEMPLATE, SUBMIT_FILE_METADATA_UPDATE } from "../upload/constants";
-import { ApplyTemplateAction, SubmitFileMetadataUpdateAction } from "../upload/types";
-=======
 import {
     APPLY_TEMPLATE,
     CANCEL_UPLOAD,
@@ -29,7 +25,7 @@
     INITIATE_UPLOAD,
     RETRY_UPLOAD,
     RETRY_UPLOAD_FAILED,
-    RETRY_UPLOAD_SUCCEEDED,
+    RETRY_UPLOAD_SUCCEEDED, SUBMIT_FILE_METADATA_UPDATE,
 } from "../upload/constants";
 import {
     ApplyTemplateAction,
@@ -39,9 +35,8 @@
     InitiateUploadAction,
     RetryUploadAction,
     RetryUploadFailedAction,
-    RetryUploadSucceededAction,
+    RetryUploadSucceededAction, SubmitFileMetadataUpdateAction,
 } from "../upload/types";
->>>>>>> 9f338f5d
 import { makeReducer } from "../util";
 
 import {
