--- conflicted
+++ resolved
@@ -1,16 +1,11 @@
 import { uniq, without } from "lodash";
 import { AnyAction } from "redux";
 import { OPEN_TEMPLATE_EDITOR } from "../../../shared/constants";
-<<<<<<< HEAD
 import { REQUEST_FILE_METADATA_FOR_JOB } from "../metadata/constants";
 import { RequestFileMetadataForJobAction } from "../metadata/types";
 import { CLOSE_UPLOAD_TAB, OPEN_EDIT_FILE_METADATA_TAB } from "../route/constants";
 import { CloseUploadTabAction, OpenEditFileMetadataTabAction } from "../route/types";
-=======
-import { CLOSE_UPLOAD_TAB } from "../route/constants";
-import { CloseUploadTabAction } from "../route/types";
 import { SELECT_BARCODE, SET_PLATE } from "../selection/constants";
->>>>>>> e973028c
 
 import { SelectBarcodeAction, SelectionStateBranch, SetPlateAction } from "../selection/types";
 import {
@@ -226,7 +221,6 @@
             uploadError: undefined,
         }),
     },
-<<<<<<< HEAD
     [OPEN_EDIT_FILE_METADATA_TAB]: {
         accepts: (action: AnyAction): action is OpenEditFileMetadataTabAction =>
             action.type === OPEN_EDIT_FILE_METADATA_TAB,
@@ -241,7 +235,8 @@
         perform: (state: FeedbackStateBranch) => ({
             ...state,
             requestsInProgress: uniq([...state.requestsInProgress, AsyncRequest.REQUEST_FILE_METADATA_FOR_JOB]),
-=======
+        }),
+    },
     [SELECT_BARCODE]: {
         accepts: (action: AnyAction): action is SelectBarcodeAction =>
             action.type === SELECT_BARCODE,
@@ -255,7 +250,6 @@
         perform: (state: FeedbackStateBranch) => ({
             ...state,
             requestsInProgress: without(state.requestsInProgress, AsyncRequest.GET_PLATE),
->>>>>>> e973028c
         }),
     },
 };
