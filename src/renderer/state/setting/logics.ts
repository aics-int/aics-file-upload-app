--- conflicted
+++ resolved
@@ -103,21 +103,6 @@
                 next: ReduxLogicNextCb) => {
         try {
             const settings = storage.get(USER_SETTINGS_KEY);
-<<<<<<< HEAD
-            const { host, port, username } = settings;
-            if (host) {
-                fms.host = host;
-                jssClient.host = host;
-                labkeyClient.host = host;
-                mmsClient.host = host;
-            }
-
-            if (port) {
-                fms.port = port;
-                jssClient.port = port;
-                labkeyClient.port = port;
-                mmsClient.port = port;
-=======
             const { limsHost, limsPort, username } = settings;
             if (limsHost) {
                 fms.host = limsHost;
@@ -131,7 +116,6 @@
                 jssClient.port = limsPort;
                 labkeyClient.port = limsPort;
                 mmsClient.port = limsPort;
->>>>>>> f7d0a554
             }
 
             if (username) {
