--- conflicted
+++ resolved
@@ -9,6 +9,7 @@
   useResizeColumns,
   SortByFn,
   Row,
+  TableInstance,
 } from "react-table";
 
 import { AnnotationName } from "../../constants";
@@ -75,11 +76,7 @@
     [columnDefinitions, hasSubmitBeenAttempted]
   );
 
-<<<<<<< HEAD
-  const tableInstance = useTable<UploadTableRow>(
-=======
   const tableInstance: TableInstance<FileModel> = useTable<FileModel>(
->>>>>>> 586a17fa
     {
       columns,
       data,
