import { AicsGridCell } from "aics-react-labkey";
import * as React from "react";
import { connect } from "react-redux";
import { ActionCreator } from "redux";

import FormPage from "../../components/FormPage";
import Plate from "../../components/Plate/index";
import WellFileAssociations from "../../components/WellFileAssociations/index";

import {
    State,
} from "../../state";
<<<<<<< HEAD
import { setWellsForUpload } from "../../state/selection/actions";
import {
    getSelectedFiles,
    getSelectedWellAndFileAreAssociated,
    getWellForUpload,
    getWellsWithUnitsAndModified
} from "../../state/selection/selectors";
import { SetWellsForUploadAction, Well } from "../../state/selection/types";
import { associateFilesAndWell, undoFileWellAssociation } from "../../state/upload/actions";
import { getWellIdToFiles } from "../../state/upload/selectors";
import { AssociateFilesAndWellAction, UndoFileWellAssociationAction } from "../../state/upload/types";
import { getWellDisplay } from "../../util/index";

const styles = require("./style.css");
=======
import { setWell } from "../../state/selection/actions";
import { getWellForUpload, getWellsWithUnitsAndModified } from "../../state/selection/selectors";
import { SetWellAction, Well } from "../../state/selection/types";
>>>>>>> 61fa736c

interface AssociateWellsProps {
    associateFilesAndWell: ActionCreator<AssociateFilesAndWellAction>;
    className?: string;
<<<<<<< HEAD
    selectedFiles: string[];
    selectedWell?: AicsGridCell;
    setWellsForUpload: ActionCreator<SetWellsForUploadAction>;
=======
    selectedWell?: AicsGridCell;
    setWell: ActionCreator<SetWellAction>;
>>>>>>> 61fa736c
    wells?: Well[][];
    wellIdToFiles: Map<number, string[]>;
    selectedWellAndFileAreAssociated: boolean;
    undoAssociation: ActionCreator<UndoFileWellAssociationAction>;
}

class AssociateWells extends React.Component<AssociateWellsProps, {}> {
    constructor(props: AssociateWellsProps) {
        super(props);
<<<<<<< HEAD
        this.associate = this.associate.bind(this);
        this.selectWell = this.selectWell.bind(this);
        this.getSelectedWell = this.getSelectedWell.bind(this);
        this.canAssociate = this.canAssociate.bind(this);
        this.undoAssociation = this.undoAssociation.bind(this);
    }

    public render() {
        const { className, selectedFiles, selectedWell, wells, wellIdToFiles } = this.props;
        const selectedWells = selectedWell ? [selectedWell] : [];
        const wellInfo = wells && selectedWell ? wells[selectedWell.row][selectedWell.col] : undefined;
        const files = wellInfo && wellIdToFiles.has(wellInfo.wellId) ? wellIdToFiles.get(wellInfo.wellId) : [];

=======
        this.selectWell = this.selectWell.bind(this);
    }

    public render() {
        const { className, selectedWell, wells } = this.props;
        const selectedWells = selectedWell ? [selectedWell] : [];
>>>>>>> 61fa736c
        return (
            <FormPage
                className={className}
                formTitle="ASSOCIATE WELLS"
                formPrompt="Associate files and wells by selecting them and clicking Associate"
                saveButtonDisabled={true}
            >
<<<<<<< HEAD
                <WellFileAssociations
                    className={styles.wellInfo}
                    well={wellInfo}
                    wellDisplay={getWellDisplay(selectedWell)}
                    files={files || []}
                    selectedFiles={selectedFiles}
                    associate={this.associate}
                    canAssociate={this.canAssociate()}
                    undoAssociation={this.undoAssociation}
                />
=======
>>>>>>> 61fa736c
                {wells ? (
                        <Plate
                            wells={wells}
                            onWellClick={this.selectWell}
                            selectedWells={selectedWells}
<<<<<<< HEAD
                            wellIdToFiles={wellIdToFiles}
=======
>>>>>>> 61fa736c
                        />
                    ) : <span>Plate does not have any well information!</span>}
            </FormPage>
        );
    }

    public selectWell(row: number, col: number): void {
<<<<<<< HEAD
        this.props.setWellsForUpload([{row, col}]);
    }

    private canAssociate(): boolean {
        return !!(this.props.selectedFiles && this.props.selectedWell) && !this.props.selectedWellAndFileAreAssociated;
    }

    private associate(): void {
        const { selectedWell, wells } = this.props;

        if (this.canAssociate() && selectedWell && wells) {
            const { selectedFiles } = this.props;
            this.setState({selectedWell: undefined});
            const wellId = wells[selectedWell.row][selectedWell.col].wellId;
            this.props.associateFilesAndWell(selectedFiles, wellId, selectedWell);
        }
    }

    private undoAssociation(file: string): void {
        this.props.undoAssociation(file);
    }

    private getSelectedWell(): string {
        const { selectedWell } = this.props;

        // todo none text const
        // todo B6 rather than 2, 6
        return selectedWell ? `${selectedWell.row}, ${selectedWell.col}` : "None";
=======
        this.props.setWell({row, col});
>>>>>>> 61fa736c
    }
}

function mapStateToProps(state: State) {
    return {
<<<<<<< HEAD
        selectedFiles: getSelectedFiles(state),
        selectedWell: getWellForUpload(state),
        selectedWellAndFileAreAssociated: getSelectedWellAndFileAreAssociated(state),
        wellIdToFiles: getWellIdToFiles(state),
=======
        selectedWell: getWellForUpload(state),
>>>>>>> 61fa736c
        wells: getWellsWithUnitsAndModified(state),
    };
}

const dispatchToPropsMap = {
<<<<<<< HEAD
    associateFilesAndWell,
    setWellsForUpload,
    undoAssociation: undoFileWellAssociation,
=======
    setWell,
>>>>>>> 61fa736c
};

export default connect(mapStateToProps, dispatchToPropsMap)(AssociateWells);<|MERGE_RESOLUTION|>--- conflicted
+++ resolved
@@ -10,38 +10,27 @@
 import {
     State,
 } from "../../state";
-<<<<<<< HEAD
-import { setWellsForUpload } from "../../state/selection/actions";
+import { setWell } from "../../state/selection/actions";
 import {
     getSelectedFiles,
     getSelectedWellAndFileAreAssociated,
     getWellForUpload,
     getWellsWithUnitsAndModified
 } from "../../state/selection/selectors";
-import { SetWellsForUploadAction, Well } from "../../state/selection/types";
+import { SetWellAction, Well } from "../../state/selection/types";
 import { associateFilesAndWell, undoFileWellAssociation } from "../../state/upload/actions";
 import { getWellIdToFiles } from "../../state/upload/selectors";
 import { AssociateFilesAndWellAction, UndoFileWellAssociationAction } from "../../state/upload/types";
 import { getWellDisplay } from "../../util/index";
 
 const styles = require("./style.css");
-=======
-import { setWell } from "../../state/selection/actions";
-import { getWellForUpload, getWellsWithUnitsAndModified } from "../../state/selection/selectors";
-import { SetWellAction, Well } from "../../state/selection/types";
->>>>>>> 61fa736c
 
 interface AssociateWellsProps {
     associateFilesAndWell: ActionCreator<AssociateFilesAndWellAction>;
     className?: string;
-<<<<<<< HEAD
     selectedFiles: string[];
     selectedWell?: AicsGridCell;
-    setWellsForUpload: ActionCreator<SetWellsForUploadAction>;
-=======
-    selectedWell?: AicsGridCell;
     setWell: ActionCreator<SetWellAction>;
->>>>>>> 61fa736c
     wells?: Well[][];
     wellIdToFiles: Map<number, string[]>;
     selectedWellAndFileAreAssociated: boolean;
@@ -51,7 +40,6 @@
 class AssociateWells extends React.Component<AssociateWellsProps, {}> {
     constructor(props: AssociateWellsProps) {
         super(props);
-<<<<<<< HEAD
         this.associate = this.associate.bind(this);
         this.selectWell = this.selectWell.bind(this);
         this.getSelectedWell = this.getSelectedWell.bind(this);
@@ -65,14 +53,6 @@
         const wellInfo = wells && selectedWell ? wells[selectedWell.row][selectedWell.col] : undefined;
         const files = wellInfo && wellIdToFiles.has(wellInfo.wellId) ? wellIdToFiles.get(wellInfo.wellId) : [];
 
-=======
-        this.selectWell = this.selectWell.bind(this);
-    }
-
-    public render() {
-        const { className, selectedWell, wells } = this.props;
-        const selectedWells = selectedWell ? [selectedWell] : [];
->>>>>>> 61fa736c
         return (
             <FormPage
                 className={className}
@@ -80,7 +60,6 @@
                 formPrompt="Associate files and wells by selecting them and clicking Associate"
                 saveButtonDisabled={true}
             >
-<<<<<<< HEAD
                 <WellFileAssociations
                     className={styles.wellInfo}
                     well={wellInfo}
@@ -91,17 +70,12 @@
                     canAssociate={this.canAssociate()}
                     undoAssociation={this.undoAssociation}
                 />
-=======
->>>>>>> 61fa736c
                 {wells ? (
                         <Plate
                             wells={wells}
                             onWellClick={this.selectWell}
                             selectedWells={selectedWells}
-<<<<<<< HEAD
                             wellIdToFiles={wellIdToFiles}
-=======
->>>>>>> 61fa736c
                         />
                     ) : <span>Plate does not have any well information!</span>}
             </FormPage>
@@ -109,8 +83,7 @@
     }
 
     public selectWell(row: number, col: number): void {
-<<<<<<< HEAD
-        this.props.setWellsForUpload([{row, col}]);
+        this.props.setWells([{row, col}]);
     }
 
     private canAssociate(): boolean {
@@ -138,34 +111,23 @@
         // todo none text const
         // todo B6 rather than 2, 6
         return selectedWell ? `${selectedWell.row}, ${selectedWell.col}` : "None";
-=======
-        this.props.setWell({row, col});
->>>>>>> 61fa736c
     }
 }
 
 function mapStateToProps(state: State) {
     return {
-<<<<<<< HEAD
         selectedFiles: getSelectedFiles(state),
         selectedWell: getWellForUpload(state),
         selectedWellAndFileAreAssociated: getSelectedWellAndFileAreAssociated(state),
         wellIdToFiles: getWellIdToFiles(state),
-=======
-        selectedWell: getWellForUpload(state),
->>>>>>> 61fa736c
         wells: getWellsWithUnitsAndModified(state),
     };
 }
 
 const dispatchToPropsMap = {
-<<<<<<< HEAD
     associateFilesAndWell,
-    setWellsForUpload,
+    setWell,
     undoAssociation: undoFileWellAssociation,
-=======
-    setWell,
->>>>>>> 61fa736c
 };
 
 export default connect(mapStateToProps, dispatchToPropsMap)(AssociateWells);