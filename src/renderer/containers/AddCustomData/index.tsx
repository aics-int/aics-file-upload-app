--- conflicted
+++ resolved
@@ -187,11 +187,7 @@
                         showIcon={true}
                     />
                 )}
-<<<<<<< HEAD
-                {!showLoading && validationErrors.length && (
-=======
-                {validationErrors.length > 0 && (
->>>>>>> d25c51d2
+                {!showLoading && validationErrors.length > 0 && (
                     validationErrors.map((e: string) => (<Alert
                         className={styles.alert}
                         key={e}
