import { JSSJob } from "@aics/job-status-client/type-declarations/types";
import { Alert, Button, Spin } from "antd";
import classNames from "classnames";
import * as React from "react";
import { connect } from "react-redux";
import { ActionCreator } from "redux";

import { SCHEMA_SYNONYM } from "../../../shared/constants";
import CustomDataGrid from "../../components/CustomDataGrid";
import FormPage from "../../components/FormPage";
import JobOverviewDisplay from "../../components/JobOverviewDisplay";
import TemplateSearch from "../../components/TemplateSearch";
import { setAlert } from "../../state/feedback/actions";
import { getRequestsInProgressContains, getUploadError } from "../../state/feedback/selectors";
import { AsyncRequest, OpenTemplateEditorAction, SetAlertAction } from "../../state/feedback/types";
import { getUploadInProgress } from "../../state/job/selectors";
import {
    getAnnotationTypes,
    getBooleanAnnotationTypeId,
    getChannels,
    getTemplates,
} from "../../state/metadata/selectors";
import { Channel } from "../../state/metadata/types";
import { goBack } from "../../state/route/actions";
import { GoBackAction, Page } from "../../state/route/types";
import {
    openTemplateEditor,
    toggleExpandedUploadJobRow,
} from "../../state/selection/actions";
import {
    getExpandedUploadJobRows,
    getSelectedBarcode,
    getSelectedJob,
    getWellsWithUnitsAndModified,
} from "../../state/selection/selectors";
import {
    ExpandedRows,
    ToggleExpandedUploadJobRowAction,
    Well,
} from "../../state/selection/types";
import { getAssociateByWorkflow, getTemplateId } from "../../state/setting/selectors";
import { getAppliedTemplate } from "../../state/template/selectors";
import { AnnotationType, Template } from "../../state/template/types";
import { State } from "../../state/types";
import {
    applyTemplate,
    initiateUpload,
    jumpToUpload,
    removeUploads,
    submitFileMetadataUpdate,
    updateSubImages,
    updateUpload,
} from "../../state/upload/actions";
import {
    getCanRedoUpload,
    getCanUndoUpload,
    getFileToAnnotationHasValueMap,
    getUploadKeyToAnnotationErrorMap,
    getUploadSummaryRows,
    getUploadValidationErrors,
} from "../../state/upload/selectors";
import {
    ApplyTemplateAction,
    InitiateUploadAction,
    JumpToUploadAction,
    RemoveUploadsAction,
    SubmitFileMetadataUpdateAction,
    UpdateSubImagesAction,
    UpdateUploadAction,
    UploadJobTableRow,
} from "../../state/upload/types";
import { LabkeyTemplate } from "../../util/labkey-client/types";

const styles = require("./style.pcss");

interface Props {
    allWellsForSelectedPlate: Well[][];
    annotationTypes: AnnotationType[];
    appliedTemplate?: Template;
    applyTemplate: ActionCreator<ApplyTemplateAction>;
    associateByWorkflow: boolean;
    booleanAnnotationTypeId?: number;
    canRedo: boolean;
    canUndo: boolean;
    channels: Channel[];
    className?: string;
    expandedRows: ExpandedRows;
    fileToAnnotationHasValueMap: {[file: string]: {[key: string]: boolean}};
    goBack: ActionCreator<GoBackAction>;
    initiateUpload: ActionCreator<InitiateUploadAction>;
    jumpToUpload: ActionCreator<JumpToUploadAction>;
    loading: boolean; // todo separate PR rename
    loadingFileMetadata: boolean;
    openSchemaCreator: ActionCreator<OpenTemplateEditorAction>;
    removeUploads: ActionCreator<RemoveUploadsAction>;
    savedTemplateId?: number;
    selectedBarcode?: string;
    selectedJob?: JSSJob;
    setAlert: ActionCreator<SetAlertAction>;
    submitFileMetadataUpdate: ActionCreator<SubmitFileMetadataUpdateAction>;
    templates: LabkeyTemplate[];
    toggleRowExpanded: ActionCreator<ToggleExpandedUploadJobRowAction>;
    updateInProgress: boolean;
    updateSubImages: ActionCreator<UpdateSubImagesAction>;
    updateUpload: ActionCreator<UpdateUploadAction>;
    uploadError?: string;
    uploadInProgress: boolean;
    uploadRowKeyToAnnotationErrorMap: {[key: string]: {[annotationName: string]: string}};
    uploads: UploadJobTableRow[];
    validationErrors: string[];
}

interface AddCustomDataState {
    selectedFiles: string[];
}

/**
 * Renders template selector and custom data grid for adding additional data to each file.
 */
class AddCustomData extends React.Component<Props, AddCustomDataState> {
    constructor(props: Props) {
        super(props);
        this.state = {
            selectedFiles: [],
        };
    }

    public componentDidMount() {
        const templateId = this.props.appliedTemplate ? this.props.appliedTemplate.templateId :
            this.props.savedTemplateId;
        if (templateId) {
            this.props.applyTemplate(templateId);
        }
    }

    public render() {
        const {
            annotationTypes,
            appliedTemplate,
            associateByWorkflow,
            canRedo,
            canUndo,
            className,
            loading,
            loadingFileMetadata,
            selectedJob,
            updateInProgress,
            uploadError,
            uploadInProgress,
            uploadRowKeyToAnnotationErrorMap,
            uploads,
            validationErrors,
        } = this.props;
        const showLoading = loading || loadingFileMetadata;
        return (
            <FormPage
                backButtonDisabled={!!selectedJob}
                className={className}
<<<<<<< HEAD
                formTitle={selectedJob ? "EDIT UPLOAD JOB" : "ADD ADDITIONAL DATA"}
                formPrompt="Review and add information to the files below and click Submit."
                onSave={this.submit}
                saveButtonDisabled={!canSave}
                saveInProgress={uploadInProgress || updateInProgress}
                saveButtonName="Submit"
                showProgressBar={!selectedJob}
=======
                formTitle="ADD ADDITIONAL DATA"
                formPrompt="Review and add information to the files below and click Upload to submit the job."
                onSave={this.upload}
                saveButtonDisabled={validationErrors.length > 0}
                saveInProgress={uploadInProgress}
                saveButtonName="Upload"
>>>>>>> c67e7cf2
                onBack={this.props.goBack}
                page={Page.AddCustomData}
            >
                {selectedJob && (
                    <JobOverviewDisplay job={selectedJob}/>
                )}
                {!loadingFileMetadata && this.renderButtons()}
                {showLoading && (
                    <div className={styles.spinContainer}>
                        <div className={styles.spinText}>
                            Loading...
                        </div>
                        <Spin/>
                    </div>
                )}
<<<<<<< HEAD
                {!loading && uploadError && (
                    <Alert className={styles.alert} message={uploadError} type="error" showIcon={true}/>
=======
                {uploadError && (
                    <Alert
                        className={styles.alert}
                        message="Upload Failed"
                        description={uploadError}
                        type="error"
                        showIcon={true}
                    />
                )}
                {validationErrors.length && (
                    validationErrors.map((e: string) => (<Alert
                        className={styles.alert}
                        key={e}
                        message={e}
                        showIcon={true}
                        type="error"
                    />))
>>>>>>> c67e7cf2
                )}
                {appliedTemplate && this.renderPlateInfo()}
                {!showLoading && appliedTemplate && (
                    <CustomDataGrid
                        allWellsForSelectedPlate={this.props.allWellsForSelectedPlate}
                        annotationTypes={annotationTypes}
                        associateByWorkflow={associateByWorkflow}
                        canRedo={canRedo}
                        canUndo={canUndo}
                        channels={this.props.channels}
                        expandedRows={this.props.expandedRows}
                        fileToAnnotationHasValueMap={this.props.fileToAnnotationHasValueMap}
                        redo={this.redo}
                        removeUploads={this.props.removeUploads}
                        template={appliedTemplate}
                        setAlert={this.props.setAlert}
                        toggleRowExpanded={this.props.toggleRowExpanded}
                        undo={this.undo}
                        updateSubImages={this.props.updateSubImages}
                        updateUpload={this.props.updateUpload}
                        uploads={uploads}
                        validationErrors={uploadRowKeyToAnnotationErrorMap}
                    />
                )}
            </FormPage>
        );
    }

    private renderPlateInfo = () => {
        const { selectedBarcode } = this.props;
        if (!selectedBarcode) {
            return null;
        }

        return (
            <div className={styles.plateInfo}>
                <div>Plate Barcode: {selectedBarcode}</div>
            </div>
        );
    }

    private renderButtons = () => {
        const { appliedTemplate, loading } = this.props;

        return (
            <div className={styles.buttonRow}>
                <div className={styles.schemaSelector}>
                    <p className={styles.schemaSelectorLabel}>{`Select -or- Create ${SCHEMA_SYNONYM}`}</p>
                    <TemplateSearch
                        className={styles.schemaSelector}
                        disabled={loading}
                        value={appliedTemplate ? appliedTemplate.templateId : undefined}
                        onSelect={this.props.applyTemplate}
                    />
                </div>
                <Button
                    icon="plus-circle"
                    className={classNames(styles.templateButton, styles.createTemplateButton)}
                    onClick={this.openTemplateEditor}
                >
                    Create {SCHEMA_SYNONYM}
                </Button>
                <Button
                    icon="edit"
                    disabled={!appliedTemplate}
                    className={styles.templateButton}
                    onClick={this.openTemplateEditorWithId(appliedTemplate && appliedTemplate.templateId)}
                >
                    Edit {SCHEMA_SYNONYM}
                </Button>
            </div>
        );
    }

    private openTemplateEditor = () => this.props.openSchemaCreator();
    private openTemplateEditorWithId = (id: number | undefined) => () => this.props.openSchemaCreator(id);

    private submit = (): void => {
        if (this.props.selectedJob) {
            this.props.submitFileMetadataUpdate();
        } else {
            this.props.initiateUpload();
        }
    }

    private undo = (): void => {
        this.props.jumpToUpload(-1);
    }

    private redo = (): void => {
        this.props.jumpToUpload(1);
    }
}

function mapStateToProps(state: State) {
    return {
        allWellsForSelectedPlate: getWellsWithUnitsAndModified(state),
        annotationTypes: getAnnotationTypes(state),
        appliedTemplate: getAppliedTemplate(state),
        associateByWorkflow: getAssociateByWorkflow(state),
        booleanAnnotationTypeId: getBooleanAnnotationTypeId(state),
        canRedo: getCanRedoUpload(state),
        canUndo: getCanUndoUpload(state),
        channels: getChannels(state),
        expandedRows: getExpandedUploadJobRows(state),
        fileToAnnotationHasValueMap: getFileToAnnotationHasValueMap(state),
        loading: getRequestsInProgressContains(state, AsyncRequest.GET_TEMPLATE),
        loadingFileMetadata: getRequestsInProgressContains(state, AsyncRequest.REQUEST_FILE_METADATA_FOR_JOB),
        savedTemplateId: getTemplateId(state),
        selectedBarcode: getSelectedBarcode(state),
        selectedJob: getSelectedJob(state),
        templates: getTemplates(state),
        updateInProgress: getRequestsInProgressContains(state, AsyncRequest.UPDATE_FILE_METADATA),
        uploadError: getUploadError(state),
        uploadInProgress: getUploadInProgress(state),
        uploadRowKeyToAnnotationErrorMap: getUploadKeyToAnnotationErrorMap(state),
        uploads: getUploadSummaryRows(state),
        validationErrors: getUploadValidationErrors(state),
    };
}

const dispatchToPropsMap = {
    applyTemplate,
    goBack,
    initiateUpload,
    jumpToUpload,
    openSchemaCreator: openTemplateEditor,
    removeUploads,
    setAlert,
    submitFileMetadataUpdate,
    toggleRowExpanded: toggleExpandedUploadJobRow,
    updateSubImages,
    updateUpload,
};

export default connect(mapStateToProps, dispatchToPropsMap)(AddCustomData);<|MERGE_RESOLUTION|>--- conflicted
+++ resolved
@@ -156,22 +156,13 @@
             <FormPage
                 backButtonDisabled={!!selectedJob}
                 className={className}
-<<<<<<< HEAD
                 formTitle={selectedJob ? "EDIT UPLOAD JOB" : "ADD ADDITIONAL DATA"}
                 formPrompt="Review and add information to the files below and click Submit."
                 onSave={this.submit}
-                saveButtonDisabled={!canSave}
+                saveButtonDisabled={validationErrors.length}
                 saveInProgress={uploadInProgress || updateInProgress}
                 saveButtonName="Submit"
                 showProgressBar={!selectedJob}
-=======
-                formTitle="ADD ADDITIONAL DATA"
-                formPrompt="Review and add information to the files below and click Upload to submit the job."
-                onSave={this.upload}
-                saveButtonDisabled={validationErrors.length > 0}
-                saveInProgress={uploadInProgress}
-                saveButtonName="Upload"
->>>>>>> c67e7cf2
                 onBack={this.props.goBack}
                 page={Page.AddCustomData}
             >
@@ -187,11 +178,7 @@
                         <Spin/>
                     </div>
                 )}
-<<<<<<< HEAD
-                {!loading && uploadError && (
-                    <Alert className={styles.alert} message={uploadError} type="error" showIcon={true}/>
-=======
-                {uploadError && (
+                {!showLoading && uploadError && (
                     <Alert
                         className={styles.alert}
                         message="Upload Failed"
@@ -200,7 +187,7 @@
                         showIcon={true}
                     />
                 )}
-                {validationErrors.length && (
+                {!showLoading && validationErrors.length && (
                     validationErrors.map((e: string) => (<Alert
                         className={styles.alert}
                         key={e}
@@ -208,7 +195,6 @@
                         showIcon={true}
                         type="error"
                     />))
->>>>>>> c67e7cf2
                 )}
                 {appliedTemplate && this.renderPlateInfo()}
                 {!showLoading && appliedTemplate && (
