.button-row {
  display: flex;
  margin-bottom: 1em;
}

.create-schema-button {
  margin-left: 1em;
  margin-top: 1.6em;
}

.schema-selector {
  width: 100%;
  z-index: 1;
}

.schema-selector-label {
<<<<<<< HEAD
  margin-bottom: 0;
}

.plate-info {
  margin-bottom: 1em;
=======
    margin-bottom: 0;
}

.spin-container {
  height: 100%;
  width: 100%;
  display: flex;
  align-items: center;
  justify-content: center;
  flex-direction: column;
>>>>>>> cd3e0f55
}<|MERGE_RESOLUTION|>--- conflicted
+++ resolved
@@ -14,14 +14,11 @@
 }
 
 .schema-selector-label {
-<<<<<<< HEAD
   margin-bottom: 0;
 }
 
 .plate-info {
   margin-bottom: 1em;
-=======
-    margin-bottom: 0;
 }
 
 .spin-container {
@@ -31,5 +28,4 @@
   align-items: center;
   justify-content: center;
   flex-direction: column;
->>>>>>> cd3e0f55
 }