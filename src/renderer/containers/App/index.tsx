--- conflicted
+++ resolved
@@ -117,42 +117,6 @@
 const ALERT_DURATION = 2;
 
 interface AppProps {
-<<<<<<< HEAD
-    alert?: AppAlert;
-    clearAlert: ActionCreator<ClearAlertAction>;
-    clearStagedFiles: ActionCreator<ClearStagedFilesAction>;
-    closeUploadTab: ActionCreator<CloseUploadTabAction>;
-    copyInProgress: boolean;
-    fileToTags: Map<string, FileTag[]>;
-    files: UploadFile[];
-    folderTreeOpen: boolean;
-    gatherSettings: ActionCreator<GatherSettingsAction>;
-    getFilesInFolder: ActionCreator<GetFilesInFolderAction>;
-    limsUrl: string;
-    loadFilesFromDragAndDrop: ActionCreator<LoadFilesFromDragAndDropAction>;
-    openFilesFromDialog: ActionCreator<LoadFilesFromOpenDialogAction>;
-    openModal: ActionCreator<OpenModalAction>;
-    loading: boolean;
-    recentEvent?: AppEvent;
-    removeFileFromArchive: ActionCreator<RemoveFileFromArchiveAction>;
-    removeFileFromIsilon: ActionCreator<RemoveFileFromIsilonAction>;
-    requestMetadata: ActionCreator<RequestMetadataAction>;
-    saveUploadDraft: ActionCreator<SaveUploadDraftAction>;
-    selectFile: ActionCreator<SelectFileAction>;
-    selectedFiles: string[];
-    setAlert: ActionCreator<SetAlertAction>;
-    selectView: ActionCreator<SelectViewAction>;
-    setMountPoint: ActionCreator<SetMountPointAction>;
-    setMountPointNotificationVisible: boolean;
-    switchEnvironment: ActionCreator<SwitchEnvironmentAction>;
-    page: Page;
-    toggleFolderTree: ActionCreator<ToggleFolderTreeAction>;
-    undoFileWellAssociation: ActionCreator<UndoFileWellAssociationAction>;
-    undoFileWorkflowAssociation: ActionCreator<UndoFileWorkflowAssociationAction>;
-    updateSettings: ActionCreator<UpdateSettingsAction>;
-    uploadTabName: string;
-    view: Page;
-=======
   alert?: AppAlert;
   clearAlert: ActionCreator<ClearAlertAction>;
   clearStagedFiles: ActionCreator<ClearStagedFilesAction>;
@@ -185,9 +149,8 @@
   undoFileWellAssociation: ActionCreator<UndoFileWellAssociationAction>;
   undoFileWorkflowAssociation: ActionCreator<UndoFileWorkflowAssociationAction>;
   updateSettings: ActionCreator<UpdateSettingsAction>;
-  uploadTabName?: string;
+  uploadTabName: string;
   view: Page;
->>>>>>> 80e0c876
 }
 
 const APP_PAGE_TO_CONFIG_MAP = new Map<Page, AppPageConfig>([
@@ -342,79 +305,8 @@
     const pageConfig = APP_PAGE_TO_CONFIG_MAP.get(page);
     const uploadSummaryConfig = APP_PAGE_TO_CONFIG_MAP.get(Page.UploadSummary);
 
-<<<<<<< HEAD
-        return (
-            <div className={styles.container}>
-                <div className={styles.mainContentContainer}>
-                    <FolderTree
-                       className={styles.folderTree}
-                       clearStagedFiles={this.props.clearStagedFiles}
-                       files={files}
-                       folderTreeOpen={folderTreeOpen}
-                       getFilesInFolder={getFilesInFolder}
-                       isLoading={loading}
-                       loadFilesFromDragAndDropAction={this.props.loadFilesFromDragAndDrop}
-                       loadFilesFromOpenDialogAction={this.props.openFilesFromDialog}
-                       onCheck={selectFile}
-                       removeFileFromArchive={this.props.removeFileFromArchive}
-                       removeFileFromIsilon={this.props.removeFileFromIsilon}
-                       selectedKeys={selectedFiles}
-                       setAlert={setAlert}
-                       fileToTags={fileToTags}
-                       toggleFolderTree={this.props.toggleFolderTree}
-                       undoFileWellAssociation={this.props.undoFileWellAssociation}
-                       undoFileWorkflowAssociation={this.props.undoFileWorkflowAssociation}
-                    />
-                    <div className={styles.mainContent}>
-                        <Tabs
-                            activeKey={view}
-                            className={styles.tabContainer}
-                            hideAdd={true}
-                            onChange={this.props.selectView}
-                            onEdit={this.onTabChange}
-                            type="editable-card"
-                        >
-                            <TabPane
-                                className={styles.tabContent}
-                                tab="Summary"
-                                key={Page.UploadSummary}
-                                closable={false}
-                            >
-                                {uploadSummaryConfig.container}
-                            </TabPane>
-                            <TabPane
-                                className={styles.tabContent}
-                                tab="Search Files"
-                                key={Page.SearchFiles}
-                                closable={false}
-                            >
-                                <SearchFiles key="searchFiles"/>
-                            </TabPane>
-                            {page !== Page.UploadSummary && (
-                                <TabPane
-                                    className={styles.tabContent}
-                                    tab={uploadTabName}
-                                    key={page}
-                                    closable={true}
-                                >
-                                    {pageConfig.container}
-                                </TabPane>
-                            )}
-                        </Tabs>
-                    </div>
-                </div>
-                <StatusBar className={styles.statusBar} event={recentEvent} limsUrl={limsUrl}/>
-                <TemplateEditorModal/>
-                <OpenTemplateModal/>
-                <SettingsEditorModal/>
-                <SaveUploadDraftModal/>
-                <OpenUploadModal/>
-            </div>
-        );
-=======
     if (!pageConfig || !uploadSummaryConfig) {
       return null;
->>>>>>> 80e0c876
     }
 
     return (
@@ -467,7 +359,7 @@
               {page !== Page.UploadSummary && (
                 <TabPane
                   className={classNames(styles.uploadTab, styles.tabContent)}
-                  tab={uploadTabName || "Current Upload"}
+                  tab={uploadTabName}
                   key={page}
                   closable={true}
                 >
@@ -504,23 +396,6 @@
 }
 
 function mapStateToProps(state: State) {
-<<<<<<< HEAD
-    return {
-        alert: getAlert(state),
-        copyInProgress: !getIsSafeToExit(state),
-        fileToTags: getFileToTags(state),
-        files: getStagedFiles(state),
-        folderTreeOpen: getFolderTreeOpen(state),
-        limsUrl: getLimsUrl(state),
-        loading: getIsLoading(state),
-        page: getPage(state),
-        recentEvent: getRecentEvent(state),
-        selectedFiles: getSelectedFiles(state),
-        setMountPointNotificationVisible: getSetMountPointNotificationVisible(state),
-        uploadTabName: getUploadTabName(state),
-        view: getView(state),
-    };
-=======
   return {
     alert: getAlert(state),
     copyInProgress: !getIsSafeToExit(state),
@@ -535,10 +410,9 @@
     setMountPointNotificationVisible: getSetMountPointNotificationVisible(
       state
     ),
-    uploadTabName: getCurrentUploadName(state),
+    uploadTabName: getUploadTabName(state),
     view: getView(state),
   };
->>>>>>> 80e0c876
 }
 
 const dispatchToPropsMap = {
