--- conflicted
+++ resolved
@@ -106,12 +106,7 @@
 import TemplateEditorModal from "../TemplateEditorModal";
 import UploadSummary from "../UploadSummary";
 
-<<<<<<< HEAD
-import SearchFiles from "../SearchFiles";
 import { getFileToTags, getUploadTabName } from "./selectors";
-=======
-import { getCurrentUploadName, getFileToTags } from "./selectors";
->>>>>>> d69607de
 
 const styles = require("./styles.pcss");
 
