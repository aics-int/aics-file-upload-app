--- conflicted
+++ resolved
@@ -1,9 +1,6 @@
-<<<<<<< HEAD
-import { JSSJob } from "@aics/job-status-client/type-declarations/types";
-=======
 import { basename } from "path";
 
->>>>>>> a54927c3
+import { JSSJob } from "@aics/job-status-client/type-declarations/types";
 import { flatMap, forEach, groupBy, uniq } from "lodash";
 import { createSelector } from "reselect";
 
@@ -115,44 +112,17 @@
   }
 );
 
-<<<<<<< HEAD
-export const getCurrentUploadName = createSelector(
-  [getCurrentUpload],
-  (currentUpload?: CurrentUpload): string | undefined => currentUpload?.name
-);
-
 export const getUploadTabName = createSelector(
-  [getCurrentUploadName, getSelectedJob],
-  (currentUploadName?: string, selectedJob?: JSSJob) => {
-    if (currentUploadName) {
-      return currentUploadName;
+  [getCurrentUploadFilePath, getSelectedJob],
+  (filePath?: string, selectedJob?: JSSJob): string => {
+    if (filePath) {
+      return basename(filePath, ".json");
     }
 
     if (selectedJob) {
-      return `Edit Job: ${selectedJob.jobName}`;
+      return selectedJob.jobName || selectedJob.jobId;
     }
 
     return "Current Upload";
   }
-);
-
-// reasoning for this is so that job names also match draft keys.
-// If we just used draft name, we can't ensure that jobs are unique. If we include
-// the created datetime, we can be sure that the job name is unique.
-export const getCurrentUploadKey = createSelector(
-  [getCurrentUpload],
-  (currentUpload?: CurrentUpload) =>
-    currentUpload
-      ? getUploadDraftKey(currentUpload.name, currentUpload.created)
-      : undefined
-=======
-export const getUploadTabName = createSelector(
-  [getCurrentUploadFilePath],
-  (filePath?: string): string => {
-    if (filePath) {
-      return basename(filePath, ".json");
-    }
-    return "Current Upload";
-  }
->>>>>>> a54927c3
 );