--- conflicted
+++ resolved
@@ -398,12 +398,8 @@
 const dispatchToPropsMap = {
     cancelUpload,
     clearFileMetadataForJob,
-<<<<<<< HEAD
-    gatherIncompleteJobNames,
+    gatherIncompleteJobIds,
     openEditFileMetadataTab,
-=======
-    gatherIncompleteJobIds,
->>>>>>> 9f338f5d
     requestFileMetadataForJob,
     retrieveJobs,
     retryUpload,
