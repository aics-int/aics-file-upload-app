import {
  JSSJob,
  JSSJobStatus,
} from "@aics/job-status-client/type-declarations/types";
import {
  Button,
  Col,
  Empty,
  Icon,
  Modal,
  Progress,
  Radio,
  Row,
  Spin,
  Switch,
  Table,
  Tooltip,
} from "antd";
import { RadioChangeEvent } from "antd/es/radio";
import { ColumnProps } from "antd/lib/table";
import * as classNames from "classnames";
import { capitalize, isEmpty, map } from "lodash";
import * as React from "react";
import { connect } from "react-redux";
import { ActionCreator } from "redux";

import FileMetadataModal from "../../components/FileMetadataModal";
import StatusCircle from "../../components/StatusCircle";
import UploadJobDisplay from "../../components/UploadJobDisplay";
import { FAILED_STATUS, IN_PROGRESS_STATUSES } from "../../state/constants";
import { getRequestsInProgressContains } from "../../state/feedback/selectors";
import { AsyncRequest } from "../../state/feedback/types";
import {
  gatherIncompleteJobIds,
  retrieveJobs,
  selectJobFilter,
  startJobPoll,
  stopJobPoll,
} from "../../state/job/actions";
import {
  getIsPolling,
  getJobFilter,
  getJobsForTable,
} from "../../state/job/selectors";
import {
  GatherIncompleteJobIdsAction,
  JobFilter,
  RetrieveJobsAction,
  SelectJobFilterAction,
  StartJobPollAction,
  StopJobPollAction,
} from "../../state/job/types";
import {
  clearFileMetadataForJob,
  requestFileMetadataForJob,
} from "../../state/metadata/actions";
import {
  getFileMetadataForJob,
  getFileMetadataForJobHeader,
} from "../../state/metadata/selectors";
import {
  ClearFileMetadataForJobAction,
  RequestFileMetadataForJobAction,
  SearchResultRow,
  SearchResultsHeader,
} from "../../state/metadata/types";
import { openEditFileMetadataTab, selectPage, selectView } from "../../state/route/actions";
import { getPage } from "../../state/route/selectors";
<<<<<<< HEAD
import { OpenEditFileMetadataTabAction, Page, SelectPageAction, SelectViewAction } from "../../state/route/types";
=======
import {
  Page,
  SelectPageAction,
  SelectViewAction,
} from "../../state/route/types";
>>>>>>> 80e0c876
import { getStagedFiles } from "../../state/selection/selectors";
import { UploadFile } from "../../state/selection/types";
import { State } from "../../state/types";
import { cancelUpload, retryUpload } from "../../state/upload/actions";
import {
<<<<<<< HEAD
    CancelUploadAction,
    RetryUploadAction,
    UploadMetadata,
=======
  CancelUploadAction,
  RetryUploadAction,
  UploadMetadata,
>>>>>>> 80e0c876
} from "../../state/upload/types";

const styles = require("./styles.pcss");

const jobStatusOptions: JobFilter[] = map(JobFilter, (value) => value);

const TIME_DISPLAY_CONFIG = Object.freeze({
  day: "2-digit",
  hour: "2-digit",
  minute: "2-digit",
  month: "short",
  weekday: "short",
  year: "numeric",
});

// Matches a Job but the created date is represented as a string
export interface UploadSummaryTableRow extends JSSJob {
  // used by antd's Table component to uniquely identify rows
  key: string;
}

interface Props {
<<<<<<< HEAD
    cancelUpload: ActionCreator<CancelUploadAction>;
    className?: string;
    clearFileMetadataForJob: ActionCreator<ClearFileMetadataForJobAction>;
    fileMetadataForJob?: SearchResultRow[];
    fileMetadataForJobHeader?: SearchResultsHeader[];
    fileMetadataForJobLoading: boolean;
    files: UploadFile[];
    gatherIncompleteJobIds: ActionCreator<GatherIncompleteJobIdsAction>;
    isPolling: boolean;
    loading: boolean;
    jobFilter: JobFilter;
    jobs: UploadSummaryTableRow[];
    openEditFileMetadataTab: ActionCreator<OpenEditFileMetadataTabAction>;
    page: Page;
    requestFileMetadataForJob: ActionCreator<RequestFileMetadataForJobAction>;
    requestingJobs: boolean;
    retrieveJobs: ActionCreator<RetrieveJobsAction>;
    retryUpload: ActionCreator<RetryUploadAction>;
    selectPage: ActionCreator<SelectPageAction>;
    selectView: ActionCreator<SelectViewAction>;
    selectJobFilter: ActionCreator<SelectJobFilterAction>;
    startJobPoll: ActionCreator<StartJobPollAction>;
    stopJobPoll: ActionCreator<StopJobPollAction>;
=======
  cancelUpload: ActionCreator<CancelUploadAction>;
  className?: string;
  clearFileMetadataForJob: ActionCreator<ClearFileMetadataForJobAction>;
  fileMetadataForJob?: SearchResultRow[];
  fileMetadataForJobHeader?: SearchResultsHeader[];
  fileMetadataForJobLoading: boolean;
  files: UploadFile[];
  gatherIncompleteJobIds: ActionCreator<GatherIncompleteJobIdsAction>;
  isPolling: boolean;
  loading: boolean;
  jobFilter: JobFilter;
  jobs: UploadSummaryTableRow[];
  page: Page;
  requestFileMetadataForJob: ActionCreator<RequestFileMetadataForJobAction>;
  requestingJobs: boolean;
  retrieveJobs: ActionCreator<RetrieveJobsAction>;
  retryUpload: ActionCreator<RetryUploadAction>;
  selectPage: ActionCreator<SelectPageAction>;
  selectView: ActionCreator<SelectViewAction>;
  selectJobFilter: ActionCreator<SelectJobFilterAction>;
  startJobPoll: ActionCreator<StartJobPollAction>;
  stopJobPoll: ActionCreator<StopJobPollAction>;
>>>>>>> 80e0c876
}

interface UploadSummaryState {
  selectedJobId?: string;
  selectedRowInJob?: SearchResultRow;
}

class UploadSummary extends React.Component<Props, UploadSummaryState> {
  private static STAGE_TO_PROGRESS = (stage: string): number => {
    if (stage.toLowerCase() === "copy file") {
      return 25;
    }
<<<<<<< HEAD

    private get columns(): Array<ColumnProps<UploadSummaryTableRow>> {
        return [
            {
                align: "center",
                dataIndex: "status",
                key: "status",
                render: (status: JSSJobStatus) => <StatusCircle status={status}/>,
                title: "Status",
                width: "90px",
            },
            {
                dataIndex: "currentStage",
                key: "currentStage",
                render: (stage: string, row) => !["SUCCEEDED", "UNRECOVERABLE", "FAILED"].includes(row.status) ? (
                    <div className={styles.progressContainer}>
                        <Progress
                            showInfo={false}
                            status="active"
                            percent={UploadSummary.STAGE_TO_PROGRESS(stage)}
                            successPercent={50}
                        />
                        {!this.props.isPolling && (
                            <Tooltip
                                mouseLeaveDelay={0}
                                title="Polling is not turned on - progress might not be accurate."
                            >
                                <Icon className={styles.warningIcon} type="warning"/>
                            </Tooltip>
                        )}
                    </div>
                ) : (row.serviceFields && row.serviceFields.replacementJobId ? "Replaced" : capitalize(row.status)),
                title: "Progress",
                width: "190px",
            },
            {
                dataIndex: "jobName",
                ellipsis: true,
                key: "fileName",
                title: "File Names",
                width: "100%",
            },
            {
                dataIndex: "modified",
                key: "modified",
                render: (modified: Date) => modified.toLocaleTimeString([], TIME_DISPLAY_CONFIG),
                title: "Last Modified",
                width: "300px",
            },
            {
                key: "action",
                render: (_: any, row: UploadSummaryTableRow) => (
                    <>
                        <a className={styles.action} onClick={this.viewJob(row)}>View</a>
                        {row.status === "SUCCEEDED" && (
                            <a className={styles.action} onClick={this.editJob(row)}>Edit</a>
                        )}
                        {row.status === FAILED_STATUS && (
                            <a
                                className={classNames(styles.action, {[styles.disabled]: this.props.loading})}
                                onClick={this.retryJob(row)}
                            >
                                Retry
                            </a>
                        )}
                        {IN_PROGRESS_STATUSES.includes(row.status) && (
                            <a
                                className={classNames(styles.action, {[styles.disabled]: this.props.loading})}
                                onClick={this.cancelJob(row)}
                            >
                                Stop
                            </a>
                        )}
                    </>
                ),
                title: "Action",
                width: "200px",
            },
        ];
=======
    if (stage.toLowerCase() === "waiting for file copy") {
      return 50;
>>>>>>> 80e0c876
    }
    if (stage.toLowerCase() === "create filerows in labkey") {
      return 75;
    }
    return 0;
  };

  private get columns(): Array<ColumnProps<UploadSummaryTableRow>> {
    return [
      {
        align: "center",
        dataIndex: "status",
        key: "status",
        render: (status: JSSJobStatus) => <StatusCircle status={status} />,
        title: "Status",
        width: "90px",
      },
      {
        dataIndex: "currentStage",
        key: "currentStage",
        render: (stage: string, row) =>
          !["SUCCEEDED", "UNRECOVERABLE", "FAILED"].includes(row.status) ? (
            <div className={styles.progressContainer}>
              <Progress
                showInfo={false}
                status="active"
                percent={UploadSummary.STAGE_TO_PROGRESS(stage)}
                successPercent={50}
              />
              {!this.props.isPolling && (
                <Tooltip
                  mouseLeaveDelay={0}
                  title="Polling is not turned on - progress might not be accurate."
                >
                  <Icon className={styles.warningIcon} type="warning" />
                </Tooltip>
              )}
            </div>
          ) : row.serviceFields && row.serviceFields.replacementJobId ? (
            "Replaced"
          ) : (
            capitalize(row.status)
          ),
        title: "Progress",
        width: "190px",
      },
      {
        dataIndex: "jobName",
        ellipsis: true,
        key: "fileName",
        title: "File Names",
        width: "100%",
      },
      {
        dataIndex: "modified",
        key: "modified",
        render: (modified: Date) =>
          modified.toLocaleTimeString([], TIME_DISPLAY_CONFIG),
        title: "Last Modified",
        width: "300px",
      },
      {
        key: "action",
        render: (_: any, row: UploadSummaryTableRow) => (
          <>
            <a className={styles.action} onClick={this.viewJob(row)}>
              View
            </a>
            {row.status === FAILED_STATUS && (
              <a
                className={classNames(styles.action, {
                  [styles.disabled]: this.props.loading,
                })}
                onClick={this.retryJob(row)}
              >
                Retry
              </a>
            )}
            {IN_PROGRESS_STATUSES.includes(row.status) && (
              <a
                className={classNames(styles.action, {
                  [styles.disabled]: this.props.loading,
                })}
                onClick={this.cancelJob(row)}
              >
                Stop
              </a>
            )}
          </>
        ),
        title: "Action",
        width: "200px",
      },
    ];
  }

  constructor(props: Props) {
    super(props);
    this.state = {};
  }

  public componentDidMount(): void {
    // this retrieves jobs to display on table (no polling; one-time call.)
    this.props.retrieveJobs();
    // this gathers jobs that are stored in "local storage" for all uploads that have been initiated and/or retried.
    // this is solely for reporting purposes in case an upload succeeded or failed while the app was not running
    this.props.gatherIncompleteJobIds();
  }

  public componentWillUnmount(): void {
    this.props.stopJobPoll();
  }

  public render() {
    const {
      className,
      fileMetadataForJob,
      fileMetadataForJobHeader,
      fileMetadataForJobLoading,
      isPolling,
      jobFilter,
      jobs,
      page,
      requestingJobs,
    } = this.props;
    const { selectedRowInJob } = this.state;
    const selectedJob = this.getSelectedJob();
    const buttonLabel =
      page !== Page.UploadSummary ? (
        <>Resume Upload</>
      ) : (
        <>
          <Icon type="plus" />
          &nbsp;New Upload
        </>
      );
    return (
      <div className={classNames(styles.container, className)}>
        <div className={styles.section}>
          <div className={styles.header}>
            <Row
              type="flex"
              justify="space-between"
              align="middle"
              className={styles.title}
            >
              <Col>
                <h2>Your Uploads</h2>
              </Col>
              <Col>
                <Button
                  type="primary"
                  size="large"
                  onClick={this.startNewUpload}
                >
                  {buttonLabel}
                </Button>
              </Col>
            </Row>
            <Row type="flex" justify="space-between" align="middle">
              <Col>
                <Radio.Group
                  onChange={this.selectJobFilter}
                  value={jobFilter}
                  className={styles.filters}
                >
                  {jobStatusOptions.map((option) => (
                    <Radio.Button key={option} value={option}>
                      {option}
                    </Radio.Button>
                  ))}
                </Radio.Group>
              </Col>
              <Col>
                Polling for Uploads is&nbsp;
                <Switch
                  checkedChildren="ON"
                  unCheckedChildren="OFF"
                  checked={isPolling}
                  onClick={this.togglePoll}
                />
              </Col>
            </Row>
          </div>
          {jobs.length ? (
            <Table
              className={classNames(styles.content, styles.jobTable)}
              columns={this.columns}
              dataSource={jobs}
            />
          ) : (
            <div className={classNames(styles.content, styles.empty)}>
              {requestingJobs ? (
                <Spin size="large" />
              ) : (
                <Empty
                  description={`No ${
                    jobFilter === JobFilter.All ? "" : `${jobFilter} `
                  } Uploads`}
                />
              )}
            </div>
          )}
          {selectedJob && (
            <Modal
              title="Upload Job"
              width="90%"
              visible={!!selectedJob}
              footer={null}
              onCancel={this.closeModal}
            >
              <UploadJobDisplay
                job={selectedJob}
                fileMetadataForJob={fileMetadataForJob}
                fileMetadataForJobHeader={fileMetadataForJobHeader}
                fileMetadataForJobLoading={fileMetadataForJobLoading}
                onFileRowClick={this.openFileDetailModal}
              />
              <FileMetadataModal
                fileMetadata={selectedRowInJob}
                closeFileDetailModal={this.closeFileDetailModal}
              />
            </Modal>
          )}
        </div>
      </div>
    );
  }

  private openFileDetailModal = (selectedRowInJob: SearchResultRow): void => {
    this.setState({ selectedRowInJob });
  };

  private closeFileDetailModal = (): void => {
    this.setState({ selectedRowInJob: undefined });
  };

  private selectJobFilter = (e: RadioChangeEvent): void => {
    this.props.selectJobFilter(e.target.value);
    this.props.retrieveJobs();
  };

  private togglePoll = () =>
    this.props.isPolling ? this.props.stopJobPoll() : this.props.startJobPoll();

  private getSelectedJob = (): UploadSummaryTableRow | undefined => {
    const { jobs } = this.props;
    const { selectedJobId } = this.state;
    return jobs.find((j) => j.jobId === selectedJobId);
  };

  private startNewUpload = (): void => {
    // If the current page is UploadSummary we must just be a view
    if (this.props.page !== Page.UploadSummary) {
      this.props.selectView(this.props.page);
    } else if (this.props.files.length > 0) {
      // If we already have files staged skip the drag and drop page
      this.props.selectPage(Page.UploadSummary, Page.SelectUploadType);
    } else {
      this.props.selectPage(Page.UploadSummary, Page.DragAndDrop);
    }
  };

  private requestFileMetadataForJob = (jobId: string): void => {
    const { jobs } = this.props;
    const job = jobs.find((j) => j.jobId === jobId);
    if (
      job &&
      job.serviceFields &&
      job.serviceFields.files &&
      Array.isArray(job.serviceFields.result) &&
      !isEmpty(job.serviceFields.result)
    ) {
      const fileIds = job.serviceFields.result.map(
        (fileInfo: UploadMetadata) => {
          return fileInfo.fileId;
        }
      );
      this.props.requestFileMetadataForJob(fileIds);
    }
  };

  private viewJob = (row: UploadSummaryTableRow) => () => {
    this.requestFileMetadataForJob(row.jobId);
    this.setState({ selectedJobId: row.jobId });
  };

  private retryJob = (row: UploadSummaryTableRow) => () => {
    if (!this.props.loading) {
      this.props.retryUpload(row);
    }
  };

  private cancelJob = (row: UploadSummaryTableRow) => () =>
    this.props.cancelUpload(row);

<<<<<<< HEAD
    private editJob = (row: UploadSummaryTableRow) => () => {
        this.props.openEditFileMetadataTab(row);
    }

    private closeModal = () => {
        this.props.clearFileMetadataForJob();
        this.setState({ selectedJobId: undefined, selectedRowInJob: undefined });
    }
=======
  private closeModal = () => {
    this.props.clearFileMetadataForJob();
    this.setState({ selectedJobId: undefined, selectedRowInJob: undefined });
  };
>>>>>>> 80e0c876
}

function mapStateToProps(state: State) {
  return {
    fileMetadataForJob: getFileMetadataForJob(state),
    fileMetadataForJobHeader: getFileMetadataForJobHeader(state),
    fileMetadataForJobLoading: getRequestsInProgressContains(
      state,
      AsyncRequest.REQUEST_FILE_METADATA_FOR_JOB
    ),
    files: getStagedFiles(state),
    isPolling: getIsPolling(state),
    jobFilter: getJobFilter(state),
    jobs: getJobsForTable(state),
    loading:
      getRequestsInProgressContains(state, AsyncRequest.RETRY_UPLOAD) ||
      getRequestsInProgressContains(state, AsyncRequest.CANCEL_UPLOAD),
    page: getPage(state),
    requestingJobs: getRequestsInProgressContains(state, AsyncRequest.GET_JOBS),
  };
}

const dispatchToPropsMap = {
<<<<<<< HEAD
    cancelUpload,
    clearFileMetadataForJob,
    gatherIncompleteJobIds,
    openEditFileMetadataTab,
    requestFileMetadataForJob,
    retrieveJobs,
    retryUpload,
    selectJobFilter,
    selectPage,
    selectView,
    startJobPoll,
    stopJobPoll,
=======
  cancelUpload,
  clearFileMetadataForJob,
  gatherIncompleteJobIds,
  requestFileMetadataForJob,
  retrieveJobs,
  retryUpload,
  selectJobFilter,
  selectPage,
  selectView,
  startJobPoll,
  stopJobPoll,
>>>>>>> 80e0c876
};

export default connect(mapStateToProps, dispatchToPropsMap)(UploadSummary);<|MERGE_RESOLUTION|>--- conflicted
+++ resolved
@@ -64,31 +64,26 @@
   SearchResultRow,
   SearchResultsHeader,
 } from "../../state/metadata/types";
-import { openEditFileMetadataTab, selectPage, selectView } from "../../state/route/actions";
+import {
+  openEditFileMetadataTab,
+  selectPage,
+  selectView,
+} from "../../state/route/actions";
 import { getPage } from "../../state/route/selectors";
-<<<<<<< HEAD
-import { OpenEditFileMetadataTabAction, Page, SelectPageAction, SelectViewAction } from "../../state/route/types";
-=======
-import {
+import {
+  OpenEditFileMetadataTabAction,
   Page,
   SelectPageAction,
   SelectViewAction,
 } from "../../state/route/types";
->>>>>>> 80e0c876
 import { getStagedFiles } from "../../state/selection/selectors";
 import { UploadFile } from "../../state/selection/types";
 import { State } from "../../state/types";
 import { cancelUpload, retryUpload } from "../../state/upload/actions";
 import {
-<<<<<<< HEAD
-    CancelUploadAction,
-    RetryUploadAction,
-    UploadMetadata,
-=======
   CancelUploadAction,
   RetryUploadAction,
   UploadMetadata,
->>>>>>> 80e0c876
 } from "../../state/upload/types";
 
 const styles = require("./styles.pcss");
@@ -111,31 +106,6 @@
 }
 
 interface Props {
-<<<<<<< HEAD
-    cancelUpload: ActionCreator<CancelUploadAction>;
-    className?: string;
-    clearFileMetadataForJob: ActionCreator<ClearFileMetadataForJobAction>;
-    fileMetadataForJob?: SearchResultRow[];
-    fileMetadataForJobHeader?: SearchResultsHeader[];
-    fileMetadataForJobLoading: boolean;
-    files: UploadFile[];
-    gatherIncompleteJobIds: ActionCreator<GatherIncompleteJobIdsAction>;
-    isPolling: boolean;
-    loading: boolean;
-    jobFilter: JobFilter;
-    jobs: UploadSummaryTableRow[];
-    openEditFileMetadataTab: ActionCreator<OpenEditFileMetadataTabAction>;
-    page: Page;
-    requestFileMetadataForJob: ActionCreator<RequestFileMetadataForJobAction>;
-    requestingJobs: boolean;
-    retrieveJobs: ActionCreator<RetrieveJobsAction>;
-    retryUpload: ActionCreator<RetryUploadAction>;
-    selectPage: ActionCreator<SelectPageAction>;
-    selectView: ActionCreator<SelectViewAction>;
-    selectJobFilter: ActionCreator<SelectJobFilterAction>;
-    startJobPoll: ActionCreator<StartJobPollAction>;
-    stopJobPoll: ActionCreator<StopJobPollAction>;
-=======
   cancelUpload: ActionCreator<CancelUploadAction>;
   className?: string;
   clearFileMetadataForJob: ActionCreator<ClearFileMetadataForJobAction>;
@@ -148,6 +118,7 @@
   loading: boolean;
   jobFilter: JobFilter;
   jobs: UploadSummaryTableRow[];
+  openEditFileMetadataTab: ActionCreator<OpenEditFileMetadataTabAction>;
   page: Page;
   requestFileMetadataForJob: ActionCreator<RequestFileMetadataForJobAction>;
   requestingJobs: boolean;
@@ -158,7 +129,6 @@
   selectJobFilter: ActionCreator<SelectJobFilterAction>;
   startJobPoll: ActionCreator<StartJobPollAction>;
   stopJobPoll: ActionCreator<StopJobPollAction>;
->>>>>>> 80e0c876
 }
 
 interface UploadSummaryState {
@@ -171,90 +141,8 @@
     if (stage.toLowerCase() === "copy file") {
       return 25;
     }
-<<<<<<< HEAD
-
-    private get columns(): Array<ColumnProps<UploadSummaryTableRow>> {
-        return [
-            {
-                align: "center",
-                dataIndex: "status",
-                key: "status",
-                render: (status: JSSJobStatus) => <StatusCircle status={status}/>,
-                title: "Status",
-                width: "90px",
-            },
-            {
-                dataIndex: "currentStage",
-                key: "currentStage",
-                render: (stage: string, row) => !["SUCCEEDED", "UNRECOVERABLE", "FAILED"].includes(row.status) ? (
-                    <div className={styles.progressContainer}>
-                        <Progress
-                            showInfo={false}
-                            status="active"
-                            percent={UploadSummary.STAGE_TO_PROGRESS(stage)}
-                            successPercent={50}
-                        />
-                        {!this.props.isPolling && (
-                            <Tooltip
-                                mouseLeaveDelay={0}
-                                title="Polling is not turned on - progress might not be accurate."
-                            >
-                                <Icon className={styles.warningIcon} type="warning"/>
-                            </Tooltip>
-                        )}
-                    </div>
-                ) : (row.serviceFields && row.serviceFields.replacementJobId ? "Replaced" : capitalize(row.status)),
-                title: "Progress",
-                width: "190px",
-            },
-            {
-                dataIndex: "jobName",
-                ellipsis: true,
-                key: "fileName",
-                title: "File Names",
-                width: "100%",
-            },
-            {
-                dataIndex: "modified",
-                key: "modified",
-                render: (modified: Date) => modified.toLocaleTimeString([], TIME_DISPLAY_CONFIG),
-                title: "Last Modified",
-                width: "300px",
-            },
-            {
-                key: "action",
-                render: (_: any, row: UploadSummaryTableRow) => (
-                    <>
-                        <a className={styles.action} onClick={this.viewJob(row)}>View</a>
-                        {row.status === "SUCCEEDED" && (
-                            <a className={styles.action} onClick={this.editJob(row)}>Edit</a>
-                        )}
-                        {row.status === FAILED_STATUS && (
-                            <a
-                                className={classNames(styles.action, {[styles.disabled]: this.props.loading})}
-                                onClick={this.retryJob(row)}
-                            >
-                                Retry
-                            </a>
-                        )}
-                        {IN_PROGRESS_STATUSES.includes(row.status) && (
-                            <a
-                                className={classNames(styles.action, {[styles.disabled]: this.props.loading})}
-                                onClick={this.cancelJob(row)}
-                            >
-                                Stop
-                            </a>
-                        )}
-                    </>
-                ),
-                title: "Action",
-                width: "200px",
-            },
-        ];
-=======
     if (stage.toLowerCase() === "waiting for file copy") {
       return 50;
->>>>>>> 80e0c876
     }
     if (stage.toLowerCase() === "create filerows in labkey") {
       return 75;
@@ -323,6 +211,11 @@
             <a className={styles.action} onClick={this.viewJob(row)}>
               View
             </a>
+            {row.status === "SUCCEEDED" && (
+              <a className={styles.action} onClick={this.editJob(row)}>
+                Edit
+              </a>
+            )}
             {row.status === FAILED_STATUS && (
               <a
                 className={classNames(styles.action, {
@@ -551,21 +444,14 @@
   private cancelJob = (row: UploadSummaryTableRow) => () =>
     this.props.cancelUpload(row);
 
-<<<<<<< HEAD
-    private editJob = (row: UploadSummaryTableRow) => () => {
-        this.props.openEditFileMetadataTab(row);
-    }
-
-    private closeModal = () => {
-        this.props.clearFileMetadataForJob();
-        this.setState({ selectedJobId: undefined, selectedRowInJob: undefined });
-    }
-=======
+  private editJob = (row: UploadSummaryTableRow) => () => {
+    this.props.openEditFileMetadataTab(row);
+  };
+
   private closeModal = () => {
     this.props.clearFileMetadataForJob();
     this.setState({ selectedJobId: undefined, selectedRowInJob: undefined });
   };
->>>>>>> 80e0c876
 }
 
 function mapStateToProps(state: State) {
@@ -589,23 +475,10 @@
 }
 
 const dispatchToPropsMap = {
-<<<<<<< HEAD
-    cancelUpload,
-    clearFileMetadataForJob,
-    gatherIncompleteJobIds,
-    openEditFileMetadataTab,
-    requestFileMetadataForJob,
-    retrieveJobs,
-    retryUpload,
-    selectJobFilter,
-    selectPage,
-    selectView,
-    startJobPoll,
-    stopJobPoll,
-=======
   cancelUpload,
   clearFileMetadataForJob,
   gatherIncompleteJobIds,
+  openEditFileMetadataTab,
   requestFileMetadataForJob,
   retrieveJobs,
   retryUpload,
@@ -614,7 +487,6 @@
   selectView,
   startJobPoll,
   stopJobPoll,
->>>>>>> 80e0c876
 };
 
 export default connect(mapStateToProps, dispatchToPropsMap)(UploadSummary);