import { JSSJob, JSSJobStatus } from "@aics/job-status-client/type-declarations/types";
import { Button, Col, Empty, Icon, Modal, Progress, Radio, Row, Table } from "antd";
import { RadioChangeEvent } from "antd/es/radio";
import { ColumnProps } from "antd/lib/table";
import * as classNames from "classnames";
import { remote } from "electron";
import { capitalize, isEmpty, map } from "lodash";
import * as React from "react";
import { connect } from "react-redux";
import { ActionCreator } from "redux";

import FileMetadataModal from "../../components/FileMetadataModal";
import StatusCircle from "../../components/StatusCircle";
import UploadJobDisplay from "../../components/UploadJobDisplay";
import { FAILED_STATUS, IN_PROGRESS_STATUSES } from "../../state/constants";
import { getRequestsInProgressContains } from "../../state/feedback/selectors";
import { AsyncRequest } from "../../state/feedback/types";
import {
    gatherIncompleteJobNames,
    retrieveJobs,
    selectJobFilter,
    stopJobPoll,
} from "../../state/job/actions";
import {
    getAreAllJobsComplete,
    getJobFilter,
    getJobsForTable,
} from "../../state/job/selectors";
import {
    GatherIncompleteJobNamesAction,
    JobFilter,
    RetrieveJobsAction,
    SelectJobFilterAction,
    StopJobPollAction,
} from "../../state/job/types";
import { clearFileMetadataForJob, requestFileMetadataForJob } from "../../state/metadata/actions";
import { getFileMetadataForJob, getFileMetadataForJobHeader } from "../../state/metadata/selectors";
import {
    ClearFileMetadataForJobAction,
    RequestFileMetadataForJobAction,
    SearchResultRow,
    SearchResultsHeader
} from "../../state/metadata/types";
import { openEditFileMetadataTab, selectPage, selectView } from "../../state/route/actions";
import { getPage } from "../../state/route/selectors";
import { OpenEditFileMetadataTabAction, Page, SelectPageAction, SelectViewAction } from "../../state/route/types";
import { getStagedFiles } from "../../state/selection/selectors";
import { UploadFile } from "../../state/selection/types";
import { State } from "../../state/types";
import { cancelUpload, retryUpload } from "../../state/upload/actions";
import {
    CancelUploadAction,
    RetryUploadAction,
    UploadMetadata,
} from "../../state/upload/types";

const styles = require("./styles.pcss");

const jobStatusOptions: JobFilter[] = map(JobFilter, (value) => value);

const TIME_DISPLAY_CONFIG = Object.freeze({
    day: "2-digit",
    hour: "2-digit",
    minute: "2-digit",
    month: "short",
    weekday: "short",
    year: "numeric",
});

// Matches a Job but the created date is represented as a string
export interface UploadSummaryTableRow extends JSSJob {
    // used by antd's Table component to uniquely identify rows
    key: string;
}

interface Props {
    allJobsComplete: boolean;
    cancelUpload: ActionCreator<CancelUploadAction>;
    className?: string;
    clearFileMetadataForJob: ActionCreator<ClearFileMetadataForJobAction>;
    fileMetadataForJob?: SearchResultRow[];
    fileMetadataForJobHeader?: SearchResultsHeader[];
    fileMetadataForJobLoading: boolean;
    files: UploadFile[];
    gatherIncompleteJobNames: ActionCreator<GatherIncompleteJobNamesAction>;
    loading: boolean;
    jobFilter: JobFilter;
    jobs: UploadSummaryTableRow[];
    openEditFileMetadataTab: ActionCreator<OpenEditFileMetadataTabAction>;
    page: Page;
    requestFileMetadataForJob: ActionCreator<RequestFileMetadataForJobAction>;
    retrieveJobs: ActionCreator<RetrieveJobsAction>;
    retryUpload: ActionCreator<RetryUploadAction>;
    selectPage: ActionCreator<SelectPageAction>;
    selectView: ActionCreator<SelectViewAction>;
    selectJobFilter: ActionCreator<SelectJobFilterAction>;
    stopJobPoll: ActionCreator<StopJobPollAction>;
}

interface UploadSummaryState {
    selectedJobId?: string;
    selectedRowInJob?: SearchResultRow;
}

class UploadSummary extends React.Component<Props, UploadSummaryState> {

    private static STAGE_TO_PROGRESS = (stage: string): number => {
        if (stage.toLowerCase() === "copy file") {
            return 25;
        }
        if (stage.toLowerCase() === "waiting for file copy") {
            return 50;
        }
        if (stage.toLowerCase() === "create filerows in labkey") {
            return 75;
        }
        return 0;
    }

    private timeout: number | undefined;
<<<<<<< HEAD
    private columns: Array<ColumnProps<UploadSummaryTableRow>> = [
        {
            align: "center",
            dataIndex: "status",
            key: "status",
            render: (status: JSSJobStatus) => <StatusCircle status={status}/>,
            title: "Status",
            width: "90px",
        },
        {
            dataIndex: "currentStage",
            key: "currentStage",
            render: (stage: string, row) => !["SUCCEEDED", "UNRECOVERABLE", "FAILED"].includes(row.status) ? (
                <Progress
                    showInfo={false}
                    status="active"
                    percent={UploadSummary.STAGE_TO_PROGRESS(stage)}
                    successPercent={50}
                />
            ) : (row.serviceFields && row.serviceFields.replacementJobId ? "Replaced" : capitalize(row.status)),
            title: "Progress",
            width: "190px",
        },
        {
            dataIndex: "jobName",
            ellipsis: true,
            key: "fileName",
            title: "File Names",
            width: "100%",
        },
        {
            dataIndex: "modified",
            key: "modified",
            render: (modified: Date) => modified.toLocaleTimeString([], TIME_DISPLAY_CONFIG),
            title: "Last Modified",
            width: "300px",
        },
        {
            key: "action",
            render: (_: any, row: UploadSummaryTableRow) => (
                <>
                    <a className={styles.action} onClick={this.viewJob(row)}>View</a>
                    {row.status === "SUCCEEDED" && (
                        <a className={styles.action} onClick={this.editJob(row)}>Edit</a>
                    )}
                </>
            ),
            title: "Action",
            width: "200px",
        },
    ];
=======
    private get columns(): Array<ColumnProps<UploadSummaryTableRow>> {
        return [
            {
                align: "center",
                dataIndex: "status",
                key: "status",
                render: (status: JSSJobStatus) => <StatusCircle status={status}/>,
                title: "Status",
                width: "90px",
            },
            {
                dataIndex: "currentStage",
                key: "currentStage",
                render: (stage: string, row) => !["SUCCEEDED", "UNRECOVERABLE", "FAILED"].includes(row.status) ? (
                    <Progress
                        showInfo={false}
                        status="active"
                        percent={UploadSummary.STAGE_TO_PROGRESS(stage)}
                        successPercent={50}
                    />
                ) : (row.serviceFields && row.serviceFields.replacementJobId ? "Replaced" : capitalize(row.status)),
                title: "Progress",
                width: "190px",
            },
            {
                dataIndex: "jobName",
                ellipsis: true,
                key: "fileName",
                title: "File Names",
                width: "100%",
            },
            {
                dataIndex: "modified",
                key: "modified",
                render: (modified: Date) => modified.toLocaleTimeString([], TIME_DISPLAY_CONFIG),
                title: "Last Modified",
                width: "300px",
            },
            {
                key: "action",
                render: (_: any, row: UploadSummaryTableRow) => (
                    <>
                        <a className={styles.action} onClick={this.viewJob(row)}>View</a>
                        {row.status === FAILED_STATUS && (
                            <a
                                className={classNames(styles.action, {[styles.disabled]: this.props.loading})}
                                onClick={this.retryJob(row)}
                            >
                                Retry
                            </a>
                        )}
                        {IN_PROGRESS_STATUSES.includes(row.status) && (
                            <a
                                className={classNames(styles.action, {[styles.disabled]: this.props.loading})}
                                onClick={this.cancelJob(row)}
                            >
                                Stop
                            </a>
                        )}
                    </>
                ),
                title: "Action",
                width: "200px",
            },
        ];
    }
>>>>>>> 4a292305

    constructor(props: Props) {
        super(props);
        this.state = {};
    }

    public componentDidMount(): void {
        this.props.retrieveJobs();
        this.props.gatherIncompleteJobNames();
    }

    public componentWillUnmount(): void {
        this.clearJobInterval();
        if (this.timeout) {
            clearTimeout(this.timeout);
        }
    }

    public render() {
        const {
            className,
            fileMetadataForJob,
            fileMetadataForJobHeader,
            fileMetadataForJobLoading,
            jobFilter,
            jobs,
            page,
        } = this.props;
        const { selectedRowInJob } = this.state;
        const selectedJob = this.getSelectedJob();
        const buttonLabel = page !== Page.UploadSummary ? <>Resume Upload</> :
            <><Icon type="plus"/>&nbsp;New Upload</>;
        return (
            <div className={classNames(styles.container, className)}>
                <div className={styles.section}>
                    <div className={styles.header}>
                        <Row type="flex" justify="space-between" align="middle" className={styles.title}>
                            <Col><h2>Your Uploads</h2></Col>
                            <Col>
                                <Button
                                    type="primary"
                                    size="large"
                                    onClick={this.startNewUpload}
                                >
                                    {buttonLabel}
                                </Button>
                            </Col>
                        </Row>
                        <Radio.Group onChange={this.selectJobFilter} value={jobFilter} className={styles.filters}>
                            {jobStatusOptions.map((option) => (
                                <Radio.Button key={option} value={option}>{option}</Radio.Button>
                            ))}
                        </Radio.Group>
                    </div>
                    {jobs.length ? (
                        <Table
                            className={classNames(styles.content, styles.jobTable)}
                            columns={this.columns}
                            dataSource={jobs}
                        />
                    ) : (
                        <div className={classNames(styles.content, styles.empty)}>
                            <Empty
                                description={`No ${jobFilter === JobFilter.All ? "" : `${jobFilter} `} Uploads`}
                            />
                        </div>
                    )}
                    {selectedJob && <Modal
                        title="Upload Job"
                        width="90%"
                        visible={!!selectedJob}
                        footer={null}
                        onCancel={this.closeModal}
                    >
                        <UploadJobDisplay
                            job={selectedJob}
                            fileMetadataForJob={fileMetadataForJob}
                            fileMetadataForJobHeader={fileMetadataForJobHeader}
                            fileMetadataForJobLoading={fileMetadataForJobLoading}
                            onFileRowClick={this.openFileDetailModal}
                        />
                        <FileMetadataModal
                            fileMetadata={selectedRowInJob}
                            closeFileDetailModal={this.closeFileDetailModal}
                        />
                    </Modal>}
                </div>
            </div>
        );
    }

    private openFileDetailModal = (selectedRowInJob: SearchResultRow): void => {
        this.setState({ selectedRowInJob });
    }

    private closeFileDetailModal = (): void => {
        this.setState({ selectedRowInJob: undefined });
    }

    private selectJobFilter = (e: RadioChangeEvent): void => {
        this.props.selectJobFilter(e.target.value);
        this.props.retrieveJobs();
    }

    // Stop auto-refreshing jobs
    private clearJobInterval = (checkIfJobsComplete: boolean = false): void => {
        if (!checkIfJobsComplete || this.props.allJobsComplete) {
            this.props.stopJobPoll();
        }
    }

    private getSelectedJob = (): UploadSummaryTableRow | undefined => {
        const {jobs} = this.props;
        const {selectedJobId} = this.state;
        return jobs.find((j) => j.jobId === selectedJobId);
    }

    private startNewUpload = (): void => {
        // If the current page is UploadSummary we must just be a view
        if (this.props.page !== Page.UploadSummary) {
            this.props.selectView(this.props.page);
        } else if (this.props.files.length > 0) {
            // If we already have files staged skip the drag and drop page
            this.props.selectPage(Page.UploadSummary, Page.SelectUploadType);
        } else {
            this.props.selectPage(Page.UploadSummary, Page.DragAndDrop);
        }
    }

    private requestFileMetadataForJob = (jobId: string): void => {
        const { jobs } = this.props;
        const job = jobs.find((j) => j.jobId === jobId);
        if (job
            && job.serviceFields
            && job.serviceFields.files
            && Array.isArray(job.serviceFields.result)
            && !isEmpty(job.serviceFields.result)) {
            const fileIds = job.serviceFields.result.map((fileInfo: UploadMetadata) => {
                return fileInfo.fileId;
            });
            this.props.requestFileMetadataForJob(fileIds);
        }
    }

    private viewJob = (row: UploadSummaryTableRow) => () => {
        this.requestFileMetadataForJob(row.jobId);
        this.setState({selectedJobId: row.jobId});
    }

<<<<<<< HEAD
    private editJob = (row: UploadSummaryTableRow) => () => {
        this.props.openEditFileMetadataTab(row);
=======
    private retryJob = (row: UploadSummaryTableRow) => () => {
        if (!this.props.loading) {
            this.props.retryUpload(row);
        }
    }

    private cancelJob = (row: UploadSummaryTableRow) => () => {
        if (!this.props.loading) {
            remote.dialog.showMessageBox({
                buttons: ["Cancel", "Yes"],
                message: "Stopping will make this upload unrecoverable. Are you sure?",
                title: "Danger!",
                type: "warning",
            }, (response: number) => {
                if (response === 1) {
                    this.props.cancelUpload(row);
                }
            });
        }
>>>>>>> 4a292305
    }

    private closeModal = () => {
        this.props.clearFileMetadataForJob();
        this.setState({ selectedJobId: undefined, selectedRowInJob: undefined });
    }
}

function mapStateToProps(state: State) {
    return {
        allJobsComplete: getAreAllJobsComplete(state),
        fileMetadataForJob: getFileMetadataForJob(state),
        fileMetadataForJobHeader: getFileMetadataForJobHeader(state),
        fileMetadataForJobLoading: getRequestsInProgressContains(state, AsyncRequest.REQUEST_FILE_METADATA_FOR_JOB),
        files: getStagedFiles(state),
        jobFilter: getJobFilter(state),
        jobs: getJobsForTable(state),
        loading: getRequestsInProgressContains(state, AsyncRequest.RETRY_UPLOAD)
            || getRequestsInProgressContains(state, AsyncRequest.CANCEL_UPLOAD),
        page: getPage(state),
    };
}

const dispatchToPropsMap = {
    cancelUpload,
    clearFileMetadataForJob,
    gatherIncompleteJobNames,
    openEditFileMetadataTab,
    requestFileMetadataForJob,
    retrieveJobs,
    retryUpload,
    selectJobFilter,
    selectPage,
    selectView,
    stopJobPoll,
};

export default connect(mapStateToProps, dispatchToPropsMap)(UploadSummary);<|MERGE_RESOLUTION|>--- conflicted
+++ resolved
@@ -118,59 +118,6 @@
     }
 
     private timeout: number | undefined;
-<<<<<<< HEAD
-    private columns: Array<ColumnProps<UploadSummaryTableRow>> = [
-        {
-            align: "center",
-            dataIndex: "status",
-            key: "status",
-            render: (status: JSSJobStatus) => <StatusCircle status={status}/>,
-            title: "Status",
-            width: "90px",
-        },
-        {
-            dataIndex: "currentStage",
-            key: "currentStage",
-            render: (stage: string, row) => !["SUCCEEDED", "UNRECOVERABLE", "FAILED"].includes(row.status) ? (
-                <Progress
-                    showInfo={false}
-                    status="active"
-                    percent={UploadSummary.STAGE_TO_PROGRESS(stage)}
-                    successPercent={50}
-                />
-            ) : (row.serviceFields && row.serviceFields.replacementJobId ? "Replaced" : capitalize(row.status)),
-            title: "Progress",
-            width: "190px",
-        },
-        {
-            dataIndex: "jobName",
-            ellipsis: true,
-            key: "fileName",
-            title: "File Names",
-            width: "100%",
-        },
-        {
-            dataIndex: "modified",
-            key: "modified",
-            render: (modified: Date) => modified.toLocaleTimeString([], TIME_DISPLAY_CONFIG),
-            title: "Last Modified",
-            width: "300px",
-        },
-        {
-            key: "action",
-            render: (_: any, row: UploadSummaryTableRow) => (
-                <>
-                    <a className={styles.action} onClick={this.viewJob(row)}>View</a>
-                    {row.status === "SUCCEEDED" && (
-                        <a className={styles.action} onClick={this.editJob(row)}>Edit</a>
-                    )}
-                </>
-            ),
-            title: "Action",
-            width: "200px",
-        },
-    ];
-=======
     private get columns(): Array<ColumnProps<UploadSummaryTableRow>> {
         return [
             {
@@ -214,6 +161,9 @@
                 render: (_: any, row: UploadSummaryTableRow) => (
                     <>
                         <a className={styles.action} onClick={this.viewJob(row)}>View</a>
+                        {row.status === "SUCCEEDED" && (
+                            <a className={styles.action} onClick={this.editJob(row)}>Edit</a>
+                        )}
                         {row.status === FAILED_STATUS && (
                             <a
                                 className={classNames(styles.action, {[styles.disabled]: this.props.loading})}
@@ -237,7 +187,6 @@
             },
         ];
     }
->>>>>>> 4a292305
 
     constructor(props: Props) {
         super(props);
@@ -387,10 +336,6 @@
         this.setState({selectedJobId: row.jobId});
     }
 
-<<<<<<< HEAD
-    private editJob = (row: UploadSummaryTableRow) => () => {
-        this.props.openEditFileMetadataTab(row);
-=======
     private retryJob = (row: UploadSummaryTableRow) => () => {
         if (!this.props.loading) {
             this.props.retryUpload(row);
@@ -410,7 +355,10 @@
                 }
             });
         }
->>>>>>> 4a292305
+    }
+
+    private editJob = (row: UploadSummaryTableRow) => () => {
+        this.props.openEditFileMetadataTab(row);
     }
 
     private closeModal = () => {
