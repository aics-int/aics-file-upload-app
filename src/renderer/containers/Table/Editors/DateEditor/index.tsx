import { DeleteOutlined } from "@ant-design/icons";
import { Button, DatePicker } from "antd";
import moment from "moment";
import React, { useState } from "react";
import { ColumnInstance } from "react-table";

import { DATE_FORMAT, DATETIME_FORMAT } from "../../../../constants";
import { ColumnType } from "../../../../services/labkey-client/types";
import { UploadTableRow } from "../../../../state/upload/types";

const styles = require("./styles.pcss");

const CLEAR_BUTTON = "clear-button";

interface Props {
  initialValue: Date[];
  column: ColumnInstance<UploadTableRow>;
  commitChanges: (value: Date[]) => void;
}

export default function DateEditor({
  initialValue,
  column,
  commitChanges,
}: Props) {
  const [value, setValue] = useState<Date | undefined>(
    initialValue.length > 0 ? initialValue[0] : undefined
  );

  function handleCommit() {
    commitChanges(value ? [value] : []);
  }

  function handleBlur(e: React.FocusEvent<HTMLDivElement>) {
    // Only commit if navigating to the next cell and not clicking an
    // element in the Date window
    if (
      !(e.relatedTarget instanceof Element) ||
      (e.relatedTarget.className !== "ant-calendar-date-panel" &&
        e.relatedTarget.id !== CLEAR_BUTTON &&
        (e.relatedTarget.tagName !== "LI" ||
          e.relatedTarget.attributes.getNamedItem("role")?.value !== "button"))
    ) {
      handleCommit();
    }
  }

  return (
    <div onBlur={handleBlur}>
      <DatePicker
        open
        autoFocus
        onOk={handleCommit}
        className={styles.datePicker}
        showTime={column.type === ColumnType.DATETIME}
        placeholder="Add a Date"
<<<<<<< HEAD
        value={value ? moment(value) : undefined}
        onSelect={(selectedValue) => setValue(selectedValue?.toDate() ?? undefined)}
=======
        value={value ? moment(value).utc() : undefined}
        onChange={(d) => setValue(d?.toDate() ?? undefined)}
>>>>>>> c0e27a41
        renderExtraFooter={() => (
          <div className={styles.footer}>
            <Button
              className={styles.clearButton}
              icon={<DeleteOutlined />}
              onClick={() => setValue(undefined)}
              id={CLEAR_BUTTON}
            >
              Clear
            </Button>
          </div>
        )}
        format={
          column.type === ColumnType.DATETIME ? DATETIME_FORMAT : DATE_FORMAT
        }
      />
    </div>
  );
}<|MERGE_RESOLUTION|>--- conflicted
+++ resolved
@@ -54,13 +54,8 @@
         className={styles.datePicker}
         showTime={column.type === ColumnType.DATETIME}
         placeholder="Add a Date"
-<<<<<<< HEAD
-        value={value ? moment(value) : undefined}
-        onSelect={(selectedValue) => setValue(selectedValue?.toDate() ?? undefined)}
-=======
         value={value ? moment(value).utc() : undefined}
-        onChange={(d) => setValue(d?.toDate() ?? undefined)}
->>>>>>> c0e27a41
+        onChange={(selectedValue) => setValue(selectedValue?.toDate() ?? undefined)}
         renderExtraFooter={() => (
           <div className={styles.footer}>
             <Button
