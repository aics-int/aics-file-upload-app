--- conflicted
+++ resolved
@@ -1,29 +1,6 @@
 import { GetPlateResponse } from "../../state/selection/types";
 import { LocalStorage } from "../../state/types";
-<<<<<<< HEAD
-import HttpAndCacheClient from "../http-and-cache-client";
 
-export default class MMSClient {
-    public protocol: string;
-    public host: string;
-    public port: string;
-    private localStorage: LocalStorage;
-    private username: string;
-
-    private get httpClient(): HttpAndCacheClient {
-        return new HttpAndCacheClient(axios.create({
-            baseURL: this.baseURL,
-        }), this.localStorage, Boolean(process.env.ELECTRON_WEBPACK_USE_CACHE) || false);
-    }
-
-    constructor({host, localStorage, port, protocol, username}:
-                    {host: string, localStorage: LocalStorage, port: string, protocol: string, username: string}) {
-        this.protocol = protocol;
-        this.host = host;
-        this.port = port;
-        this.username = username;
-        this.localStorage = localStorage;
-=======
 import BaseServiceClient from "../base-service-client";
 
 export default class MMSClient extends BaseServiceClient {
@@ -32,7 +9,6 @@
     constructor(config: {host: string, localStorage: LocalStorage, port: string, protocol: string, username: string}) {
         super(config);
         this.username = config.username;
->>>>>>> cbf1bc8b
     }
 
     /**
