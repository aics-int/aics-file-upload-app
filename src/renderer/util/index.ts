--- conflicted
+++ resolved
@@ -371,12 +371,9 @@
             ...filesToFileMetadata,
             [fileMetadata.fileId]: fileMetadata,
         }), {});
-<<<<<<< HEAD
     const result = await fms.transformFileMetadataIntoTable(fileMetadataForFileIds);
     storage.set("fileMetadata", result);
     return result;
-=======
-    return await fms.transformFileMetadataIntoTable(fileMetadataForFileIds);
 };
 
 /***
@@ -421,5 +418,4 @@
         };
     });
     return setAppliedTemplate(template, uploads);
->>>>>>> b817d7ab
 };