import { AicsGridCell } from "@aics/aics-react-labkey";
import { FileManagementSystem } from "@aics/aicsfiles";
import {
  FileMetadata,
  FileToFileMetadata,
  ImageModelMetadata,
} from "@aics/aicsfiles/type-declarations/types";
import { constants, promises, stat as fsStat, Stats } from "fs";
``
import {
  castArray,
  difference,
  forEach,
  isNil,
  reduce,
  startCase,
  trim,
  uniq,
} from "lodash";
import { resolve as resolvePath } from "path";
import { AnyAction } from "redux";
import { promisify } from "util";

import { LIST_DELIMITER_SPLIT } from "../constants";
import { API_WAIT_TIME_SECONDS } from "../state/constants";
import {
  addRequestToInProgress,
  removeRequestFromInProgress,
  setAlert,
  setSuccessAlert,
} from "../state/feedback/actions";
import { AlertType, AsyncRequest } from "../state/feedback/types";
import { getBooleanAnnotationTypeId } from "../state/metadata/selectors";
import { setPlate } from "../state/selection/actions";
import { GENERIC_GET_WELLS_ERROR_MESSAGE } from "../state/selection/logics";
import { UploadFileImpl } from "../state/selection/models/upload-file";
import {
<<<<<<< HEAD
    DragAndDropFileList,
    GetPlateResponse,
    PlateResponse,
    SetPlateAction,
    UploadFile,
    WellResponse,
=======
  DragAndDropFileList,
  GetPlateResponse,
  PlateResponse,
  SetPlateAction,
  UploadFile,
  WellResponse,
>>>>>>> 80e0c876
} from "../state/selection/types";
import { setAppliedTemplate } from "../state/template/actions";
import { getAppliedTemplate } from "../state/template/selectors";
import {
  SetAppliedTemplateAction,
  Template,
  TemplateAnnotation,
} from "../state/template/types";
import { HTTP_STATUS, ReduxLogicNextCb, State } from "../state/types";
import { getUpload } from "../state/upload/selectors";
import { UploadMetadata, UploadStateBranch } from "../state/upload/types";
import { batchActions } from "../state/util";

import MMSClient from "./mms-client";

const stat = promisify(fsStat);

export async function readTxtFile(
  file: string,
  handleError: (error: string) => void
): Promise<string> {
  try {
    const notesBuffer = await promises.readFile(file);
    const notes = notesBuffer.toString();
    if (!notes) {
      handleError("No notes found in file.");
    }
    return notes;
  } catch (e) {
    // It is possible for a user to select a directory
    handleError("Invalid file or directory selected (.txt only)");
    return "";
  }
}

export async function onDrop(
  files: DragAndDropFileList,
  handleError: (error: string) => void
): Promise<string> {
  if (files.length > 1) {
    throw new Error(`Unexpected number of files dropped: ${files.length}.`);
  }
  if (files.length < 1) {
    return "";
  }
  return await readTxtFile(files[0].path, handleError);
}

export async function onOpen(
  files: string[],
  handleError: (error: string) => void
): Promise<string> {
  if (files.length > 1) {
    throw new Error(`Unexpected number of files opened: ${files.length}.`);
  }
  if (files.length < 1) {
    return "";
  }
  return await readTxtFile(files[0], handleError);
}

const MAX_ROWS = 26;

/***
 * Returns a human readable label representing the row and column of a well on a plate.
 * Assumes plate does not have more than 26 rows.
 * @param well
 * @param noneText
 */
export function getWellLabel(well?: AicsGridCell, noneText = "None"): string {
  if (!well) {
    return noneText;
  }

  if (well.row < 0 || well.col < 0) {
    throw Error("Well row and col cannot be negative!");
  }

  // row and col are zero-based indexes
  if (well.row > MAX_ROWS - 1) {
    throw Error(`Well row cannot exceed ${MAX_ROWS}`);
  }

  const row = String.fromCharCode(97 + (well.row % 26)).toUpperCase();
  const col = well.col + 1;
  return `${row}${col}`;
}

/***
 * Returns number representing sort order of first string param compared to second string param
 * If a is alphabetically before b, returns 1.
 * If a is equal to b, returns 0.
 * If a is alphabetically after b, returns -1.
 * @param a string
 * @param b string
 */
export const alphaOrderComparator = (a: string, b: string): number => {
  if (a < b) {
    return 1;
  } else if (a === b) {
    return 0;
  }

  return -1;
};

export const canUserRead = async (filePath: string): Promise<boolean> => {
  try {
    await promises.access(filePath, constants.R_OK);
    return true;
  } catch (permissionError) {
    return false;
  }
};

// every annotation will be stored in an array, regardless of whether it can have multiple values or not
export const pivotAnnotations = (annotations: TemplateAnnotation[]) => {
  return annotations.reduce(
    (accum: any, a: TemplateAnnotation) => ({
      ...accum,
      [a.name]: [],
    }),
    {}
  );
};

// start case almost works but adds spaces before numbers which we'll remove here
export const titleCase = (name?: string) => {
  const result = startCase(name);
  return result.replace(/\s([0-9]+)/g, "$1");
};

/**
 * Works like lodash's castArray except that if value is undefined, it returns
 * an empty array
 * @param value value to convert to an array
 */
export const convertToArray = (value?: any): any[] =>
  !isNil(value) ? castArray(value) : [];

/**
 * Splits a string on the list delimiter, trims beginning and trailing whitespace, and filters
 * out falsy values
 * @param {string} value
 * @returns {any[]}
 */
export const splitTrimAndFilter = (value = ""): any[] =>
  value
    .split(LIST_DELIMITER_SPLIT)
    .map(trim)
    .filter((v) => !!v);

export function makePosixPathCompatibleWithPlatform(
  path: string,
  platform: string
): string {
  if (platform === "win32") {
    path = path.replace(/\//g, "\\");
    if (path.startsWith("\\allen")) {
      path = `\\${path}`;
    }
  }
  return path;
}

export const SERVICE_IS_DOWN_MESSAGE = (service: string) =>
  `Could not contact server. Make sure ${service} is running.`;
export const SERVICE_MIGHT_BE_DOWN_MESSAGE = (service: string) =>
  `${service} might be down. Retrying request...`;
const CANNOT_FIND_ADDRESS = "ENOTFOUND";

/**
 * Returns the result of a request and retries for 2 minutes while the response is a Gateway Error
 * @param request callback that returns a promise that we may want to retry
 * @param requestType the name of the request
 * @param dispatch callback from redux logic process
 * @param serviceName name of the service we're contacting
 * @param genericError error to show in case this we do not get a bad gateway and the error message is not defined
 * @param batchActionsFn only necessary for testing
 */
export async function getWithRetry<T = any>(
  request: () => Promise<T>,
  requestType: AsyncRequest,
  dispatch: ReduxLogicNextCb,
  serviceName: string,
  genericError?: string,
  batchActionsFn: (actions: AnyAction[]) => AnyAction = batchActions
): Promise<T> {
  dispatch(addRequestToInProgress(requestType));
  const startTime = new Date().getTime() / 1000;
  let currentTime = startTime;
  let response: T | undefined;
  let receivedRetryableError = false;
  let sentRetryAlert = false;
  let error;

  while (
    currentTime - startTime < API_WAIT_TIME_SECONDS &&
    !response &&
    !receivedRetryableError
  ) {
    try {
      response = await request();
    } catch (e) {
      // Retry if we get a Bad Gateway. This is common when a server goes down during deployment.
      if (e.response?.status === HTTP_STATUS.BAD_GATEWAY) {
        if (!sentRetryAlert) {
          dispatch(
            setAlert({
              manualClear: true,
              message: SERVICE_MIGHT_BE_DOWN_MESSAGE(serviceName),
              type: AlertType.WARN,
            })
          );
          sentRetryAlert = true;
        }
        // Retrying requests where the host could not be resolved. This is common for VPN issues.
      } else if (e.code === CANNOT_FIND_ADDRESS) {
        if (!sentRetryAlert) {
          dispatch(
            setAlert({
              manualClear: true,
              message: "Could not reach host. Retrying request...",
              type: AlertType.WARN,
            })
          );
        }
        sentRetryAlert = true;
      } else {
        receivedRetryableError = true;
        error = e.message;
      }
    } finally {
      currentTime = new Date().getTime() / 1000;
    }
  }

  if (response) {
    if (sentRetryAlert) {
      dispatch(setSuccessAlert("Success!"));
    }
    dispatch(removeRequestFromInProgress(requestType));
    return response;
  } else {
    let message = genericError;
    if (sentRetryAlert) {
      message = SERVICE_IS_DOWN_MESSAGE(serviceName);
    } else if (error) {
      message = error;
    }
    dispatch(
      batchActionsFn([
        removeRequestFromInProgress(requestType),
        setAlert({
          message,
          type: AlertType.ERROR,
        }),
      ])
    );
    throw new Error(message);
  }
}

export const getUploadFilePromise = async (
  name: string,
  path: string
): Promise<UploadFile> => {
  const fullPath = resolvePath(path, name);
  const stats: Stats = await stat(fullPath);
  const isDirectory = stats.isDirectory();
  const canRead = await canUserRead(fullPath);
  const file = new UploadFileImpl(name, path, isDirectory, canRead);
  if (isDirectory && canRead) {
    file.files = await Promise.all(await file.loadFiles());
  }
  return file;
};

export const mergeChildPaths = (filePaths: string[]): string[] => {
  filePaths = uniq(filePaths);

  return filePaths.filter((filePath) => {
    const otherFilePaths = filePaths.filter(
      (otherFilePath) => otherFilePath !== filePath
    );
    return !otherFilePaths.find((otherFilePath) =>
      filePath.startsWith(otherFilePath)
    );
  });
};

/**
 * Queries for plate with given barcode and transforms the response into a list of actions to dispatch
 * @param {string} barcode
 * @param {number[]} imagingSessionIds the imagingSessionIds for the plate with this barcode
 * @param {MMSClient} mmsClient
 * @param {ReduxLogicNextCb} dispatch
 * @returns {Promise<AnyAction[]>}
 */
export const getSetPlateAction = async (
  barcode: string,
  imagingSessionIds: Array<number | null>,
  mmsClient: MMSClient,
  dispatch: ReduxLogicNextCb
): Promise<SetPlateAction> => {
  const request = (): Promise<GetPlateResponse[]> =>
    Promise.all(
      imagingSessionIds.map((imagingSessionId: number | null) =>
        mmsClient.getPlate(barcode, imagingSessionId || undefined)
      )
    );

  const platesAndWells: GetPlateResponse[] = await getWithRetry(
    request,
    AsyncRequest.GET_PLATE,
    dispatch,
    "MMS",
    GENERIC_GET_WELLS_ERROR_MESSAGE(barcode)
  );

  const imagingSessionIdToPlate: {
    [imagingSessionId: number]: PlateResponse;
  } = {};
  const imagingSessionIdToWells: {
    [imagingSessionId: number]: WellResponse[];
  } = {};
  imagingSessionIds.forEach((imagingSessionId: number | null, i: number) => {
    imagingSessionId = !imagingSessionId ? 0 : imagingSessionId;
    const { plate, wells } = platesAndWells[i];
    imagingSessionIdToPlate[imagingSessionId] = plate;
    imagingSessionIdToWells[imagingSessionId] = wells;
  });

  return setPlate(
    imagingSessionIdToPlate,
    imagingSessionIdToWells,
    imagingSessionIds
  );
};

/**
 * Helper for logics that need to retrieve file metadata
 * @param {string[]} fileIds
 * @param {FileManagementSystem} fms
 * @param {boolean} transformDates whether to convert annotation values for date annotations to dates or
 * leave them as strings
 * @returns {AnyAction} actions to dispatch
 */
export const retrieveFileMetadata = async (
<<<<<<< HEAD
    fileIds: string[],
    fms: FileManagementSystem,
    transformDates: boolean = true
): Promise<ImageModelMetadata[]> => {
    fileIds = ["345da69bbd1348799bbaaa4139cbd96c"];
    const resolvedPromises: FileMetadata[] = await Promise.all(
        fileIds.map((fileId: string) => fms.getCustomMetadataForFile(fileId))
    );
    const fileMetadataForFileIds = reduce(
        resolvedPromises,
        (filesToFileMetadata: FileToFileMetadata, fileMetadata: FileMetadata) => ({
            ...filesToFileMetadata,
            [fileMetadata.fileId]: fileMetadata,
        }), {});
    return await fms.transformFileMetadataIntoTable(fileMetadataForFileIds, transformDates);
=======
  fileIds: string[],
  fms: FileManagementSystem
): Promise<ImageModelMetadata[]> => {
  const resolvedPromises: FileMetadata[] = await Promise.all(
    fileIds.map((fileId: string) => fms.getCustomMetadataForFile(fileId))
  );
  const fileMetadataForFileIds = reduce(
    resolvedPromises,
    (filesToFileMetadata: FileToFileMetadata, fileMetadata: FileMetadata) => ({
      ...filesToFileMetadata,
      [fileMetadata.fileId]: fileMetadata,
    }),
    {}
  );
  return await fms.transformFileMetadataIntoTable(fileMetadataForFileIds);
>>>>>>> 80e0c876
};

/***
 * Helper that gets the template by id from MMS and returns setappliedtemplate action
 * and update the uploads with those annotations
 * @param {number} templateId
 * @param {() => State} getState
 * @param {MMSClient} mmsClient
 * @param {ReduxLogicNextCb} dispatch
 * @returns {Promise<SetAppliedTemplateAction>}
 */
export const getSetAppliedTemplateAction = async (
  templateId: number,
  getState: () => State,
  mmsClient: MMSClient,
  dispatch: ReduxLogicNextCb
): Promise<SetAppliedTemplateAction> => {
  const booleanAnnotationTypeId = getBooleanAnnotationTypeId(getState());
  if (!booleanAnnotationTypeId) {
    throw new Error("Could not get boolean annotation type. Contact Software");
  }
  const prevAppliedTemplate = getAppliedTemplate(getState());
  const previousTemplateAnnotationNames = prevAppliedTemplate
    ? prevAppliedTemplate.annotations.map((a) => a.name)
    : [];

  const template: Template = await getWithRetry(
    () => mmsClient.getTemplate(templateId),
    AsyncRequest.GET_TEMPLATE,
    dispatch,
    "MMS",
    "Could not retrieve template"
  );
  const { annotations } = template;
  const annotationsToExclude = difference(
    previousTemplateAnnotationNames,
    annotations.map((a) => a.name)
  );
  const additionalAnnotations = pivotAnnotations(annotations);
  const uploads: UploadStateBranch = {};
  forEach(getUpload(getState()), (metadata: UploadMetadata, key: string) => {
    annotationsToExclude.forEach(
      (annotation: string) => delete metadata[annotation]
    );
    uploads[key] = {
      ...additionalAnnotations,
      ...metadata, // prevent existing annotations from getting overwritten
    };
  });
  return setAppliedTemplate(template, uploads);
};<|MERGE_RESOLUTION|>--- conflicted
+++ resolved
@@ -6,7 +6,6 @@
   ImageModelMetadata,
 } from "@aics/aicsfiles/type-declarations/types";
 import { constants, promises, stat as fsStat, Stats } from "fs";
-``
 import {
   castArray,
   difference,
@@ -35,21 +34,12 @@
 import { GENERIC_GET_WELLS_ERROR_MESSAGE } from "../state/selection/logics";
 import { UploadFileImpl } from "../state/selection/models/upload-file";
 import {
-<<<<<<< HEAD
-    DragAndDropFileList,
-    GetPlateResponse,
-    PlateResponse,
-    SetPlateAction,
-    UploadFile,
-    WellResponse,
-=======
   DragAndDropFileList,
   GetPlateResponse,
   PlateResponse,
   SetPlateAction,
   UploadFile,
   WellResponse,
->>>>>>> 80e0c876
 } from "../state/selection/types";
 import { setAppliedTemplate } from "../state/template/actions";
 import { getAppliedTemplate } from "../state/template/selectors";
@@ -399,26 +389,11 @@
  * @returns {AnyAction} actions to dispatch
  */
 export const retrieveFileMetadata = async (
-<<<<<<< HEAD
-    fileIds: string[],
-    fms: FileManagementSystem,
-    transformDates: boolean = true
+  fileIds: string[],
+  fms: FileManagementSystem,
+  transformDates = true
 ): Promise<ImageModelMetadata[]> => {
-    fileIds = ["345da69bbd1348799bbaaa4139cbd96c"];
-    const resolvedPromises: FileMetadata[] = await Promise.all(
-        fileIds.map((fileId: string) => fms.getCustomMetadataForFile(fileId))
-    );
-    const fileMetadataForFileIds = reduce(
-        resolvedPromises,
-        (filesToFileMetadata: FileToFileMetadata, fileMetadata: FileMetadata) => ({
-            ...filesToFileMetadata,
-            [fileMetadata.fileId]: fileMetadata,
-        }), {});
-    return await fms.transformFileMetadataIntoTable(fileMetadataForFileIds, transformDates);
-=======
-  fileIds: string[],
-  fms: FileManagementSystem
-): Promise<ImageModelMetadata[]> => {
+  fileIds = ["345da69bbd1348799bbaaa4139cbd96c"];
   const resolvedPromises: FileMetadata[] = await Promise.all(
     fileIds.map((fileId: string) => fms.getCustomMetadataForFile(fileId))
   );
@@ -430,8 +405,10 @@
     }),
     {}
   );
-  return await fms.transformFileMetadataIntoTable(fileMetadataForFileIds);
->>>>>>> 80e0c876
+  return await fms.transformFileMetadataIntoTable(
+    fileMetadataForFileIds,
+    transformDates
+  );
 };
 
 /***
