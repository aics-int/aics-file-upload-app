--- conflicted
+++ resolved
@@ -23,12 +23,8 @@
     setSuccessAlert,
 } from "../state/feedback/actions";
 import { AlertType, AsyncRequest } from "../state/feedback/types";
-<<<<<<< HEAD
-=======
-import { CurrentUpload } from "../state/metadata/types";
 import { selectImagingSessionId, setPlate, setWells } from "../state/selection/actions";
 import { GENERIC_GET_WELLS_ERROR_MESSAGE } from "../state/selection/logics";
->>>>>>> 0b1c7eaf
 import { UploadFileImpl } from "../state/selection/models/upload-file";
 import {
     DragAndDropFileList,
@@ -303,7 +299,50 @@
 };
 
 /**
-<<<<<<< HEAD
+ * Queries for plate with given barcode and transforms the response into a list of actions to dispatch
+ * @param {string} barcode
+ * @param {number[]} imagingSessionIds the imagingSessionIds for the plate with this barcode
+ * @param {MMSClient} mmsClient
+ * @param {ReduxLogicNextCb} dispatch
+ * @returns {Promise<AnyAction[]>}
+ */
+export const getSelectBarcodeActions = async (
+    barcode: string,
+    imagingSessionIds: number[],
+    mmsClient: MMSClient,
+    dispatch: ReduxLogicNextCb
+): Promise<AnyAction[]> => {
+    const request = (): Promise<GetPlateResponse[]> => Promise.all(
+        imagingSessionIds.map((imagingSessionId: number) => mmsClient.getPlate(barcode, imagingSessionId))
+    );
+
+    const platesAndWells: GetPlateResponse[] = await getWithRetry(
+        request,
+        AsyncRequest.GET_PLATE,
+        dispatch,
+        "MMS",
+        GENERIC_GET_WELLS_ERROR_MESSAGE(barcode)
+    );
+
+    const imagingSessionIdToPlate: {[imagingSessionId: number]: PlateResponse} = {};
+    const imagingSessionIdToWells: {[imagingSessionId: number]: WellResponse[]} = {};
+    imagingSessionIds.forEach((imagingSessionId: number, i: number) => {
+        imagingSessionId = !imagingSessionId ? 0 : imagingSessionId;
+        const { plate, wells } = platesAndWells[i];
+        imagingSessionIdToPlate[imagingSessionId] = plate;
+        imagingSessionIdToWells[imagingSessionId] = wells;
+    });
+
+    return [
+        selectImagingSessionId(imagingSessionIds[0]),
+        setPlate(imagingSessionIdToPlate),
+        setWells(imagingSessionIdToWells),
+        removeRequestFromInProgress(AsyncRequest.GET_PLATE),
+        associateByWorkflow(false),
+    ];
+};
+
+/**
  * Helper for logics that need to retrieve file metadata
  * @param {string[]} fileIds
  * @param {FileManagementSystem} fms
@@ -323,47 +362,4 @@
             [fileMetadata.fileId]: fileMetadata,
         }), {});
     return await fms.transformFileMetadataIntoTable(fileMetadataForFileIds);
-=======
- * Queries for plate with given barcode and transforms the response into a list of actions to dispatch
- * @param {string} barcode
- * @param {number[]} imagingSessionIds the imagingSessionIds for the plate with this barcode
- * @param {MMSClient} mmsClient
- * @param {ReduxLogicNextCb} dispatch
- * @returns {Promise<AnyAction[]>}
- */
-export const getSelectBarcodeActions = async (
-    barcode: string,
-    imagingSessionIds: number[],
-    mmsClient: MMSClient,
-    dispatch: ReduxLogicNextCb
-): Promise<AnyAction[]> => {
-    const request = (): Promise<GetPlateResponse[]> => Promise.all(
-        imagingSessionIds.map((imagingSessionId: number) => mmsClient.getPlate(barcode, imagingSessionId))
-    );
-
-    const platesAndWells: GetPlateResponse[] = await getWithRetry(
-        request,
-        AsyncRequest.GET_PLATE,
-        dispatch,
-        "MMS",
-        GENERIC_GET_WELLS_ERROR_MESSAGE(barcode)
-    );
-
-    const imagingSessionIdToPlate: {[imagingSessionId: number]: PlateResponse} = {};
-    const imagingSessionIdToWells: {[imagingSessionId: number]: WellResponse[]} = {};
-    imagingSessionIds.forEach((imagingSessionId: number, i: number) => {
-        imagingSessionId = !imagingSessionId ? 0 : imagingSessionId;
-        const { plate, wells } = platesAndWells[i];
-        imagingSessionIdToPlate[imagingSessionId] = plate;
-        imagingSessionIdToWells[imagingSessionId] = wells;
-    });
-
-    return [
-        selectImagingSessionId(imagingSessionIds[0]),
-        setPlate(imagingSessionIdToPlate),
-        setWells(imagingSessionIdToWells),
-        removeRequestFromInProgress(AsyncRequest.GET_PLATE),
-        associateByWorkflow(false),
-    ];
->>>>>>> 0b1c7eaf
 };