--- conflicted
+++ resolved
@@ -4,11 +4,7 @@
 import { BarcodePrefix, ImagingSession, LabkeyUnit, Unit } from "../../state/metadata/types";
 import { Workflow } from "../../state/selection/types";
 import { LocalStorage } from "../../state/types";
-<<<<<<< HEAD
-import HttpAndCacheClient from "../http-and-cache-client";
-=======
 import BaseServiceClient from "../base-service-client";
->>>>>>> cbf1bc8b
 import {
     GetBarcodesResponse,
     GetTablesResponse,
@@ -43,29 +39,8 @@
         return base;
     }
 
-<<<<<<< HEAD
-    public protocol: string;
-    public host: string;
-    public port: string;
-    public localStorage: LocalStorage;
-
-    private get httpClient(): HttpAndCacheClient {
-        // todo something more efficient?
-        return new HttpAndCacheClient(axios.create({
-            baseURL: this.baseURL,
-        }), this.localStorage, Boolean(process.env.ELECTRON_WEBPACK_USE_CACHE) || false);
-    }
-
-    constructor({host, localStorage, port, protocol}:
-                    {host: string, localStorage: LocalStorage, port: string, protocol: string}) {
-        this.protocol = protocol;
-        this.host = host;
-        this.port = port;
-        this.localStorage = localStorage;
-=======
     constructor(config: {host: string, localStorage: LocalStorage, port: string, protocol: string}) {
         super(config);
->>>>>>> cbf1bc8b
     }
 
     /**
@@ -193,7 +168,6 @@
         }));
     }
 
-<<<<<<< HEAD
     public async getChannels(): Promise<Channel[]> {
         const query = LabkeyClient.getSelectRowsURL(LK_PROCESSING_SCHEMA, "ContentType");
         const response = await this.httpClient.get(query);
@@ -204,10 +178,7 @@
         }));
     }
 
-    private get baseURL(): string {
-=======
     protected get baseURL(): string {
->>>>>>> cbf1bc8b
         return `${this.protocol}://${this.host}:${this.port}/labkey`;
     }
 }