import { camelizeKeys } from "humps";
import { isEmpty, map, pick } from "lodash";

<<<<<<< HEAD
import { Channel, DatabaseMetadata, Table } from "../../state/metadata/types";
=======
>>>>>>> cd3e0f55
import { BarcodePrefix, ImagingSession, LabkeyUnit, Unit } from "../../state/metadata/types";
import { Workflow } from "../../state/selection/types";
import { Annotation, AnnotationLookup, AnnotationType, Lookup } from "../../state/template/types";
import { LocalStorage } from "../../state/types";
import BaseServiceClient from "../base-service-client";
import {
<<<<<<< HEAD
    GetBarcodesResponse,
    GetTablesResponse,
    GetTablesResponseColumn,
    GetTablesResponseQuery,
    LabkeyChannel,
=======
    LabkeyAnnotation,
    LabkeyAnnotationLookup,
    LabkeyAnnotationType,
>>>>>>> cd3e0f55
    LabkeyImagingSession,
    LabkeyLookup,
    LabkeyPlate,
    LabKeyPlateBarcodePrefix,
    LabkeyPlateResponse,
    LabkeyResponse, LabkeyTemplate,
    LabKeyWorkflow,
} from "./types";

const LK_FILEMETADATA_SCHEMA = "filemetadata";
const LK_MICROSCOPY_SCHEMA = "microscopy";
<<<<<<< HEAD
const LK_PROCESSING_SCHEMA = "processing";

// There are more schemas, but these are the only ones (AFAIK) that users use
const SCHEMAS = [
    "assayscustom",
    "celllines",
    LK_MICROSCOPY_SCHEMA,
    LK_PROCESSING_SCHEMA,
];
=======
const LK_UPLOADER_SCHEMA = "uploader";
>>>>>>> cd3e0f55

export default class LabkeyClient extends BaseServiceClient {
    private static getSelectRowsURL = (schema: string, table: string, additionalQueries: string[] = []) => {
        const base = `/AICS/query-selectRows.api?schemaName=${schema}&query.queryName=${table}`;
        if (!isEmpty(additionalQueries)) {
            return `${base}&${additionalQueries.join("&")}`;
        }

        return base;
    }

    constructor(config: {host: string, localStorage: LocalStorage, port: string, protocol: string}) {
        super(config);
    }

    /**
     * Gets all annotation types
     */
    public async getAnnotationTypes(): Promise<AnnotationType[]> {
        const query = LabkeyClient.getSelectRowsURL(LK_FILEMETADATA_SCHEMA, "AnnotationType");
        const { rows } = await this.httpClient.get(query);
        return rows.map((r: LabkeyAnnotationType) => camelizeKeys(pick(r, ["AnnotationTypeId", "Name"])));
    }

    /**
     * Gets all annotations
     */
    public async getAnnotations(): Promise<Annotation[]> {
        const query = LabkeyClient.getSelectRowsURL(LK_FILEMETADATA_SCHEMA, "Annotation");
        const { rows } = await this.httpClient.get(query);
        return rows.map((r: LabkeyAnnotation) => camelizeKeys(pick(r,
            ["AnnotationId", "AnnotationTypeId", "Description",
                "Name", "CreatedBy", "Created", "ModifiedBy", "Modified"]
        )));
    }

    public async getAnnotationLookups(): Promise<AnnotationLookup[]> {
        const query = LabkeyClient.getSelectRowsURL(LK_FILEMETADATA_SCHEMA, "AnnotationLookup");
        const { rows } = await this.httpClient.get(query);
        return rows.map((r: LabkeyAnnotationLookup) => camelizeKeys(pick(r, ["AnnotationId", "LookupId"])));
    }

    /**
     * Searches plates where the barcode contains searchString
     * @param searchString fragment of a barcode
     */
    public async getPlatesByBarcode(searchString: string):
        Promise<LabkeyPlateResponse[]> {
        const query = LabkeyClient.getSelectRowsURL("microscopy", "Plate", [
            `query.barcode~contains=${searchString}`,
        ]);

        const response: LabkeyResponse<LabkeyPlate> = await this.httpClient.get(query);
        const plates: LabkeyPlate[] = response.rows;
        return map(plates, (p) => ({
            barcode: p.BarCode,
            imagingSessionId: p.ImagingSessionId,
        }));
    }

    /**
     * Retrieves all imagingSessions
     */
    public async getImagingSessions(): Promise<ImagingSession[]> {
        const query = LabkeyClient.getSelectRowsURL(LK_MICROSCOPY_SCHEMA, "ImagingSession");
        const response = await this.httpClient.get(query);
        return response.rows.map((imagingSession: LabkeyImagingSession) => ({
            description: imagingSession.Description,
            imagingSessionId: imagingSession.ImagingSessionId,
            name: imagingSession.Name,
        }));
    }

    /**
     * Retrieves all barcodePrefixes
     */
    public async getBarcodePrefixes(): Promise<BarcodePrefix[]> {
        const query = LabkeyClient.getSelectRowsURL(LK_MICROSCOPY_SCHEMA, "PlateBarcodePrefix");
        const response = await this.httpClient.get(query);
        return response.rows.map((barcodePrefix: LabKeyPlateBarcodePrefix) => ({
            description: `${barcodePrefix.Prefix} - ${barcodePrefix.TeamName}`,
            prefix: barcodePrefix.Prefix,
            prefixId: barcodePrefix.PlateBarcodePrefixId,
        }));
    }

    public async getLookups(): Promise<Lookup[]> {
        const query = LabkeyClient.getSelectRowsURL(LK_FILEMETADATA_SCHEMA, "Lookup");
        const { rows } = await this.httpClient.get(query);
        return rows.map((r: LabkeyLookup) => camelizeKeys(pick(r,
            ["LookupId", "ColumnName", "DescriptionColumn", "SchemaName", "TableName"]
        )));
    }

    public async getTemplates(): Promise<LabkeyTemplate[]> {
        const query = LabkeyClient.getSelectRowsURL(LK_UPLOADER_SCHEMA, "Template");
        const response = await this.httpClient.get(query);
        return response.rows;
    }

    /**
     * Retrieves all units
     */
    public async getUnits(): Promise<Unit[]> {
        const query = LabkeyClient.getSelectRowsURL(LK_MICROSCOPY_SCHEMA, "Units");
        const response = await this.httpClient.get(query);
        return response.rows.map((unit: LabkeyUnit) => ({
            description: unit.Description,
            name: unit.Name,
            type: unit.Type,
            unitsId: unit.UnitsId,
        }));
    }

    public async getColumnValues(schemaName: string,
                                 queryName: string,
                                 columnName: string): Promise<string[]> {
        const query = LabkeyClient.getSelectRowsURL(schemaName, queryName, [`query.columns=${columnName}`]);
        const response: LabkeyResponse<any> = await this.httpClient.get(query);
        // labkey casing may be different than what is saved in the Lookup table
        columnName = response.columnModel[0].dataIndex;
        return response.rows.map((columnValue: any) => columnValue[columnName]);
    }

    /**
     * Retrieves all workflows
     */
    public async getWorkflows(): Promise<Workflow[]> {
        const query = LabkeyClient.getSelectRowsURL(LK_MICROSCOPY_SCHEMA, "Workflow");
        const response = await this.httpClient.get(query);
        return response.rows.map((workflow: LabKeyWorkflow) => ({
            description: workflow.Description,
            name: workflow.Name,
            workflowId: workflow.WorkflowId,
        }));
    }

    public async getChannels(): Promise<Channel[]> {
        const query = LabkeyClient.getSelectRowsURL(LK_PROCESSING_SCHEMA, "ContentType");
        const response = await this.httpClient.get(query);
        return response.rows.map((channel: LabkeyChannel) => ({
            channelId: channel.ContentTypeId,
            description: channel.Description,
            name: channel.Name,
        }));
    }

    protected get baseURL(): string {
        return `${this.protocol}://${this.host}:${this.port}/labkey`;
    }
}<|MERGE_RESOLUTION|>--- conflicted
+++ resolved
@@ -1,51 +1,31 @@
 import { camelizeKeys } from "humps";
 import { isEmpty, map, pick } from "lodash";
 
-<<<<<<< HEAD
-import { Channel, DatabaseMetadata, Table } from "../../state/metadata/types";
-=======
->>>>>>> cd3e0f55
+import { Channel } from "../../state/metadata/types";
 import { BarcodePrefix, ImagingSession, LabkeyUnit, Unit } from "../../state/metadata/types";
 import { Workflow } from "../../state/selection/types";
 import { Annotation, AnnotationLookup, AnnotationType, Lookup } from "../../state/template/types";
 import { LocalStorage } from "../../state/types";
 import BaseServiceClient from "../base-service-client";
 import {
-<<<<<<< HEAD
-    GetBarcodesResponse,
-    GetTablesResponse,
-    GetTablesResponseColumn,
-    GetTablesResponseQuery,
-    LabkeyChannel,
-=======
     LabkeyAnnotation,
     LabkeyAnnotationLookup,
     LabkeyAnnotationType,
->>>>>>> cd3e0f55
+    LabkeyChannel,
     LabkeyImagingSession,
     LabkeyLookup,
     LabkeyPlate,
     LabKeyPlateBarcodePrefix,
     LabkeyPlateResponse,
-    LabkeyResponse, LabkeyTemplate,
+    LabkeyResponse,
+    LabkeyTemplate,
     LabKeyWorkflow,
 } from "./types";
 
 const LK_FILEMETADATA_SCHEMA = "filemetadata";
 const LK_MICROSCOPY_SCHEMA = "microscopy";
-<<<<<<< HEAD
 const LK_PROCESSING_SCHEMA = "processing";
-
-// There are more schemas, but these are the only ones (AFAIK) that users use
-const SCHEMAS = [
-    "assayscustom",
-    "celllines",
-    LK_MICROSCOPY_SCHEMA,
-    LK_PROCESSING_SCHEMA,
-];
-=======
 const LK_UPLOADER_SCHEMA = "uploader";
->>>>>>> cd3e0f55
 
 export default class LabkeyClient extends BaseServiceClient {
     private static getSelectRowsURL = (schema: string, table: string, additionalQueries: string[] = []) => {
