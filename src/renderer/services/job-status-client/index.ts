<<<<<<< HEAD
import "@babel/polyfill/noConflict";
import axios, { AxiosRequestConfig } from "axios";
import { camelizeKeys, decamelizeKeys } from "humps";
=======
>>>>>>> 5f8dff25
import * as Logger from "js-logger";
import { ILogger, ILogLevel } from "js-logger/src/types";
import { castArray } from "lodash";

import { LocalStorage } from "../../types";
import HttpCacheClient from "../http-cache-client";
import { AicsSuccessResponse, HttpClient } from "../types";

import JSSRequestMapper from "./jss-request-mapper";
import JSSResponseMapper from "./jss-response-mapper";
import { CreateJobRequest, JobQuery, JSSJob, UpdateJobRequest } from "./types";

const logLevelMap: { [logLevel: string]: ILogLevel } = Object.freeze({
  debug: Logger.DEBUG,
  error: Logger.ERROR,
  info: Logger.INFO,
  trace: Logger.TRACE,
  warn: Logger.WARN,
});
// Timeout was chosen to match timeout used by aicsfiles-python
const DEFAULT_TIMEOUT = 5 * 60 * 1000;
const JOB_STATUS_CLIENT_LOGGER = "job-status-client";

/***
 * Main class used by clients of this library to interact with JSS. Provides job create/read/update functionality.
 */
export default class JobStatusClient extends HttpCacheClient {
  private readonly logger: ILogger;

  /***
   * Create a JobStatusClient instance.
   * @param httpClient
   * @param storage
   * @param useCache
   * @param logLevel minimum severity to log at
   */
  public constructor(
    httpClient: HttpClient,
    storage: LocalStorage,
    useCache = false,
    logLevel: "debug" | "error" | "info" | "trace" | "warn" = "error"
  ) {
    super(httpClient, storage, useCache);
    /* eslint-disable react-hooks/rules-of-hooks */
    Logger.useDefaults({ defaultLevel: logLevelMap[logLevel] });
    this.logger = Logger.get(JOB_STATUS_CLIENT_LOGGER);
  }

  /**
   * Creates a job and returns created job
   * @param job
   */
  public async createJob(job: CreateJobRequest): Promise<JSSJob> {
    this.logger.debug("Received create job request", job);
    const response = await this.post<AicsSuccessResponse<JSSJob>>(
      "/jss/1.0/job/",
      job,
      JobStatusClient.getHttpRequestConfig()
    );
    return response.data[0];
  }

  /***
   * Update Job in stored in JSS and returns updated job
   * @param jobId job to update
   * @param job partial job object with values to set
   * @param patchUpdateServiceFields indicates whether to patch update serviceFields of the job or replace the entire
   * serviceFields object in db with serviceFields provided in request.
   */
  public async updateJob(
    jobId: string,
    job: UpdateJobRequest,
    patchUpdateServiceFields = true
  ): Promise<JSSJob> {
    this.logger.debug(`Received update job request for jobId=${jobId}`, job);
    const response = await this.patch<AicsSuccessResponse<JSSJob>>(
      `/jss/1.0/job/${jobId}`,
      JSSRequestMapper.map(job, patchUpdateServiceFields),
      JobStatusClient.getHttpRequestConfig()
    );
    return response.data[0];
  }

  /***
   * Get job by id
   * @param jobId corresponding id for job
   */
  public async getJob(jobId: string): Promise<JSSJob> {
    this.logger.debug(`Received get job request for jobId=${jobId}`);
    const response = await this.get<AicsSuccessResponse<JSSJob>>(
      `/jss/1.0/job/${jobId}`,
      JobStatusClient.getHttpRequestConfig()
    );
    return JSSResponseMapper.map(response.data[0]);
  }

  /***
   * Get jobs matching mongoDB query
   * @param query query to be passed to mongoDB for finding matching jobs
   */
  public async getJobs(query: JobQuery): Promise<JSSJob[]> {
    this.logger.debug(`Received get jobs request with query`, query);
    const response = await this.post<AicsSuccessResponse<JSSJob>>(
      `/jss/1.0/job/query`,
      JSSRequestMapper.map(query, true),
      JobStatusClient.getHttpRequestConfig()
    );
    return response.data.map((job: JSSJob) => JSSResponseMapper.map(job));
  }

  // JSS expects properties of requests to be in snake_case format and returns responses in snake_case format as well
  private static getHttpRequestConfig(): AxiosRequestConfig {
    return {
      timeout: DEFAULT_TIMEOUT,
      transformResponse: [
        ...castArray(axios.defaults.transformResponse),
        (data) => camelizeKeys(data),
      ],
      transformRequest: [
        (data) => decamelizeKeys(data),
        ...castArray(axios.defaults.transformRequest),
      ],
    };
  }
}<|MERGE_RESOLUTION|>--- conflicted
+++ resolved
@@ -1,9 +1,5 @@
-<<<<<<< HEAD
-import "@babel/polyfill/noConflict";
 import axios, { AxiosRequestConfig } from "axios";
 import { camelizeKeys, decamelizeKeys } from "humps";
-=======
->>>>>>> 5f8dff25
 import * as Logger from "js-logger";
 import { ILogger, ILogLevel } from "js-logger/src/types";
 import { castArray } from "lodash";
