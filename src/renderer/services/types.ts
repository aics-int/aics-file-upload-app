--- conflicted
+++ resolved
@@ -46,17 +46,6 @@
   [id: string]: any;
 }
 
-<<<<<<< HEAD
-interface ImageModelBase {
-  channelId?: string;
-  fovId?: number;
-  positionIndex?: number;
-  scene?: number;
-  subImageName?: string;
-}
-
-=======
->>>>>>> 586a17fa
 // This is used for the POST request to mms for creating file metadata
 export interface MMSFileAnnotation {
   annotationId: number;
