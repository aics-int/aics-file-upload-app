--- conflicted
+++ resolved
@@ -1,18 +1,9 @@
-<<<<<<< HEAD
-import { UploadMetadata as AicsFilesUploadMetadata } from "@aics/aicsfiles/type-declarations/types";
-import { decamelizeKeys } from "humps";
-
-import { LocalStorage } from "../../types";
-import HttpCacheClient from "../http-cache-client";
-import { HttpClient } from "../types";
-=======
-import { AxiosRequestConfig } from "axios";
 import { decamelizeKeys } from "humps";
 
 import { LocalStorage } from "../../types";
 import { UploadMetadata as AicsFilesUploadMetadata } from "../aicsfiles/types";
-import BaseServiceClient from "../base-service-client";
->>>>>>> 5f8dff25
+import HttpCacheClient from "../http-cache-client";
+import { HttpClient } from "../types";
 
 import {
   GetPlateResponse,
