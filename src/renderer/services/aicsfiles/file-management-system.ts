import { exists as fsExists, stat as fsStat, Stats } from "fs";
import { userInfo } from "os";
import * as path from "path";
import { basename } from "path";
import { promisify } from "util";

import * as Logger from "js-logger";
import { ILogger, ILogLevel } from "js-logger/src/types";
import { isEmpty, noop, trim } from "lodash";

import JobStatusClient from "../job-status-client";
import { JSSJob } from "../job-status-client/types";

import { FSSConnection, LabKeyConnection, MMSConnection } from "./connections";
import { AICSFILES_LOGGER, UNRECOVERABLE_JOB_ERROR } from "./constants";
import { CustomMetadataQuerier } from "./custom-metadata-querier";
import { IllegalArgumentError, InvalidMetadataError } from "./errors";
import { UnrecoverableJobError } from "./errors/UnrecoverableJobError";
import {
  FileMetadata,
  FileToFileMetadata,
  ImageModelMetadata,
  StartUploadResponse,
  UploadMetadata,
  UploadResponse,
  Uploads,
} from "./types";
import { Uploader } from "./uploader";

// Configuration object for FMS. Either host and port have to be defined or fss needs
// to be defined.
export interface FileManagementSystemConfig {
  // getter function for creating a copy worker
  getCopyWorker: () => Worker;

  // Host that FSS is running on
  host?: string;

  // Port that FSS is running on
  port?: string;

  // minimum level to output logs at
  logLevel?: "debug" | "error" | "info" | "trace" | "warn";

  // Only useful for testing. If not specified, will use logLevel to create a logger.
  logger?: ILogger;

  // contains connection info for FSS. Only required if host/port not provided
  // FMS will use currently logged in user.
  // Only useful for testing.
  fss?: FSSConnection;

  // Client for interacting with JSS.
  jobStatusClient: JobStatusClient;

  // Uploads files. Only required if host/port not provided. Only useful for testing.
  uploader?: Uploader;

  username?: string;
}

export const getDuplicateFilesError = (name: string): string =>
  `Multiple files supplied with the same name for a upload: ${name}`;
export const getFileDoesNotExistError = (fullpath: string): string =>
  `Can not find file: ${fullpath}`;
export const getFilePropertyMissingError = (fullpath: string): string =>
  `metadata for file ${fullpath} is missing the property file`;
export const getFileTypePropertyMissingError = (fullpath: string): string =>
  `metadata for file ${fullpath} is missing the property file.fileType`;
export const noFilesError = "No files were included in the request";
export const getOriginalPathPropertyMissingError = (fullpath: string): string =>
  `metadata for file ${fullpath} is missing the property file.originalPath which should equal ${fullpath}`;
export const getOriginalPathPropertyDoesntMatch = (
  fullpath: string,
  originalPath: string
): string =>
  `metadata for file ${fullpath} has property file.originalPath set to ${originalPath} which doesn't match ${fullpath}`;
const exists = promisify(fsExists);
const stat = promisify(fsStat);

const logLevelMap: { [logLevel: string]: ILogLevel } = Object.freeze({
  debug: Logger.DEBUG,
  error: Logger.ERROR,
  info: Logger.INFO,
  trace: Logger.TRACE,
  warn: Logger.WARN,
});

// Main class exported from library for interacting with the uploader
export class FileManagementSystem {
  public readonly fss: FSSConnection;
  public readonly mms: MMSConnection;
  public readonly lk: LabKeyConnection;
  public readonly jobStatusClient: JobStatusClient;
  private readonly logger: ILogger;
  public readonly uploader: Uploader;
  public readonly customMetadataQuerier: CustomMetadataQuerier;
  public readonly getCopyWorker: () => Worker;

  /*
        This returns the shared FileMetadata between the two given FileMetadata objects

        :param fileMetadata1: The first FileMetadata object
        :param fileMetadata2: The second FileMetadata object
        :return: The shared FileMetadata between the two supplied objects
    */
  public static innerJoinFileMetadata(
    fileMetadata1: FileToFileMetadata,
    fileMetadata2: FileToFileMetadata
  ): FileToFileMetadata {
    return CustomMetadataQuerier.innerJoinResults(fileMetadata1, fileMetadata2);
  }

  public get port(): string {
    return this.fss.port;
  }

  public set port(port: string) {
    this.lk.port = port;
    this.mms.port = port;
    this.fss.port = port;
  }

  public get host(): string {
    return this.fss.host;
  }

  public set host(host: string) {
    this.lk.host = host;
    this.mms.host = host;
    this.fss.host = host;
  }

  public get username(): string {
    return this.fss.user;
  }

  public set username(username: string) {
    this.fss.user = username;
    this.mms.user = username;
  }

  public get mountPoint(): string {
    return this.uploader.mountPoint;
  }

  public setMountPoint = async (mountPoint: string): Promise<void> => {
    mountPoint = mountPoint.replace(/(\/|\\)$/, "");

    if (!mountPoint || !trim(mountPoint)) {
      throw new Error("Mount point cannot be empty");
    } else if (basename(mountPoint) !== "aics") {
      throw new Error("Mount point directory must be named aics");
    }

    const stats: Stats = await stat(mountPoint);
    if (!stats.isDirectory()) {
      throw new Error("Mount point is not a directory");
    }

    this.uploader.mountPoint = mountPoint;
  };

  public constructor(config: FileManagementSystemConfig) {
    const {
<<<<<<< HEAD
      jobStatusClient,
=======
      getCopyWorker,
>>>>>>> 8f6af045
      logger,
      port = "80",
      username = userInfo().username,
    } = config;
<<<<<<< HEAD
    let { fss, host, logLevel, uploader } = config;
=======
    let { fss, host, jobStatusClient, logLevel, uploader } = config;
>>>>>>> 8f6af045
    logLevel = logLevel || "error";

    if (!fss) {
      if (!host) {
        throw new IllegalArgumentError(
          "Host must be defined if fss is not defined"
        );
      }

      fss = new FSSConnection(host, port, username);
    }

    if (!uploader) {
      host = fss.host || host;
      if (!host) {
        throw new IllegalArgumentError(
          "Host must be defined if uploader is not defined"
        );
      }

      uploader = new Uploader(getCopyWorker, fss, jobStatusClient);
    }
    this.getCopyWorker = getCopyWorker;
    this.jobStatusClient = jobStatusClient;
    this.uploader = uploader;
    // eslint-disable-next-line react-hooks/rules-of-hooks
    Logger.useDefaults({ defaultLevel: logLevelMap[logLevel] });
    this.logger = logger || Logger.get(AICSFILES_LOGGER);

    this.fss = fss;
    this.mms = new MMSConnection(fss.host, fss.port, fss.user);
    this.lk = new LabKeyConnection(fss.host, fss.port, fss.user);
    this.customMetadataQuerier = new CustomMetadataQuerier(
      this.mms,
      this.lk,
      this.logger
    );
  }

  /***
     * Check for duplicate file names in a metadata mapping.
     FSS will allow multiple files with the same name to be uploaded, but ultimately only
     the most recently added will have precedence. This will raise an exception if a file
     with a duplicate name (but in a different folder) is found
     * @param metadata
     * @param uploadJobName
     * Throws InvalidMetadataError if a file was not found or if more than one files have the same name
     * returns StartUploadResponse
     */
  public async validateMetadataAndGetUploadDirectory(
    metadata: Uploads,
    uploadJobName: string
  ): Promise<StartUploadResponse> {
    Logger.get(AICSFILES_LOGGER).info("Received uploadFiles request", metadata);

    const names = new Set();
    for (const [fullpath, fileMetadata] of Object.entries(metadata)) {
      const name = path.basename(fullpath);
      if (names.has(name)) {
        throw new InvalidMetadataError(getDuplicateFilesError(name));
      } else {
        names.add(name);
      }

      if (!(await exists(fullpath))) {
        throw new InvalidMetadataError(getFileDoesNotExistError(fullpath));
      }

      if (!fileMetadata.file) {
        throw new InvalidMetadataError(getFilePropertyMissingError(fullpath));
      } else if (!fileMetadata.file.fileType) {
        throw new InvalidMetadataError(
          getFileTypePropertyMissingError(fullpath)
        );
      } else if (!fileMetadata.file.originalPath) {
        throw new InvalidMetadataError(
          getOriginalPathPropertyMissingError(fullpath)
        );
      } else if (fileMetadata.file.originalPath !== fullpath) {
        throw new InvalidMetadataError(
          getOriginalPathPropertyDoesntMatch(
            fullpath,
            fileMetadata.file.originalPath
          )
        );
      }
    }

    if (names.size === 0) {
      throw new InvalidMetadataError(noFilesError);
    }

    return this.fss.startUpload(metadata, uploadJobName);
  }

  /***
   * Uploads one or more files and saves metadata associated with each file
   * @param startUploadResponse
   * @param uploads an object where the keys are fullpaths of the files to upload and the values are
   * metadata objects whose structures are defined by
   * http://confluence.corp.alleninstitute.org/display/SF/Metadata+Structure+for+Files+in+FMS
   * @param jobName Used to identify messages sent by aicsfiles.
   * @param copyProgressCb Optional callback that takes total bytes copied as param and does something with it
   * @param copyProgressCbThrottleMs minimum amount of ms between calls to copyProgressCb
   */
  public async uploadFiles(
    startUploadResponse: StartUploadResponse,
    uploads: Uploads,
    jobName: string,
    copyProgressCb: (
      originalFilePath: string,
      bytesCopied: number,
      totalBytes: number
    ) => void = noop,
    copyProgressCbThrottleMs?: number
  ): Promise<UploadResponse> {
    this.logger.info("using copy progress cb");
    this.logger.time("upload");
    try {
      const response = await this.uploader.uploadFiles(
        startUploadResponse,
        uploads,
        jobName,
        copyProgressCb,
        copyProgressCbThrottleMs
      );
      this.logger.timeEnd("upload");
      return response;
    } catch (e) {
      this.logger.timeEnd("upload");
      await this.failUpload(startUploadResponse.jobId, e.message);
      throw e;
    }
  }

  public async retryUpload(
    uploadJob: JSSJob,
    copyProgressCb: (
      originalFilePath: string,
      bytesCopied: number,
      totalBytes: number
    ) => void = noop,
    copyProgressCbThrottleMs?: number
  ): Promise<UploadResponse> {
    this.logger.time("upload");
    if (!uploadJob.serviceFields || isEmpty(uploadJob.serviceFields.files)) {
      await this.failUpload(
        uploadJob.jobId,
        "Missing serviceFields.files",
        "UNRECOVERABLE",
        true
      );
      throw new UnrecoverableJobError(
        "Upload job is missing serviceFields.files"
      );
    }

    const uploads = uploadJob.serviceFields.files.reduce(
      (uploads: Uploads, file: UploadMetadata) => ({
        ...uploads,
        [file.file.originalPath]: file,
      }),
      {}
    );
    this.logger.info(`Retrying upload for jobId=${uploadJob.jobId}.`);
    this.logger.info("uploads", uploads);

    try {
      const response = await this.uploader.retryUpload(
        uploads,
        uploadJob,
        copyProgressCb,
        copyProgressCbThrottleMs
      );
      this.logger.timeEnd("upload");
      return response;
    } catch (e) {
      this.logger.timeEnd("upload");
      if (e.name === UNRECOVERABLE_JOB_ERROR) {
        await this.failUpload(
          uploadJob.jobId,
          e.message,
          "UNRECOVERABLE",
          true
        );
      } else {
        await this.failUpload(uploadJob.jobId, e.message);
      }
      throw e;
    }
  }

  /**
   * Marks a job and its children as failed in JSS.
   * @param jobId - ID of the JSS Job to fail.
   * @param failureMessage - Optional message that will be written to
   * `serviceFields.mostRecentFailure`. Defaults to "Job failed".
   * @param failureStatus - Optional status to fail the job with. Defaults to
   * "FAILED".
   * @param setError - Also set `serviceFields.error` to `failureMessage`.
   */
  public async failUpload(
    jobId: string,
    failureMessage = "Job failed",
    failureStatus: "FAILED" | "UNRECOVERABLE" = "FAILED",
    setError = false
  ): Promise<JSSJob[]> {
    const failedJobs: JSSJob[] = [];

    const failJob = async (id: string) => {
      const serviceFields: any = {
        mostRecentFailure: failureMessage,
      };
      if (setError) {
        serviceFields.error = failureMessage;
      }
      const failedJob = await this.jobStatusClient.updateJob(id, {
        status: failureStatus,
        serviceFields,
      });
      failedJobs.push(failedJob);
      return failedJob;
    };

    const job = await failJob(jobId);

    if (job.childIds?.length) {
      const childJobs = await Promise.all(job.childIds.map(failJob));

      const childrenOfChildren: string[] = childJobs
        .filter((childJob) => childJob.childIds?.length)
        .flatMap((childJob) => childJob.childIds ?? "");

      if (childrenOfChildren.length > 0) {
        await Promise.all(childrenOfChildren.map(failJob));
      }
    }

    return failedJobs;
  }

  /*
        This method queries for all files that contain the given annotationName and are equal to the given value.

        :param annotationName: The name of the Annotation we are querying
        :param searchValue: The value the file should have for the Annotation we are querying
        :return: Dictionary of FileIds to metadata objects representing all metadata for the file
    */
  public getFilesByAnnotation(
    annotationName: string,
    searchValue: string
  ): Promise<FileToFileMetadata> {
    return this.customMetadataQuerier.queryByAnnotation(
      annotationName,
      searchValue
    );
  }

  /*
        This method queries for metadata related to the given File ID.

        :param fileId: The FileID for the file we are
        :return: Metadata object representing all metadata for the file
    */
  public getCustomMetadataForFile(fileId: string): Promise<FileMetadata> {
    return this.customMetadataQuerier.queryByFileId(fileId);
  }

  /*
        This method queries for all files that were uploaded by the given user.

        :param userName: The user that uploaded the files querying for
        :return: Dictionary of FileIds to metadata objects representing all metadata for the file
    */
  public getFilesByUser(userName: string): Promise<FileToFileMetadata> {
    return this.customMetadataQuerier.queryByUser(userName);
  }

  /*
        This method queries for all files that were uploaded by the given user.

        :param templateId: Id of the template used to upload the files querying for
        :return: Dictionary of FileIds to metadata objects representing all metadata for the file
    */
  public getFilesByTemplate(templateId: number): Promise<FileToFileMetadata> {
    return this.customMetadataQuerier.queryByTemplate(templateId);
  }

  /*
        Transforms file metadata given into a table like format easier for displaying to users or exporting to character
        separated value sets.

        :param filesToFileMetadata: Object mapping File Ids to MMS GET File Metadata responses
        :param transformDates: boolean whether to transform annotation values to date objects when appropriate
        :return: Array of ImageModels to their metadata
     */
  public transformFileMetadataIntoTable(
    fileToFileMetadata: FileToFileMetadata,
    transformDates = false
  ): Promise<ImageModelMetadata[]> {
    return this.customMetadataQuerier.transformFileMetadataIntoTable(
      fileToFileMetadata,
      transformDates
    );
  }

  /*
        Receives table formatted file metadata and transformed it into a character separated value set.

        :param header: Columns to include in the CSV
        :param rows: Array of metadata objects with keys matching the columns in the header,
            whitespace and casing doesn't matter
        :return: Character separated value set
     */
  public transformTableIntoCSV(
    header: string[],
    rows: ImageModelMetadata[],
    separator?: string
  ): string {
    return this.customMetadataQuerier.transformTableIntoCSV(
      header,
      rows,
      separator
    );
  }
}<|MERGE_RESOLUTION|>--- conflicted
+++ resolved
@@ -163,20 +163,13 @@
 
   public constructor(config: FileManagementSystemConfig) {
     const {
-<<<<<<< HEAD
       jobStatusClient,
-=======
       getCopyWorker,
->>>>>>> 8f6af045
       logger,
       port = "80",
       username = userInfo().username,
     } = config;
-<<<<<<< HEAD
     let { fss, host, logLevel, uploader } = config;
-=======
-    let { fss, host, jobStatusClient, logLevel, uploader } = config;
->>>>>>> 8f6af045
     logLevel = logLevel || "error";
 
     if (!fss) {
