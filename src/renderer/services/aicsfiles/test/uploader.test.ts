import * as path from "path";

import { expect } from "chai";
import * as Logger from "js-logger";
import { ILogger } from "js-logger/src/types";
import * as rimraf from "rimraf";
import {
  createSandbox,
  match,
  SinonStub,
  stub,
  createStubInstance,
  SinonStubbedInstance,
} from "sinon";

<<<<<<< HEAD
import EnvironmentAwareStorage from "../../../state/EnvironmentAwareStorage";
import { LocalStorage } from "../../../types";
import JobStatusClient from "../../job-status-client";
import { AICSFILES_LOGGER, UPLOAD_WORKER_SUCCEEDED } from "../constants";
import { FSSClient } from "../helpers/fss-client";
=======
import { LocalStorageStub } from "../../../state/test/configure-mock-store";
import { mockWorkingAddMetadataJob } from "../../../state/test/mocks";
import { JSSJobStatus } from "../../job-status-client/types";
import { AICSFILES_LOGGER, UPLOAD_WORKER_SUCCEEDED } from "../constants";
import { StepExecutor } from "../helpers/step-executor";
>>>>>>> c66e30d0
import {
  ADD_METADATA_TYPE,
  COPY_CHILD_TYPE,
  COPY_TYPE,
  Uploader,
} from "../helpers/uploader";

import {
  mockCompleteUploadJob,
  mockCopyJobChild1,
  mockCopyJobChild2,
  mockCopyJobParent,
  mockJob,
  mockRetryableUploadJob,
  responseFile1,
  responseFile2,
  resultFiles,
  startUploadResponse,
  targetDir,
  upload1,
  upload2,
  uploadJobId,
  uploads,
} from "./mocks";

export const differentTargetDir = path.resolve("./aics");
export const differentTargetFile1 = path.resolve(
  differentTargetDir,
  path.basename(upload1)
);
export const differentTargetFile2 = path.resolve(
  differentTargetDir,
  path.basename(upload2)
);
describe("Uploader", () => {
  const sandbox = createSandbox();
<<<<<<< HEAD
=======
  let updateJobStub: SinonStub, uploader: Uploader, getJobsStub: SinonStub;
>>>>>>> c66e30d0
  const uploadJobName = "Upload job name";
  let logger: ILogger;
  let copyWorkerStub: {
    postMessage: SinonStub;
    onmessage: SinonStub;
    onerror: SinonStub;
  };
  let jobStatusClient: SinonStubbedInstance<JobStatusClient>;
  let fss: SinonStubbedInstance<FSSClient>;
  let storage: SinonStubbedInstance<EnvironmentAwareStorage>;
  let uploader: Uploader;

  beforeEach(() => {
    copyWorkerStub = {
      onmessage: stub(),
      onerror: stub(),
      postMessage: stub(),
    };
<<<<<<< HEAD
    jobStatusClient = createStubInstance(JobStatusClient);
    fss = createStubInstance(FSSClient);
    storage = createStubInstance(EnvironmentAwareStorage);
    jobStatusClient.getJobs
=======
    sandbox.replace(
      StepExecutor,
      "executeSteps",
      stub().resolves({ resultFiles })
    );
    updateJobStub = stub().resolves();
    getJobsStub = stub()
>>>>>>> c66e30d0
      .onFirstCall()
      // upload job children
      .resolves([mockCopyJobParent, mockJob])
      // copy job children
      .onSecondCall()
      .resolves([mockCopyJobChild1, mockCopyJobChild2]);
<<<<<<< HEAD
    fss.uploadComplete.resolves({
      files: resultFiles,
      jobId: uploadJobId,
    });
=======
    sandbox.replace(jobStatusClient, "getJobs", getJobsStub);
    sandbox.replace(jobStatusClient, "updateJob", updateJobStub);
    sandbox.replace(
      fss,
      "uploadComplete",
      stub().resolves({
        files: resultFiles,
        jobId: uploadJobId,
      })
    );
>>>>>>> c66e30d0
    logger = Logger.get(AICSFILES_LOGGER);
    sandbox.replace(logger, "error", stub());
    uploader = new Uploader(
      stub().returns(copyWorkerStub),
      (fss as any) as FSSClient,
      (jobStatusClient as any) as JobStatusClient,
      (storage as any) as LocalStorage,
      logger
    );
  });

  afterEach(() => {
    sandbox.restore();
    rimraf.sync(targetDir);
    rimraf.sync(differentTargetDir);
  });

  // Here we fake a successful copy by calling onmessage right after postMessage is called off of the copy worker stub
  // Without this, onmessage would never get called and the tests would timeout
  const fakeSuccessfulCopy = () => {
    const postMessageStub = stub().callsFake(() => {
      copyWorkerStub.onmessage({
        data: `${UPLOAD_WORKER_SUCCEEDED}:somemd5`,
      });
    });
    sandbox.replace(copyWorkerStub, "postMessage", postMessageStub);
    return postMessageStub;
  };

  describe("uploadFiles", () => {
    it("Creates new upload child jobs and copy jobs, and returns expected result", async () => {
      fakeSuccessfulCopy();
      const createJobStub = stub().resolves();
      sandbox.replace(jobStatusClient, "createJob", createJobStub);
      const result = await uploader.uploadFiles(
        startUploadResponse,
        uploads,
        uploadJobName
      );
      expect(jobStatusClient.createJob).to.have.been.calledWithMatch({
        serviceFields: {
          type: COPY_TYPE,
        },
      });
      expect(jobStatusClient.createJob).to.have.been.calledWithMatch({
        serviceFields: {
          type: ADD_METADATA_TYPE,
        },
      });
      expect(jobStatusClient.createJob).to.have.been.calledWithMatch({
        serviceFields: {
          type: COPY_CHILD_TYPE,
          originalPath: upload1,
        },
      });
      expect(jobStatusClient.createJob).to.have.been.calledWithMatch({
        serviceFields: {
          type: COPY_CHILD_TYPE,
          originalPath: upload2,
        },
      });
      expect(jobStatusClient.getJobs).not.to.have.been.called;
      expect(result).to.deep.equal({
        [path.basename(upload1)]: responseFile1,
        [path.basename(upload2)]: responseFile2,
      });
    });

    it("Doesn't start copying files if creating upload jobs fails", async () => {
      expect(copyWorkerStub.postMessage.called).to.be.false;
      jobStatusClient.createJob.rejects();
      await expect(
        uploader.uploadFiles(startUploadResponse, uploads, "jobName")
      ).to.be.rejectedWith("Failed to create child upload job");
      expect(copyWorkerStub.postMessage.called).to.be.false;
    });

    it("Replaces the default mount point with the new mount point if specified", async () => {
      const createUploadStub = stub()
        .onFirstCall()
        .resolves(mockCopyJobParent)
        .onSecondCall()
        .resolves(mockWorkingAddMetadataJob)
        .onThirdCall()
        .resolves(mockCopyJobChild1)
        .onCall(4)
        .resolves(mockCopyJobChild2);
      sandbox.replace(jobStatusClient, "createJob", createUploadStub);
      const postMessageStub = fakeSuccessfulCopy();
      storage.get.returns({
        mountPoint: differentTargetDir,
      });
      await uploader.uploadFiles(startUploadResponse, uploads, "jobName");
      expect(
        postMessageStub.calledWith(
          match.array.contains([differentTargetFile1, differentTargetFile2])
        )
      );
    });
  });

  describe("retryUpload", () => {
    it("Throws error if upload job provided is missing serviceFields.uploadDirectory", () => {
      expect(
        uploader.retryUpload(uploads, {
          ...mockRetryableUploadJob,
          serviceFields: {
            ...mockRetryableUploadJob.serviceFields,
            uploadDirectory: undefined,
          },
        })
      ).to.be.rejectedWith(Error);
    });
    it("Throws error if unrecoverable upload job provided", () => {
      expect(
        uploader.retryUpload(uploads, {
          ...mockJob,
          status: JSSJobStatus.UNRECOVERABLE,
        })
      ).to.be.rejectedWith(Error);
    });
    it("Throws error if working upload job provided", () => {
      expect(
        uploader.retryUpload(uploads, {
          ...mockJob,
          status: JSSJobStatus.WORKING,
        })
      ).to.be.rejectedWith(Error);
    });
    it("Throws error if retrying upload job provided", () => {
      expect(
        uploader.retryUpload(uploads, {
          ...mockJob,
          status: JSSJobStatus.RETRYING,
        })
      ).to.be.rejectedWith(Error);
    });
    it("Throws error if blocked upload job provided", () => {
      expect(
        uploader.retryUpload(uploads, {
          ...mockJob,
          status: JSSJobStatus.BLOCKED,
        })
      ).to.be.rejectedWith(Error);
    });
    it("Returns previous output stored on upload job if upload job provided succeeded", async () => {
      const createJobStub = stub();
      sandbox.replace(jobStatusClient, "createJob", createJobStub);
      const result = await uploader.retryUpload(uploads, mockCompleteUploadJob);
      expect(jobStatusClient.createJob.called).to.be.false;
      expect(jobStatusClient.getJobs.called).to.be.false;
      expect(result).to.deep.equal(resultFiles);
    });
    // it("Retries upload if failed upload job provided", () => {});
    // it("Runs upload if waiting upload job provided", () => {});
    it("Does not create new jobs", async () => {
      const createJobStub = stub();
      sandbox.replace(jobStatusClient, "createJob", createJobStub);
      fakeSuccessfulCopy();
      await uploader.retryUpload(uploads, mockRetryableUploadJob);
<<<<<<< HEAD
      expect(jobStatusClient.updateJob).to.have.been.calledWithMatch(
        "uploadJobId",
        {
          status: "RETRYING",
        }
      );
      expect(jobStatusClient.createJob.called).to.be.false;
      expect(jobStatusClient.getJobs.called).to.be.true;
=======
      expect(updateJobStub).to.have.been.calledWithMatch("uploadJobId", {
        status: JSSJobStatus.RETRYING,
      });
      expect(createJobStub.called).to.be.false;
      expect(getJobsStub.called).to.be.true;
>>>>>>> c66e30d0
    });
    it("Creates new upload child jobs if uploadJob.childIds is not defined", async () => {
      fakeSuccessfulCopy();
      const createJobStub = stub()
        .onFirstCall()
        .resolves(mockCopyJobParent)
        .onSecondCall()
        .resolves(mockWorkingAddMetadataJob);
      sandbox.replace(jobStatusClient, "createJob", createJobStub);
      await uploader.retryUpload(uploads, {
        ...mockRetryableUploadJob,
        childIds: undefined,
      });
      expect(jobStatusClient.createJob.called).to.be.true;
    });
    it("Throws error if uploads is empty", () => {
      return expect(
        uploader.retryUpload({}, mockRetryableUploadJob)
      ).to.be.rejectedWith(Error);
    });
    it("Throws error if number of child jobs retrieved through JSS is not 2", () => {
      jobStatusClient.getJobs
        .onFirstCall()
        // upload job children
        .resolves([mockJob, mockCopyJobParent])
        // copy job children
        .onSecondCall()
        .resolves([mockCopyJobChild1]);
      return expect(
        uploader.retryUpload(uploads, mockRetryableUploadJob)
      ).to.be.rejectedWith(Error);
    });
    it("Throws error if it cannot find copy parent job", () => {
      jobStatusClient.getJobs
        .onFirstCall()
        // upload job children
        .resolves([
          mockJob,
          {
            ...mockCopyJobParent,
            serviceFields: {
              ...mockCopyJobParent.serviceFields,
              type: undefined,
            },
          },
        ])
        // copy job children
        .onSecondCall()
        .resolves([mockCopyJobChild1, mockCopyJobChild2]);
      return expect(
        uploader.retryUpload(uploads, mockRetryableUploadJob)
      ).to.be.rejectedWith(Error);
    });
    it("Throws error if the number of copy jobs is not expected", () => {
      jobStatusClient.getJobs
        .onFirstCall()
        // upload job children
        .resolves([
          mockJob,
          {
            ...mockCopyJobParent,
            serviceFields: {
              ...mockCopyJobParent.serviceFields,
              type: undefined,
            },
          },
        ])
        // copy job children
        .onSecondCall()
        .resolves([mockCopyJobChild1]);
      expect(
        uploader.retryUpload(uploads, mockRetryableUploadJob)
      ).to.be.rejectedWith("Could not find the parent copy job.");
    });
    it("Throws error if a copy job is missing originalPath", () => {
      jobStatusClient.getJobs
        .onFirstCall()
        // upload job children
        .resolves([
          mockJob,
          {
            ...mockCopyJobParent,
            serviceFields: {
              ...mockCopyJobParent.serviceFields,
              type: undefined,
            },
          },
        ])
        // copy job children
        .onSecondCall()
        .resolves([
          mockCopyJobChild1,
          {
            ...mockCopyJobChild2,
            serviceFields: {
              ...mockCopyJobChild2.serviceFields,
              originalPath: undefined,
            },
          },
        ]);
      expect(
        uploader.retryUpload(uploads, mockRetryableUploadJob)
      ).to.be.rejectedWith(Error);
    });
  });
});<|MERGE_RESOLUTION|>--- conflicted
+++ resolved
@@ -13,19 +13,13 @@
   SinonStubbedInstance,
 } from "sinon";
 
-<<<<<<< HEAD
 import EnvironmentAwareStorage from "../../../state/EnvironmentAwareStorage";
 import { LocalStorage } from "../../../types";
 import JobStatusClient from "../../job-status-client";
+import { JSSJobStatus } from "../../job-status-client/types";
 import { AICSFILES_LOGGER, UPLOAD_WORKER_SUCCEEDED } from "../constants";
 import { FSSClient } from "../helpers/fss-client";
-=======
-import { LocalStorageStub } from "../../../state/test/configure-mock-store";
-import { mockWorkingAddMetadataJob } from "../../../state/test/mocks";
-import { JSSJobStatus } from "../../job-status-client/types";
-import { AICSFILES_LOGGER, UPLOAD_WORKER_SUCCEEDED } from "../constants";
 import { StepExecutor } from "../helpers/step-executor";
->>>>>>> c66e30d0
 import {
   ADD_METADATA_TYPE,
   COPY_CHILD_TYPE,
@@ -62,10 +56,6 @@
 );
 describe("Uploader", () => {
   const sandbox = createSandbox();
-<<<<<<< HEAD
-=======
-  let updateJobStub: SinonStub, uploader: Uploader, getJobsStub: SinonStub;
->>>>>>> c66e30d0
   const uploadJobName = "Upload job name";
   let logger: ILogger;
   let copyWorkerStub: {
@@ -84,43 +74,25 @@
       onerror: stub(),
       postMessage: stub(),
     };
-<<<<<<< HEAD
-    jobStatusClient = createStubInstance(JobStatusClient);
-    fss = createStubInstance(FSSClient);
-    storage = createStubInstance(EnvironmentAwareStorage);
-    jobStatusClient.getJobs
-=======
     sandbox.replace(
       StepExecutor,
       "executeSteps",
       stub().resolves({ resultFiles })
     );
-    updateJobStub = stub().resolves();
-    getJobsStub = stub()
->>>>>>> c66e30d0
+    jobStatusClient = createStubInstance(JobStatusClient);
+    fss = createStubInstance(FSSClient);
+    storage = createStubInstance(EnvironmentAwareStorage);
+    jobStatusClient.getJobs
       .onFirstCall()
       // upload job children
       .resolves([mockCopyJobParent, mockJob])
       // copy job children
       .onSecondCall()
       .resolves([mockCopyJobChild1, mockCopyJobChild2]);
-<<<<<<< HEAD
     fss.uploadComplete.resolves({
       files: resultFiles,
       jobId: uploadJobId,
     });
-=======
-    sandbox.replace(jobStatusClient, "getJobs", getJobsStub);
-    sandbox.replace(jobStatusClient, "updateJob", updateJobStub);
-    sandbox.replace(
-      fss,
-      "uploadComplete",
-      stub().resolves({
-        files: resultFiles,
-        jobId: uploadJobId,
-      })
-    );
->>>>>>> c66e30d0
     logger = Logger.get(AICSFILES_LOGGER);
     sandbox.replace(logger, "error", stub());
     uploader = new Uploader(
@@ -153,8 +125,6 @@
   describe("uploadFiles", () => {
     it("Creates new upload child jobs and copy jobs, and returns expected result", async () => {
       fakeSuccessfulCopy();
-      const createJobStub = stub().resolves();
-      sandbox.replace(jobStatusClient, "createJob", createJobStub);
       const result = await uploader.uploadFiles(
         startUploadResponse,
         uploads,
@@ -199,16 +169,6 @@
     });
 
     it("Replaces the default mount point with the new mount point if specified", async () => {
-      const createUploadStub = stub()
-        .onFirstCall()
-        .resolves(mockCopyJobParent)
-        .onSecondCall()
-        .resolves(mockWorkingAddMetadataJob)
-        .onThirdCall()
-        .resolves(mockCopyJobChild1)
-        .onCall(4)
-        .resolves(mockCopyJobChild2);
-      sandbox.replace(jobStatusClient, "createJob", createUploadStub);
       const postMessageStub = fakeSuccessfulCopy();
       storage.get.returns({
         mountPoint: differentTargetDir,
@@ -267,8 +227,6 @@
       ).to.be.rejectedWith(Error);
     });
     it("Returns previous output stored on upload job if upload job provided succeeded", async () => {
-      const createJobStub = stub();
-      sandbox.replace(jobStatusClient, "createJob", createJobStub);
       const result = await uploader.retryUpload(uploads, mockCompleteUploadJob);
       expect(jobStatusClient.createJob.called).to.be.false;
       expect(jobStatusClient.getJobs.called).to.be.false;
@@ -277,35 +235,20 @@
     // it("Retries upload if failed upload job provided", () => {});
     // it("Runs upload if waiting upload job provided", () => {});
     it("Does not create new jobs", async () => {
-      const createJobStub = stub();
-      sandbox.replace(jobStatusClient, "createJob", createJobStub);
       fakeSuccessfulCopy();
       await uploader.retryUpload(uploads, mockRetryableUploadJob);
-<<<<<<< HEAD
       expect(jobStatusClient.updateJob).to.have.been.calledWithMatch(
         "uploadJobId",
         {
-          status: "RETRYING",
+          status: JSSJobStatus.RETRYING,
         }
       );
       expect(jobStatusClient.createJob.called).to.be.false;
       expect(jobStatusClient.getJobs.called).to.be.true;
-=======
-      expect(updateJobStub).to.have.been.calledWithMatch("uploadJobId", {
-        status: JSSJobStatus.RETRYING,
-      });
-      expect(createJobStub.called).to.be.false;
-      expect(getJobsStub.called).to.be.true;
->>>>>>> c66e30d0
     });
     it("Creates new upload child jobs if uploadJob.childIds is not defined", async () => {
       fakeSuccessfulCopy();
-      const createJobStub = stub()
-        .onFirstCall()
-        .resolves(mockCopyJobParent)
-        .onSecondCall()
-        .resolves(mockWorkingAddMetadataJob);
-      sandbox.replace(jobStatusClient, "createJob", createJobStub);
+      jobStatusClient.createJob.resolves(mockJob);
       await uploader.retryUpload(uploads, {
         ...mockRetryableUploadJob,
         childIds: undefined,
