import * as path from "path";

import { stub } from "sinon";

<<<<<<< HEAD
import { JSSJob } from "../../job-status-client/types";
=======
import { httpClient } from "../../../state/test/configure-mock-store";
import { LocalStorage } from "../../../types";
import { LabkeyClient } from "../../index";
import JobStatusClient from "../../job-status-client";
import { JSSJob, JSSJobStatus } from "../../job-status-client/types";
import MMSClient from "../../mms-client";
import { FSSClient } from "../helpers/fss-client";
>>>>>>> c66e30d0
import {
  CopyFileServiceFields,
  CopyFilesServiceFields,
  CustomFileMetadata,
  LabKeyFileMetadata,
  SourceFiles,
  StartUploadResponse,
  UploadMetadataResponse,
  Uploads,
} from "../types";

// For use in tests that involve copying files
export const targetDir = path.resolve("./target-dir-for-tests");
export const upload1 = path.resolve(__dirname, "upload-files/mock-file.txt");
export const upload2 = path.resolve(__dirname, "upload-files/mock-file2.txt");
export const targetFile1 = path.resolve(targetDir, path.basename(upload1));
export const targetFile2 = path.resolve(targetDir, path.basename(upload2));
export const metadata1 = {
  customMetadata: {
    annotations: [],
    templateId: 1,
  },
  file: {
    fileType: "other",
    originalPath: upload1,
    shouldBeInArchive: true,
    shouldBeInLocal: false,
  },
};
export const metadata2 = {
  customMetadata: {
    annotations: [],
    templateId: 1,
  },
  file: {
    fileType: "other",
    originalPath: upload2,
    shouldBeInArchive: true,
    shouldBeInLocal: true,
  },
};
export const uploads: Uploads = {
  [upload1]: metadata1,
  [upload2]: metadata2,
};
export const sourceFiles: SourceFiles = {
  [upload1]: {
    fileName: "mock-file.txt",
    md5hex: "somemd5",
    fileType: "other",
    metadata: {
      ...metadata1,
      file: {
        ...metadata1.file,
        fileName: "mock-file.txt",
        fileType: "other",
        originalPath: upload1,
      },
    },
    shouldBeInArchive: true,
    shouldBeInLocal: false,
  },
  [upload2]: {
    fileName: "mock-file2.txt",
    md5hex: "somemd5",
    fileType: "other",
    metadata: {
      ...metadata2,
      file: {
        ...metadata2.file,
        fileName: "mock-file2.txt",
        fileType: "other",
        originalPath: upload2,
      },
    },
    shouldBeInArchive: true,
    shouldBeInLocal: true,
  },
};
export const responseFile1 = {
  fileName: "mock-file.txt",
  fileId: "fakefileid1",
  readPath: targetFile1,
};
export const responseFile2 = {
  fileName: "mock-file2.txt",
  fileId: "fakefileid2",
  readPath: targetFile2,
};
export const resultFiles = [responseFile1, responseFile2];

// Mock jobs galore
export const uploadJobId = "uploadJobId";
const mockCopyJobParentId = "2209bcaea25241cbae58fb1e86e91157";
export const copyChildJobId1 = "copyChildJobId1";
export const copyChildJobId2 = "copyChildJobId2";
export const mockJob: JSSJob = {
  created: new Date(),
  jobId: uploadJobId,
  jobName: "Upload Job created by FSS",
  modified: new Date(),
  originationHost: "dev-aics-fup-001",
  service: "aicsfiles-js",
  serviceFields: null,
  status: JSSJobStatus.WAITING,
  updateParent: false,
  user: "fakeuser",
};
export const mockRetryableUploadJob: JSSJob = {
  ...mockJob,
  childIds: [mockCopyJobParentId, "addMetadataJobId"],
  serviceFields: {
    copyJobId: mockCopyJobParentId,
    files: [metadata1, metadata2],
    uploadDirectory: targetDir,
  },
  status: JSSJobStatus.FAILED,
};
export const mockCompleteUploadJob: JSSJob = {
  ...mockRetryableUploadJob,
  currentStage: "Complete",
  serviceFields: {
    ...mockRetryableUploadJob.serviceFields,
    output: resultFiles,
  },
  status: JSSJobStatus.SUCCEEDED,
};
export const mockCopyJobParent: JSSJob<CopyFilesServiceFields> = {
  ...mockJob,
  childIds: [copyChildJobId1, copyChildJobId2],
  jobId: mockCopyJobParentId,
  jobName: "Copy Job Parent",
  serviceFields: {
    totalBytesToCopy: 1,
    type: "copy",
  },
  updateParent: true,
};
export const mockCopyJobChild1: JSSJob<CopyFileServiceFields> = {
  ...mockJob,
  jobId: copyChildJobId1,
  jobName: "Copy job child1",
  parentId: mockCopyJobParentId,
  serviceFields: {
    originalPath: upload1,
    totalBytes: 1200,
    type: "copy",
  },
  updateParent: true,
};
export const mockCopyJobChild2: JSSJob<CopyFileServiceFields> = {
  ...mockJob,
  jobId: copyChildJobId2,
  jobName: "Copy job child2",
  parentId: mockCopyJobParentId,
  serviceFields: {
    originalPath: upload2,
    totalBytes: 1200,
    type: "copy",
  },
  updateParent: true,
};

// Used in most tests
export const startUploadResponse: StartUploadResponse = {
  jobId: uploadJobId,
  uploadDirectory: targetDir,
};

export const addMetadataResponse: UploadMetadataResponse = {
  jobId: uploadJobId,
  files: resultFiles,
};

export const mockFiles = [{ FileId: "abc123" }];

export const mockLabKeyFileMetadata: LabKeyFileMetadata = {
  fileId: "abc123",
  filename: "example.txt",
  fileSize: 1,
  fileType: "image",
  modified: "sometime",
  modifiedBy: "somebody",
};
export const mockCustomFileMetadata: CustomFileMetadata = {
  annotations: [{ annotationId: 1, values: ["AICS-0", "AICS-11"] }],
  fileId: "abc123",
  modified: "sometime",
  modifiedBy: "somebody",
};

export const copyWorkerStub = {
  onmessage: stub(),
  onerror: stub(),
  postMessage: stub(),
};<|MERGE_RESOLUTION|>--- conflicted
+++ resolved
@@ -2,17 +2,7 @@
 
 import { stub } from "sinon";
 
-<<<<<<< HEAD
-import { JSSJob } from "../../job-status-client/types";
-=======
-import { httpClient } from "../../../state/test/configure-mock-store";
-import { LocalStorage } from "../../../types";
-import { LabkeyClient } from "../../index";
-import JobStatusClient from "../../job-status-client";
 import { JSSJob, JSSJobStatus } from "../../job-status-client/types";
-import MMSClient from "../../mms-client";
-import { FSSClient } from "../helpers/fss-client";
->>>>>>> c66e30d0
 import {
   CopyFileServiceFields,
   CopyFilesServiceFields,
