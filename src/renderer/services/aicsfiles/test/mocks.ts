import * as path from "path";

import { stub } from "sinon";

<<<<<<< HEAD
import {
  httpClient,
  LocalStorageStub,
} from "../../../state/test/configure-mock-store";
import { LocalStorage } from "../../../types";
=======
>>>>>>> 8f6af045
import JobStatusClient from "../../job-status-client";
import { JSSJob } from "../../job-status-client/types";
import { FSSConnection, LabKeyConnection, MMSConnection } from "../connections";
import {
  CustomFileMetadata,
  LabKeyFileMetadata,
  SourceFiles,
  StartUploadResponse,
  UploadMetadataResponse,
  Uploads,
} from "../types";

// For use in tests that involve copying files
export const targetDir = path.resolve("./target-dir-for-tests");
export const upload1 = path.resolve(__dirname, "upload-files/mock-file.txt");
export const upload2 = path.resolve(__dirname, "upload-files/mock-file2.txt");
export const targetFile1 = path.resolve(targetDir, path.basename(upload1));
export const targetFile2 = path.resolve(targetDir, path.basename(upload2));
export const metadata1 = {
  customMetadata: {
    annotations: [],
    templateId: 1,
  },
  file: {
    fileType: "other",
    originalPath: upload1,
    shouldBeInArchive: true,
    shouldBeInLocal: false,
  },
};
export const metadata2 = {
  customMetadata: {
    annotations: [],
    templateId: 1,
  },
  file: {
    fileType: "other",
    originalPath: upload2,
    shouldBeInArchive: true,
    shouldBeInLocal: true,
  },
};
export const uploads: Uploads = {
  [upload1]: metadata1,
  [upload2]: metadata2,
};
export const sourceFiles: SourceFiles = {
  [upload1]: {
    fileName: "mock-file.txt",
    md5hex: "somemd5",
    fileType: "other",
    metadata: {
      ...metadata1,
      file: {
        ...metadata1.file,
        fileName: "mock-file.txt",
        fileType: "other",
        originalPath: upload1,
      },
    },
    shouldBeInArchive: true,
    shouldBeInLocal: false,
  },
  [upload2]: {
    fileName: "mock-file2.txt",
    md5hex: "somemd5",
    fileType: "other",
    metadata: {
      ...metadata2,
      file: {
        ...metadata2.file,
        fileName: "mock-file2.txt",
        fileType: "other",
        originalPath: upload2,
      },
    },
    shouldBeInArchive: true,
    shouldBeInLocal: true,
  },
};
export const responseFile1 = {
  fileName: "mock-file.txt",
  fileId: "fakefileid1",
  readPath: targetFile1,
};
export const responseFile2 = {
  fileName: "mock-file2.txt",
  fileId: "fakefileid2",
  readPath: targetFile2,
};
export const resultFiles = [responseFile1, responseFile2];

// Mock jobs galore
export const uploadJobId = "uploadJobId";
const mockCopyJobParentId = "2209bcaea25241cbae58fb1e86e91157";
export const copyChildJobId1 = "copyChildJobId1";
export const copyChildJobId2 = "copyChildJobId2";
export const mockJob: JSSJob = {
  created: new Date(),
  jobId: uploadJobId,
  jobName: "Upload Job created by FSS",
  modified: new Date(),
  originationHost: "dev-aics-fup-001",
  service: "aicsfiles-js",
  serviceFields: null,
  status: "WAITING",
  updateParent: false,
  user: "fakeuser",
};
export const mockRetryableUploadJob: JSSJob = {
  ...mockJob,
  childIds: [mockCopyJobParentId, "addMetadataJobId"],
  serviceFields: {
    copyJobId: mockCopyJobParentId,
    files: [metadata1, metadata2],
    uploadDirectory: targetDir,
  },
  status: "FAILED",
};
export const mockCompleteUploadJob: JSSJob = {
  ...mockRetryableUploadJob,
  currentStage: "Complete",
  serviceFields: {
    ...mockRetryableUploadJob.serviceFields,
    output: resultFiles,
  },
  status: "SUCCEEDED",
};
export const mockCopyJobParent: JSSJob = {
  ...mockJob,
  childIds: [copyChildJobId1, copyChildJobId2],
  jobId: mockCopyJobParentId,
  jobName: "Copy Job Parent",
  serviceFields: {
    type: "copy",
  },
  updateParent: true,
};
export const mockCopyJobChild1: JSSJob = {
  ...mockJob,
  jobId: copyChildJobId1,
  jobName: "Copy job child1",
  parentId: mockCopyJobParentId,
  serviceFields: {
    originalPath: upload1,
    uploadDirectory: targetDir,
  },
  updateParent: true,
};
export const mockCopyJobChild2: JSSJob = {
  ...mockJob,
  jobId: copyChildJobId2,
  jobName: "Copy job child2",
  parentId: mockCopyJobParentId,
  serviceFields: {
    originalPath: upload2,
    uploadDirectory: targetDir,
  },
  updateParent: true,
};

// Mock clients
export const storage: LocalStorageStub = {
  clear: stub(),
  delete: stub(),
  get: stub(),
  has: stub(),
  reset: stub(),
  set: stub(),
};
export const jobStatusClient = new JobStatusClient(
  httpClient,
  (storage as any) as LocalStorage,
  false
);

export const fss: FSSConnection = new FSSConnection(
  "localhost",
  "80",
  "fake_user"
);

export const lk: LabKeyConnection = new LabKeyConnection(
  "localhost",
  "80",
  "fake_user"
);

export const mms: MMSConnection = new MMSConnection(
  "localhost",
  "80",
  "fake_user"
);

// Used in most tests
export const startUploadResponse: StartUploadResponse = {
  jobId: uploadJobId,
  uploadDirectory: targetDir,
};

export const addMetadataResponse: UploadMetadataResponse = {
  jobId: uploadJobId,
  files: resultFiles,
};

export const mockFiles = [{ FileId: "abc123" }];

export const mockLabKeyFileMetadata: LabKeyFileMetadata = {
  fileId: "abc123",
  filename: "example.txt",
  fileSize: 1,
  fileType: "image",
  modified: "sometime",
  modifiedBy: "somebody",
};
export const mockCustomFileMetadata: CustomFileMetadata = {
  annotations: [{ annotationId: 1, values: ["AICS-0", "AICS-11"] }],
  fileId: "abc123",
  modified: "sometime",
  modifiedBy: "somebody",
};

export const copyWorkerStub = {
  onmessage: stub(),
  onerror: stub(),
  postMessage: stub(),
};<|MERGE_RESOLUTION|>--- conflicted
+++ resolved
@@ -2,14 +2,11 @@
 
 import { stub } from "sinon";
 
-<<<<<<< HEAD
 import {
   httpClient,
   LocalStorageStub,
 } from "../../../state/test/configure-mock-store";
 import { LocalStorage } from "../../../types";
-=======
->>>>>>> 8f6af045
 import JobStatusClient from "../../job-status-client";
 import { JSSJob } from "../../job-status-client/types";
 import { FSSConnection, LabKeyConnection, MMSConnection } from "../connections";
