import { expect } from "chai";
import {
  createSandbox,
  createStubInstance,
  match,
  SinonStubbedInstance,
} from "sinon";

<<<<<<< HEAD
import JobStatusClient from "../../job-status-client";
=======
import { JSSJobStatus } from "../../job-status-client/types";
>>>>>>> c66e30d0
import { IllegalArgumentError } from "../errors";
import { FSSClient } from "../helpers/fss-client";
import { AddMetadataStep } from "../steps/add-metadata-step";
import { UploadContext } from "../types";

import {
  addMetadataResponse,
  mockJob,
  resultFiles,
  sourceFiles,
  startUploadResponse,
  uploads,
} from "./mocks";

describe("AddMetadataStep", () => {
  const sandbox = createSandbox();
  let mockCtx: UploadContext, addMetadataStep: AddMetadataStep;
  let jobStatusClient: SinonStubbedInstance<JobStatusClient>;
  let fss: SinonStubbedInstance<FSSClient>;

  beforeEach(() => {
    jobStatusClient = createStubInstance(JobStatusClient);
    fss = createStubInstance(FSSClient);
    mockCtx = {
      sourceFiles,
      startUploadResponse,
      uploadJobName: "arbitrary name",
      uploads,
    };
    addMetadataStep = new AddMetadataStep(
      mockJob,
      (fss as any) as FSSClient,
      (jobStatusClient as any) as JobStatusClient
    );
  });

  afterEach(() => {
    sandbox.restore();
  });

  describe("start", () => {
    it("throws error if sourceFiles is empty", async () => {
      await expect(
        addMetadataStep.start({
          ...mockCtx,
          sourceFiles: {},
        })
      ).to.be.rejectedWith(IllegalArgumentError);
    });
    it("populates resultFiles", async () => {
      fss.uploadComplete.resolves(addMetadataResponse);
      const ctx = await addMetadataStep.start(mockCtx);
      expect(ctx.resultFiles).to.equal(addMetadataResponse.files);
    });
  });

  describe("skip", () => {
    it("populates resultFiles", async () => {
      sandbox.replace(addMetadataStep, "job", {
        ...mockJob,
        serviceFields: {
          output: resultFiles,
          type: "add-metadata",
        },
      });
      const ctx = await addMetadataStep.skip(mockCtx);
      expect(ctx.resultFiles).to.equal(resultFiles);
    });
    it("throws error if job is undefined", async () => {
      await expect(addMetadataStep.skip(mockCtx)).to.be.rejectedWith(Error);
    });
    it("throws error if job does not contain enough information", () => {
      sandbox.replace(addMetadataStep, "job", mockJob);
      return expect(addMetadataStep.skip(mockCtx)).to.be.rejectedWith(Error);
    });
  });

  describe("end", () => {
    it("updates the job for add metadata", async () => {
      sandbox.replace(addMetadataStep, "job", mockJob);
      await addMetadataStep.end({ ...mockCtx, resultFiles: resultFiles });
      expect(
        jobStatusClient.updateJob.calledWith(
          mockJob.jobId,
          match
            .has("status", JSSJobStatus.SUCCEEDED)
            .and(match.has("serviceFields", match.has("output", match.array)))
        )
      ).to.be.true;
    });

    it("throws error if context is missing resultFiles", () => {
      sandbox.replace(addMetadataStep, "job", mockJob);
      return expect(
        addMetadataStep.end({ ...mockCtx, resultFiles: undefined })
      ).to.be.rejectedWith(Error);
    });
  });
});<|MERGE_RESOLUTION|>--- conflicted
+++ resolved
@@ -6,11 +6,8 @@
   SinonStubbedInstance,
 } from "sinon";
 
-<<<<<<< HEAD
 import JobStatusClient from "../../job-status-client";
-=======
 import { JSSJobStatus } from "../../job-status-client/types";
->>>>>>> c66e30d0
 import { IllegalArgumentError } from "../errors";
 import { FSSClient } from "../helpers/fss-client";
 import { AddMetadataStep } from "../steps/add-metadata-step";
