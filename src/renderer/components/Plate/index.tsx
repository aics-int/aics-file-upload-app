--- conflicted
+++ resolved
@@ -13,13 +13,9 @@
 interface PlateProps {
     className?: string;
     onWellClick: (row: number, col: number, well?: Well) => void;
-<<<<<<< HEAD
+    selectedWells: AicsGridCell[];
     wells: Well[][];
     wellIdToFiles: Map<number, string[]>;
-=======
->>>>>>> 61fa736c
-    selectedWells: AicsGridCell[];
-    wells: Well[][];
 }
 
 class Plate extends React.Component<PlateProps, {}> {
@@ -64,11 +60,7 @@
                     cellWidth={WELL_WIDTH}
                     fontSize="14px"
                     selectedCells={selectedWells}
-<<<<<<< HEAD
                     displayBackground={this.wellColorSelector}
-=======
-                    displayBackground={Plate.wellColorSelector}
->>>>>>> 61fa736c
                     displayText={Plate.getWellDisplayText}
                     cells={wells}
                     onCellClick={this.handleWellClick}
