--- conflicted
+++ resolved
@@ -10,13 +10,7 @@
 import { AsyncRequest } from "../../state/feedback/types";
 import { requestTemplates } from "../../state/metadata/actions";
 import { getTemplates } from "../../state/metadata/selectors";
-<<<<<<< HEAD
 import { openTemplateEditor } from "../../state/selection/actions";
-
-=======
-import { GetTemplatesAction } from "../../state/metadata/types";
-import { State } from "../../state/types";
->>>>>>> 02f4d038
 import { LabkeyTemplate } from "../../util/labkey-client/types";
 
 const styles = require("./styles.pcss");
