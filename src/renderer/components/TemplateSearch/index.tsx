import { Divider, Icon, Select } from "antd";
import * as classNames from "classnames";
import { sortBy } from "lodash";
import { ReactNode } from "react";
import React, { useEffect, useState } from "react";
import { useDispatch, useSelector } from "react-redux";

import { SCHEMA_SYNONYM } from "../../../shared/constants";
import { getRequestsInProgress } from "../../state/feedback/selectors";
import { AsyncRequest } from "../../state/feedback/types";
import { requestTemplates } from "../../state/metadata/actions";
import { getTemplates } from "../../state/metadata/selectors";
import { openTemplateEditor } from "../../state/selection/actions";
import { LabkeyTemplate } from "../../util/labkey-client/types";

const styles = require("./styles.pcss");

interface TemplateSearchProps {
  allowCreate?: boolean;
  className?: string;
  defaultOpen?: boolean;
<<<<<<< HEAD
  disabled?: boolean;
  loading?: boolean;
=======
>>>>>>> d69607de
  onSelect: (selectedTemplateId: number) => void;
  value?: number;
}

<<<<<<< HEAD
class TemplateSearch extends React.Component<TemplateSearchProps, {}> {
  public componentDidMount(): void {
    this.props.requestTemplates();
  }

  public render() {
    const {
      className,
      defaultOpen,
      disabled,
      loading,
      onSelect,
      templates,
      value,
    } = this.props;
    const sortedTemplates = sortBy(templates, ["Name", "Version"]);
    return (
      <Select
        autoFocus={true}
        className={classNames(styles.container, className)}
        defaultOpen={defaultOpen}
        disabled={disabled || (loading && !templates)}
        loading={loading && !templates}
        onSelect={onSelect}
        placeholder={`Select a ${SCHEMA_SYNONYM.toLowerCase()} name`}
        showSearch={true}
        value={value}
      >
        {sortedTemplates.map(
          ({
            Name: name,
            TemplateId: id,
            Version: version,
          }: LabkeyTemplate) => (
            <Select.Option key={`${name}${version}`} value={id}>
              {name} (Version {version})
            </Select.Option>
          )
        )}
      </Select>
    );
  }
}

function mapStateToProps(state: State) {
  return {
    loading: getRequestsInProgressContains(state, AsyncRequest.GET_TEMPLATE),
    templates: getTemplates(state),
  };
}

const dispatchToPropsMap = {
  requestTemplates,
};
=======
export default function TemplateSearch(props: TemplateSearchProps) {
  const requestsInProgress = useSelector(getRequestsInProgress);
  const loading = requestsInProgress.includes(AsyncRequest.GET_TEMPLATES);
  const templates = useSelector(getTemplates);
  const dispatch = useDispatch();
  useEffect(() => {
    dispatch(requestTemplates());
  }, []);
  const [open, setOpen] = useState<boolean>(false);
  const [elClicked, setElClicked] = useState<EventTarget | undefined>(
    undefined
  );
>>>>>>> d69607de

  const { allowCreate, className, defaultOpen, onSelect, value } = props;
  const sortedTemplates = sortBy(templates, ["Name", "Version"]);
  return (
    <Select
      autoFocus={true}
      className={classNames(styles.container, className)}
      defaultOpen={defaultOpen}
      disabled={loading && !templates}
      dropdownRender={(menu: ReactNode | undefined) => (
        <div>
          {menu}
          {allowCreate && (
            <>
              <Divider className={styles.divider} />
              <div
                className={styles.createTemplate}
                /* this is not onClick because of a bug here https://github.com/ant-design/ant-design/issues/16209
                 * I am hoping that we can change this to onClick after we upgrade antd to the latest version in FUA-6
                 * */
                onMouseDown={(e) =>
                  setElClicked(e.target === null ? undefined : e.target)
                }
                onMouseUp={(e) => {
                  if (elClicked === e.target) {
                    setOpen(false);
                    setElClicked(undefined);
                    dispatch(openTemplateEditor());
                  }
                }}
              >
                <Icon className={styles.icon} type="plus-circle" />
                <span className={styles.text}>Create {SCHEMA_SYNONYM}</span>
              </div>
            </>
          )}
        </div>
      )}
      loading={loading && !templates}
      onDropdownVisibleChange={(visible: boolean) => {
        if (!elClicked) {
          setOpen(visible);
        }
      }}
      onSelect={(templateId: number) => {
        onSelect(templateId);
        setOpen(false);
      }}
      open={open}
      placeholder={`Select a ${SCHEMA_SYNONYM.toLowerCase()} name`}
      showSearch={true}
      value={value}
    >
      {sortedTemplates.map(
        ({ Name: name, TemplateId: id, Version: version }: LabkeyTemplate) => (
          <Select.Option key={`${name}${version}`} value={id}>
            {name} (Version {version})
          </Select.Option>
        )
      )}
    </Select>
  );
}<|MERGE_RESOLUTION|>--- conflicted
+++ resolved
@@ -19,71 +19,11 @@
   allowCreate?: boolean;
   className?: string;
   defaultOpen?: boolean;
-<<<<<<< HEAD
   disabled?: boolean;
-  loading?: boolean;
-=======
->>>>>>> d69607de
   onSelect: (selectedTemplateId: number) => void;
   value?: number;
 }
 
-<<<<<<< HEAD
-class TemplateSearch extends React.Component<TemplateSearchProps, {}> {
-  public componentDidMount(): void {
-    this.props.requestTemplates();
-  }
-
-  public render() {
-    const {
-      className,
-      defaultOpen,
-      disabled,
-      loading,
-      onSelect,
-      templates,
-      value,
-    } = this.props;
-    const sortedTemplates = sortBy(templates, ["Name", "Version"]);
-    return (
-      <Select
-        autoFocus={true}
-        className={classNames(styles.container, className)}
-        defaultOpen={defaultOpen}
-        disabled={disabled || (loading && !templates)}
-        loading={loading && !templates}
-        onSelect={onSelect}
-        placeholder={`Select a ${SCHEMA_SYNONYM.toLowerCase()} name`}
-        showSearch={true}
-        value={value}
-      >
-        {sortedTemplates.map(
-          ({
-            Name: name,
-            TemplateId: id,
-            Version: version,
-          }: LabkeyTemplate) => (
-            <Select.Option key={`${name}${version}`} value={id}>
-              {name} (Version {version})
-            </Select.Option>
-          )
-        )}
-      </Select>
-    );
-  }
-}
-
-function mapStateToProps(state: State) {
-  return {
-    loading: getRequestsInProgressContains(state, AsyncRequest.GET_TEMPLATE),
-    templates: getTemplates(state),
-  };
-}
-
-const dispatchToPropsMap = {
-  requestTemplates,
-};
-=======
 export default function TemplateSearch(props: TemplateSearchProps) {
   const requestsInProgress = useSelector(getRequestsInProgress);
   const loading = requestsInProgress.includes(AsyncRequest.GET_TEMPLATES);
@@ -96,16 +36,22 @@
   const [elClicked, setElClicked] = useState<EventTarget | undefined>(
     undefined
   );
->>>>>>> d69607de
 
-  const { allowCreate, className, defaultOpen, onSelect, value } = props;
+  const {
+    allowCreate,
+    className,
+    defaultOpen,
+    disabled,
+    onSelect,
+    value,
+  } = props;
   const sortedTemplates = sortBy(templates, ["Name", "Version"]);
   return (
     <Select
       autoFocus={true}
       className={classNames(styles.container, className)}
       defaultOpen={defaultOpen}
-      disabled={loading && !templates}
+      disabled={disabled || (loading && !templates)}
       dropdownRender={(menu: ReactNode | undefined) => (
         <div>
           {menu}
