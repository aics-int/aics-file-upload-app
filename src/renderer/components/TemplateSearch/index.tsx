import { Select } from "antd";
import * as classNames from "classnames";
import { sortBy } from "lodash";
import * as React from "react";
import { connect } from "react-redux";
import { ActionCreator } from "redux";

import { SCHEMA_SYNONYM } from "../../../shared/constants";
import { getRequestsInProgressContains } from "../../state/feedback/selectors";
import { AsyncRequest } from "../../state/feedback/types";
import { requestTemplates } from "../../state/metadata/actions";
import { getTemplates } from "../../state/metadata/selectors";
import { GetTemplatesAction } from "../../state/metadata/types";
import { State } from "../../state/types";

import { LabkeyTemplate } from "../../util/labkey-client/types";

const styles = require("./styles.pcss");

interface TemplateSearchProps {
<<<<<<< HEAD
    className?: string;
    defaultOpen?: boolean;
    disabled?: boolean;
    loading?: boolean;
    onSelect: (selectedTemplateId: number) => void;
    requestTemplates: ActionCreator<GetTemplatesAction>;
    templates: LabkeyTemplate[];
    value?: number;
=======
  className?: string;
  defaultOpen?: boolean;
  loading?: boolean;
  onSelect: (selectedTemplateId: number) => void;
  requestTemplates: ActionCreator<GetTemplatesAction>;
  templates: LabkeyTemplate[];
  value?: number;
>>>>>>> 80e0c876
}

class TemplateSearch extends React.Component<TemplateSearchProps, {}> {
  public componentDidMount(): void {
    this.props.requestTemplates();
  }

<<<<<<< HEAD
    public render() {
        const {
            className,
            defaultOpen,
            disabled,
            loading,
            onSelect,
            templates,
            value,
        } = this.props;
        const sortedTemplates = sortBy(templates, ["Name", "Version"]);
        return (
          <Select
            autoFocus={true}
            className={classNames(styles.container, className)}
            defaultOpen={defaultOpen}
            disabled={disabled || (loading && !templates)}
            loading={loading && !templates}
            onSelect={onSelect}
            placeholder={`Select a ${SCHEMA_SYNONYM.toLowerCase()} name`}
            showSearch={true}
            value={value}
          >
              {sortedTemplates.map(({Name: name, TemplateId: id, Version: version}: LabkeyTemplate) => (
                  <Select.Option key={`${name}${version}`} value={id}>{name} (Version {version})</Select.Option>
              ))}
          </Select>
        );
    }
=======
  public render() {
    const {
      className,
      defaultOpen,
      loading,
      onSelect,
      templates,
      value,
    } = this.props;
    const sortedTemplates = sortBy(templates, ["Name", "Version"]);
    return (
      <Select
        autoFocus={true}
        className={classNames(styles.container, className)}
        defaultOpen={defaultOpen}
        disabled={loading && !templates}
        loading={loading && !templates}
        onSelect={onSelect}
        placeholder={`Select a ${SCHEMA_SYNONYM.toLowerCase()} name`}
        showSearch={true}
        value={value}
      >
        {sortedTemplates.map(
          ({
            Name: name,
            TemplateId: id,
            Version: version,
          }: LabkeyTemplate) => (
            <Select.Option key={`${name}${version}`} value={id}>
              {name} (Version {version})
            </Select.Option>
          )
        )}
      </Select>
    );
  }
>>>>>>> 80e0c876
}

function mapStateToProps(state: State) {
  return {
    loading: getRequestsInProgressContains(state, AsyncRequest.GET_TEMPLATE),
    templates: getTemplates(state),
  };
}

const dispatchToPropsMap = {
  requestTemplates,
};

export default connect(mapStateToProps, dispatchToPropsMap)(TemplateSearch);<|MERGE_RESOLUTION|>--- conflicted
+++ resolved
@@ -18,24 +18,14 @@
 const styles = require("./styles.pcss");
 
 interface TemplateSearchProps {
-<<<<<<< HEAD
-    className?: string;
-    defaultOpen?: boolean;
-    disabled?: boolean;
-    loading?: boolean;
-    onSelect: (selectedTemplateId: number) => void;
-    requestTemplates: ActionCreator<GetTemplatesAction>;
-    templates: LabkeyTemplate[];
-    value?: number;
-=======
   className?: string;
   defaultOpen?: boolean;
+  disabled?: boolean;
   loading?: boolean;
   onSelect: (selectedTemplateId: number) => void;
   requestTemplates: ActionCreator<GetTemplatesAction>;
   templates: LabkeyTemplate[];
   value?: number;
->>>>>>> 80e0c876
 }
 
 class TemplateSearch extends React.Component<TemplateSearchProps, {}> {
@@ -43,41 +33,11 @@
     this.props.requestTemplates();
   }
 
-<<<<<<< HEAD
-    public render() {
-        const {
-            className,
-            defaultOpen,
-            disabled,
-            loading,
-            onSelect,
-            templates,
-            value,
-        } = this.props;
-        const sortedTemplates = sortBy(templates, ["Name", "Version"]);
-        return (
-          <Select
-            autoFocus={true}
-            className={classNames(styles.container, className)}
-            defaultOpen={defaultOpen}
-            disabled={disabled || (loading && !templates)}
-            loading={loading && !templates}
-            onSelect={onSelect}
-            placeholder={`Select a ${SCHEMA_SYNONYM.toLowerCase()} name`}
-            showSearch={true}
-            value={value}
-          >
-              {sortedTemplates.map(({Name: name, TemplateId: id, Version: version}: LabkeyTemplate) => (
-                  <Select.Option key={`${name}${version}`} value={id}>{name} (Version {version})</Select.Option>
-              ))}
-          </Select>
-        );
-    }
-=======
   public render() {
     const {
       className,
       defaultOpen,
+      disabled,
       loading,
       onSelect,
       templates,
@@ -89,7 +49,7 @@
         autoFocus={true}
         className={classNames(styles.container, className)}
         defaultOpen={defaultOpen}
-        disabled={loading && !templates}
+        disabled={disabled || (loading && !templates)}
         loading={loading && !templates}
         onSelect={onSelect}
         placeholder={`Select a ${SCHEMA_SYNONYM.toLowerCase()} name`}
@@ -110,7 +70,6 @@
       </Select>
     );
   }
->>>>>>> 80e0c876
 }
 
 function mapStateToProps(state: State) {
