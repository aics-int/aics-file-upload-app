import { Button } from "antd";
import * as classNames from "classnames";
import { MenuItem, MenuItemConstructorOptions } from "electron";
import Logger from "js-logger";
import { castArray, get, includes, isEmpty, without } from "lodash";
import * as moment from "moment";
import { basename } from "path";
import * as React from "react";
import ReactDataGrid from "react-data-grid";
import { ActionCreator } from "redux";

import NoteIcon from "../../components/NoteIcon";
import { DATE_FORMAT, DATETIME_FORMAT, LIST_DELIMITER_JOIN } from "../../constants";
import { AlertType, SetAlertAction } from "../../state/feedback/types";
import { Channel } from "../../state/metadata/types";
import { ExpandedRows, ToggleExpandedUploadJobRowAction, Well } from "../../state/selection/types";
import { AnnotationType, ColumnType, Template, TemplateAnnotation } from "../../state/template/types";
import { getUploadRowKey } from "../../state/upload/constants";
import {
    RemoveUploadsAction,
    UpdateScenesAction,
    UpdateUploadAction,
    UpdateUploadsAction,
    UploadJobTableRow,
    UploadMetadata,
} from "../../state/upload/types";
import { getWellLabel, onDrop } from "../../util";

import BooleanFormatter from "../BooleanHandler/BooleanFormatter";
import AddValuesModal from "./AddValuesModal";

import CellWithContextMenu from "./CellWithContextMenu";
import Editor from "./Editor";
import FileFormatter from "./FileFormatter";
import WellsFormatter from "./WellsFormatter";

const styles = require("./style.pcss");

const SPECIAL_CASES_FOR_MULTIPLE_VALUES = [ColumnType.BOOLEAN, ColumnType.DATE, ColumnType.DATETIME];
type SortableColumns = "barcode" | "file" | "wellLabels";
type SortDirections = "ASC" | "DESC" | "NONE";

interface Props {
    allWellsForSelectedPlate: Well[][];
    annotationTypes: AnnotationType[];
    canUndo: boolean;
    canRedo: boolean;
    channels: Channel[];
    className?: string;
    expandedRows: ExpandedRows;
    fileToAnnotationHasValueMap: {[file: string]: {[key: string]: boolean}};
    redo: () => void;
    removeUploads: ActionCreator<RemoveUploadsAction>;
    template?: Template;
    setAlert: ActionCreator<SetAlertAction>;
    toggleRowExpanded: ActionCreator<ToggleExpandedUploadJobRowAction>;
    undo: () => void;
    updateScenes: ActionCreator<UpdateScenesAction>;
    updateUpload: ActionCreator<UpdateUploadAction>;
    updateUploads: ActionCreator<UpdateUploadsAction>;
    uploads: UploadJobTableRow[];
    validationErrors: {[key: string]: {[annotationName: string]: string}};
}

interface CustomDataState {
    addValuesRow?: UploadJobTableRow;
    selectedRows: string[];
    sortColumn?: SortableColumns;
    sortDirection?: SortDirections;
}

interface UploadJobColumn extends AdazzleReactDataGrid.Column<UploadJobTableRow> {
    allowMultipleValues?: boolean;
    dropdownValues?: string[];
    onChange?: (value: any, key: keyof UploadJobTableRow, row: UploadJobTableRow) => void;
    type?: ColumnType;
}

interface OnExpandArgs {
    expandArgs: {
        canExpand: boolean;
        children: UploadJobTableRow[];
        expanded: boolean;
        field: string;
        treeDepth: number;
    };
    idx: number;
    rowData: UploadJobTableRow;
    rowIdx: number;
}

export interface FormatterProps<T> {
    isScrollable?: boolean;
    row: T;
    value?: any;
}

class CustomDataGrid extends React.Component<Props, CustomDataState> {
    private readonly WELL_UPLOAD_COLUMNS: UploadJobColumn[] = [
        {
            formatter: ({ row, value }: FormatterProps<UploadJobTableRow>) => (
                row.channel || !isEmpty(row.positionIndexes) ?
                    null :
                    this.renderFormat(
                        row,
                        "wellLabels",
                        value,
                        (
                            <WellsFormatter
                                fileName={basename(row.file)}
                                saveWells={this.saveWellsByRow(row)}
                                selectedWellIds={row.wellIds || []}
                                selectedWellLabels={row.wellLabels}
                                wells={this.props.allWellsForSelectedPlate}
                            />
                        ),
                        true
                    )
            ),
            key: "wellLabels",
            name: "Wells",
            resizable: true,
            sortable: true,
        },
    ];

    private readonly WORKFLOW_UPLOAD_COLUMNS: UploadJobColumn[] = [
        {
            formatter: ({ row, value }: FormatterProps<UploadJobTableRow>) =>
                this.renderFormat(row, "workflows", value),
            key: "workflows",
            name: "Workflows",
            resizable: true,
        },
    ];

    constructor(props: Props) {
        super(props);
        this.state = {
            selectedRows: [],
        };
    }

    public render() {
        const {
            className,
            canUndo,
            canRedo,
            redo,
            undo,
            uploads,
        } = this.props;
        const {
            selectedRows,
        } = this.state;

        const sortedRows = this.sortRows(uploads, this.state.sortColumn, this.state.sortDirection);
        const rowGetter = (idx: number) => sortedRows[idx];

        return (
            <>
                <div className={styles.buttonRow}>
                    <div className={styles.deleteButton}>
                        <Button onClick={this.removeSelectedRows} disabled={isEmpty(selectedRows)}>
                            Remove Selected
                        </Button>
                    </div>
                    <div className={styles.undoRedoButtons}>
                        <Button className={styles.undoButton} onClick={undo} disabled={!canUndo}>Undo</Button>
                        <Button className={styles.redoButton} onClick={redo} disabled={!canRedo}>Redo</Button>
                    </div>
                </div>
                <div className={classNames(styles.dataGrid, className)}>
                    {sortedRows.length ?
                        // @ts-ignore
                        // types do not include getSubRowDetails and onCellExpand yet
                        <ReactDataGrid
                            cellNavigationMode="changeRow"
                            columns={this.getColumns()}
                            enableCellSelect={true}
                            enableDragAndDrop={true}
                            getSubRowDetails={this.getSubRowDetails}
                            minHeight={550}
                            onGridRowsUpdated={this.updateRow}
                            onGridSort={this.determineSort}
                            rowGetter={rowGetter}
                            rowsCount={sortedRows.length}
                            rowSelection={{
                                enableShiftSelect: true,
                                onRowsDeselected: this.deselectRows,
                                onRowsSelected: this.selectRows,
                                selectBy: {
                                    keys: {
                                        rowKey: "key",
                                        values: selectedRows,
                                    },
                                },
                            }}
                            onCellExpand={this.onCellExpand}
                        />
                        :
                        <p className={styles.alignCenter}>No Uploads</p>
                    }
                </div>
            </>
        );
    }

    private renderFormat = (row: UploadJobTableRow,
                            label: string,
                            value: any,
                            childElement?: React.ReactNode | React.ReactNodeArray,
                            required?: boolean,
                            className?: string,
                            contextMenuItems?: Array<MenuItemConstructorOptions | MenuItem>): React.ReactElement => {
        // If a required field is not filled out, show error for that first.
        // If filled out but there is additional issues like misformatted lists (e.g. "a, b, c,")
        // then show a error related to that.
        const { validationErrors } = this.props;
        const showFieldIsRequiredError = required && !this.props.fileToAnnotationHasValueMap[row.file][label];
        let error;
        if (showFieldIsRequiredError) {
            error = `${label} is required`;
        } else if (validationErrors[row.key] && validationErrors[row.key][label]) {
            error = validationErrors[row.key][label];
        }

        let inner = childElement;
        if (!inner) {
            if (Array.isArray(value)) {
                inner = value.join(LIST_DELIMITER_JOIN);
            } else {
                inner = value;
            }
        }

        return (
            <CellWithContextMenu
                className={classNames(styles.formatterContainer, className)}
                error={error}
                template={contextMenuItems}
            >
                {inner}
            </CellWithContextMenu>
        );
    }

<<<<<<< HEAD
    private uploadColumns = (innerColumns: UploadJobColumn[]): UploadJobColumn[] => ([
        {
            formatter: ({ row, value }: FormatterProps<UploadJobTableRow>) =>
                this.renderFormat(
                    row,
                    "file",
                    value,
                    (
                        <FileFormatter
                            addScenes={this.addScenes(row)}
                            channelOptions={this.props.channels}
                            row={row}
                            value={value}
                        />
                    )
                ),
            key: "file",
            name: "File",
            resizable: true,
            sortable: true,
            width: 250,
        },
        ...innerColumns,
        {
            editable: true,
            formatter: ({ row }: FormatterProps<UploadJobTableRow>) => (
                <div className={styles.formatterContainer} onDrop={this.onDrop(row)}>
                    <NoteIcon
                        handleError={this.handleError}
                        notes={row.notes}
                        saveNotes={this.saveNotesByRow(row)}
                    />
                </div>
            ),
            key: "notes",
            name: "Notes",
            width: 80,
        },
    ])
=======
    private uploadColumns = (innerColumns: UploadJobColumn[]): UploadJobColumn[] => {
        const files = this.props.uploads.map(({ file }) => file);
        return [
            {
                formatter: ({ row, value }: FormatterProps) =>
                    this.renderFormat(
                        row,
                        "file",
                        value,
                        (
                            <FileFormatter
                                addScenes={this.addScenes}
                                channelOptions={this.props.channels}
                                fileOptions={files}
                                row={row}
                                value={value}
                            />
                        )
                    ),
                key: "file",
                name: "File",
                resizable: true,
                sortable: true,
                width: 250,
            },
            ...innerColumns,
            {
                editable: true,
                formatter: ({ row, value }: FormatterProps) => (
                    this.renderFormat(
                        row,
                        "notes",
                        value,
                        (
                            <NoteIcon
                                handleError={this.handleError}
                                notes={row.notes}
                                saveNotes={this.saveNotesByRow(row)}
                            />
                        ))
                ),
                key: "notes",
                name: "Notes",
                width: 80,
            },
        ];
    }
>>>>>>> 81286087

    private getColumns = (): UploadJobColumn[] => {
        if (!this.props.uploads.length) {
            return [];
        }
        let basicColumns;
        if (this.props.uploads[0].barcode) {
            basicColumns = this.uploadColumns(this.WELL_UPLOAD_COLUMNS);
        } else {
            basicColumns = this.uploadColumns(this.WORKFLOW_UPLOAD_COLUMNS);
        }
        if  (!this.props.template) {
            return basicColumns;
        }
        const schemaColumns = this.props.template.annotations.map((templateAnnotation: TemplateAnnotation) => {
            const {name,  annotationTypeId,  annotationOptions, required } = templateAnnotation;
            const annotationType = this.props.annotationTypes.find((a) => a.annotationTypeId === annotationTypeId);
            if (!annotationType) {
                throw new Error(
                    `Could not get annotation type for annotation ${templateAnnotation.name}. Contact Software`
                );
            }

            const type = annotationType.name;
            // When an annotation can have multiple values and it is a Boolean, Date, or Datetime, we need more space.
            const formatterNeedsModal = includes(SPECIAL_CASES_FOR_MULTIPLE_VALUES, type) &&
                templateAnnotation.canHaveManyValues;
            const column: UploadJobColumn = {
                allowMultipleValues: templateAnnotation.canHaveManyValues,
                cellClass:  styles.formatterContainer,
                dropdownValues: annotationOptions,
                editable: !formatterNeedsModal,
                key: name,
                name,
                onChange: this.saveByRow,
                resizable: true,
                type,
            };

            if (!formatterNeedsModal) {
                column.editor = Editor;
            }
            // The date selectors need a certain width to function, this helps the grid start off in an initially
            // acceptable width for them
            if (type === ColumnType.DATE) {
                column.width = 170;
            } else if (type === ColumnType.DATETIME) {
                column.width = 250;
            }

            // eventually we may want to allow undefined Booleans as well but for now, the default value is False
            if (type === ColumnType.BOOLEAN && !formatterNeedsModal) {
                column.formatter = (props) =>
                    BooleanFormatter({...props, rowKey: name, saveValue: this.saveByRow});
            } else {
                column.formatter = ({ row, value }: FormatterProps<UploadJobTableRow>) => {
                    let childEl;
                    if (formatterNeedsModal) {
                        childEl = (
                            <AddValuesModal
                                annotationName={templateAnnotation.name}
                                annotationType={type}
                                onOk={this.saveByRow}
                                row={row}
                                values={value}
                            />
                        );
                    } else if (templateAnnotation.canHaveManyValues && value) {
                        childEl = castArray(value)
                            .map((v: any) => {
                                switch (type) {
                                    case ColumnType.DATETIME:
                                        return moment(v).format(DATETIME_FORMAT);
                                    case ColumnType.DATE:
                                        return moment(v).format(DATE_FORMAT);
                                    default:
                                        return v;
                                }
                            })
                            .join(LIST_DELIMITER_JOIN);
                    } else if (type === ColumnType.DATE && value) {
                        childEl = moment(value).format(DATE_FORMAT);
                    } else if (type === ColumnType.DATETIME && value) {
                        childEl = moment(value).format(DATETIME_FORMAT);
                    }
                    return this.renderFormat(row, name, value, childEl, required);
                };
            }
            return column;
        });
        return basicColumns.concat(schemaColumns);
    }

    // This method currently only supports file, barcode, and wellLabels due to typescript constraints on allowing
    // indexing of objects with a key of type: string since TS7017: Element implicitly has an 'any' type because type
    // 'UploadJobTableRow' has no index signature. Can update this to include more columns or search inside an array
    // of "editableColumns"
    private determineSort = (sortColumn: string, sortDirection: SortDirections) => {
        if  (sortColumn !== "barcode" && sortColumn !== "file" && sortColumn !== "wellLabels") {
            Logger.error(`Invalid column sort attempted with column: ${sortColumn}`);
        } else {
            this.setState({ sortColumn, sortDirection });
        }
    }

    // This method converts the value at the key to string to allow this sort of generic comparison with localCompare
    private sortRows = (rows: UploadJobTableRow[],
                        sortColumn?: SortableColumns,
                        sortDirection?: SortDirections)
        : UploadJobTableRow[] => {
        if  (sortColumn && sortDirection === "ASC") {
            return rows.sort((a: UploadJobTableRow, b: UploadJobTableRow) =>
                `${a[sortColumn]}`.localeCompare(`${b[sortColumn]}`)
            );
        }
        if (sortColumn && sortDirection === "DESC") {
            return rows.sort((a: UploadJobTableRow, b: UploadJobTableRow) =>
                `${b[sortColumn]}`.localeCompare(`${a[sortColumn]}`)
            );
        }
        return this.props.uploads;
    }

    private selectRows = (rows: Array<{row: UploadJobTableRow, rowIdx: number}>) => {
        const rowKeys = rows.map((r) => r.row.key);
        this.setState({selectedRows:  [...this.state.selectedRows, ...rowKeys] });
    }

    private deselectRows = (rows: Array<{row: UploadJobTableRow, rowIdx: number}>) => {
        const rowKeys = rows.map((r) => r.row.key);
        const selectedRows = without(this.state.selectedRows, ...rowKeys);
        this.setState({selectedRows});
    }

    private updateRow = (e: AdazzleReactDataGrid.GridRowsUpdatedEvent<UploadJobTableRow>) => {
        const {fromRow,  toRow, updated } = e;
        // Updated is a {key:  value }
        if (updated) {
            for  (let i = fromRow; i <=  toRow; i++) {
                const { channel, file, positionIndex } = this.props.uploads[i];
                this.props.updateUpload(getUploadRowKey(file, positionIndex, get(channel, "channelId")), updated);
            }
        }
    }

    private removeSelectedRows = (): void => {
        this.props.removeUploads(this.state.selectedRows);
        this.setState({selectedRows:  [] });
    }

    private onDrop = ({channel, file, positionIndex}: UploadJobTableRow) => (
        async (e: React.DragEvent<HTMLDivElement>) => {
            e.preventDefault();
            const notes = await onDrop(e.dataTransfer.files, this.handleError);
            this.props.updateUpload(getUploadRowKey(file, positionIndex, get(channel, "channelId")), {notes});
        }
    )

    private saveNotesByRow = (row: UploadJobTableRow): (notes: string | undefined) => void => {
        return (notes: string | undefined) => this.saveByRow(notes, "notes", row);
    }

    private saveWellsByRow = (tableRow: UploadJobTableRow) => {
        return (wells: Well[]) => {
            const wellLabels: string[] = wells.map(({col, row}) => getWellLabel({col, row}));
            const wellIds = wells.map((w) => w.wellId);
            this.saveByRow(wellLabels, "wellLabels", tableRow);
            this.saveByRow(wellIds, "wellIds", tableRow);
        };
    }

    private saveByRow = (value: any, key: keyof UploadMetadata, {channel, file, positionIndex}: UploadJobTableRow) => {
        this.props.updateUpload(getUploadRowKey(file, positionIndex, get(channel, "channelId")), { [key]: value });
    }

    private handleError = (error: string) => {
        this.props.setAlert({
            message:  error,
            type: AlertType.WARN,
        });
    }

    private onCellExpand = (args: OnExpandArgs) => this.props.toggleRowExpanded(args.rowData.key);

    private getSubRowDetails = (rowItem: UploadJobTableRow) => {
        const { expandedRows } = this.props;
        return {
            ...rowItem,
            expanded: expandedRows[rowItem.key] || false,
            field: "file",
        };
    }

    private addScenes = (files: string[], positionIndexes: number[], channels: Channel[]) => {
        files.forEach((file: string) => {
            const row = this.props.uploads.find((upload) => upload.key === getUploadRowKey(file));
            this.props.updateScenes(row, positionIndexes, channels);
        });
    }
}

export default CustomDataGrid;<|MERGE_RESOLUTION|>--- conflicted
+++ resolved
@@ -126,8 +126,7 @@
 
     private readonly WORKFLOW_UPLOAD_COLUMNS: UploadJobColumn[] = [
         {
-            formatter: ({ row, value }: FormatterProps<UploadJobTableRow>) =>
-                this.renderFormat(row, "workflows", value),
+            formatter: ({ row, value }: FormatterProps<UploadJobTableRow>) => this.renderFormat(row, "workflows", value),
             key: "workflows",
             name: "Workflows",
             resizable: true,
@@ -245,52 +244,11 @@
         );
     }
 
-<<<<<<< HEAD
-    private uploadColumns = (innerColumns: UploadJobColumn[]): UploadJobColumn[] => ([
-        {
-            formatter: ({ row, value }: FormatterProps<UploadJobTableRow>) =>
-                this.renderFormat(
-                    row,
-                    "file",
-                    value,
-                    (
-                        <FileFormatter
-                            addScenes={this.addScenes(row)}
-                            channelOptions={this.props.channels}
-                            row={row}
-                            value={value}
-                        />
-                    )
-                ),
-            key: "file",
-            name: "File",
-            resizable: true,
-            sortable: true,
-            width: 250,
-        },
-        ...innerColumns,
-        {
-            editable: true,
-            formatter: ({ row }: FormatterProps<UploadJobTableRow>) => (
-                <div className={styles.formatterContainer} onDrop={this.onDrop(row)}>
-                    <NoteIcon
-                        handleError={this.handleError}
-                        notes={row.notes}
-                        saveNotes={this.saveNotesByRow(row)}
-                    />
-                </div>
-            ),
-            key: "notes",
-            name: "Notes",
-            width: 80,
-        },
-    ])
-=======
     private uploadColumns = (innerColumns: UploadJobColumn[]): UploadJobColumn[] => {
         const files = this.props.uploads.map(({ file }) => file);
         return [
             {
-                formatter: ({ row, value }: FormatterProps) =>
+                formatter: ({ row, value }: FormatterProps<UploadJobTableRow>) =>
                     this.renderFormat(
                         row,
                         "file",
@@ -314,18 +272,14 @@
             ...innerColumns,
             {
                 editable: true,
-                formatter: ({ row, value }: FormatterProps) => (
-                    this.renderFormat(
-                        row,
-                        "notes",
-                        value,
-                        (
+                formatter: ({ row }: FormatterProps<UploadJobTableRow>) => (
+                    <div className={styles.formatterContainer} onDrop={this.onDrop(row)}>
                             <NoteIcon
                                 handleError={this.handleError}
                                 notes={row.notes}
                                 saveNotes={this.saveNotesByRow(row)}
                             />
-                        ))
+                    </div>
                 ),
                 key: "notes",
                 name: "Notes",
@@ -333,7 +287,6 @@
             },
         ];
     }
->>>>>>> 81286087
 
     private getColumns = (): UploadJobColumn[] => {
         if (!this.props.uploads.length) {
