import { Button } from "antd";
import * as classNames from "classnames";
import Logger from "js-logger";
import { get, isEmpty, without } from "lodash";
import { basename } from "path";
import * as React from "react";
import ReactDataGrid from "react-data-grid";
import { ActionCreator } from "redux";

import NoteIcon from "../../components/NoteIcon";
import { AlertType, SetAlertAction } from "../../state/feedback/types";
import { Channel } from "../../state/metadata/types";
import { ExpandedRows, ToggleExpandedUploadJobRowAction, Well } from "../../state/selection/types";
import {
    AnnotationType,
    ColumnType,
<<<<<<< HEAD
    RemoveSchemaFilepathAction,
    SchemaDefinition,
} from "../../state/setting/types";
import { getUploadRowKey } from "../../state/upload/constants";
import {
    RemoveUploadsAction,
    UpdateScenesAction,
    UpdateUploadAction, UpdateUploadsAction,
    UploadJobTableRow, UploadMetadata,
} from "../../state/upload/types";
import { getWellLabel, onDrop } from "../../util";
=======
    Template,
    TemplateAnnotation,
} from "../../state/template/types";
import { RemoveUploadsAction, UpdateUploadAction, UploadJobTableRow } from "../../state/upload/types";
import { onDrop } from "../../util";
>>>>>>> cd3e0f55
import BooleanFormatter from "../BooleanHandler/BooleanFormatter";
import FormControl from "../FormControl";
import Editor from "./Editor";
import FileFormatter from "./FileFormatter";
import WellsFormatter from "./WellsFormatter";

const styles = require("./style.pcss");

type SortableColumns = "barcode" | "file" | "wellLabels";
type SortDirections = "ASC" | "DESC" | "NONE";

interface Props {
<<<<<<< HEAD
    allWellsForSelectedPlate: Well[][];
=======
    annotationTypes: AnnotationType[];
>>>>>>> cd3e0f55
    canUndo: boolean;
    canRedo: boolean;
    channels: Channel[];
    className?: string;
    expandedRows: ExpandedRows;
    fileToAnnotationHasValueMap: {[file: string]: {[key: string]: boolean}};
    redo: () => void;
    removeUploads: ActionCreator<RemoveUploadsAction>;
    template?: Template;
    setAlert: ActionCreator<SetAlertAction>;
    toggleRowExpanded: ActionCreator<ToggleExpandedUploadJobRowAction>;
    undo: () => void;
    updateScenes: ActionCreator<UpdateScenesAction>;
    updateUpload: ActionCreator<UpdateUploadAction>;
    updateUploads: ActionCreator<UpdateUploadsAction>;
    uploads: UploadJobTableRow[];
}

interface CustomDataState {
    selectedRows: string[];
    sortColumn?: SortableColumns;
    sortDirection?: SortDirections;
}

interface UploadJobColumn extends AdazzleReactDataGrid.Column<UploadJobTableRow> {
    dropdownValues?: string[];
    type?: ColumnType;
}

interface OnExpandArgs {
    expandArgs: {
        canExpand: boolean;
        children: UploadJobTableRow[];
        expanded: boolean;
        field: string;
        treeDepth: number;
    };
    idx: number;
    rowData: UploadJobTableRow;
    rowIdx: number;
}

export interface FormatterProps {
    isScrollable?: boolean;
    row: UploadJobTableRow;
    value?: any;
}

class CustomDataGrid extends React.Component<Props, CustomDataState> {
    private readonly WELL_UPLOAD_COLUMNS: UploadJobColumn[] = [
        {
            formatter: ({ row, value }: FormatterProps) => (
                row.channel || !isEmpty(row.positionIndexes) ?
                    null :
                    this.renderFormat(
                        row,
                        "wellLabels",
                        value,
                        (
                            <WellsFormatter
                                fileName={basename(row.file)}
                                saveWells={this.saveWellsByRow(row)}
                                selectedWellIds={row.wellIds || []}
                                selectedWellLabels={row.wellLabels}
                                wells={this.props.allWellsForSelectedPlate}
                            />
                        ),
                        true
                    )
            ),
            key: "wellLabels",
            name: "Well(s)",
            resizable: true,
            sortable: true,
        },
    ];

    private readonly WORKFLOW_UPLOAD_COLUMNS: UploadJobColumn[] = [
        {
            formatter: ({ row, value }: FormatterProps) => this.renderFormat(row, "workflows", value),
            key: "workflows",
            name: "Workflow(s)",
            resizable: true,
        },
    ];

    constructor(props: Props) {
        super(props);
        this.state = {
            selectedRows: [],
        };
    }

    public render() {
        const {
            className,
            canUndo,
            canRedo,
            redo,
            undo,
            uploads,
        } = this.props;
        const { selectedRows } = this.state;

        const sortedRows = this.sortRows(uploads, this.state.sortColumn, this.state.sortDirection);
        const rowGetter = (idx: number) => sortedRows[idx];

        return (
            <>
                <div className={styles.buttonRow}>
                    <div className={styles.deleteButton}>
                        <Button onClick={this.removeSelectedRows} disabled={isEmpty(selectedRows)}>
                            Remove Selected
                        </Button>
                    </div>
                    <div className={styles.undoRedoButtons}>
                        <Button className={styles.undoButton} onClick={undo} disabled={!canUndo}>Undo</Button>
                        <Button className={styles.redoButton} onClick={redo} disabled={!canRedo}>Redo</Button>
                    </div>
                </div>
                <div className={classNames(styles.dataGrid, className)}>
                    {sortedRows.length ?
                        // @ts-ignore
                        // types do not include getSubRowDetails and onCellExpand yet
                        <ReactDataGrid
                            cellNavigationMode="changeRow"
                            columns={this.getColumns()}
                            enableCellSelect={true}
                            enableDragAndDrop={true}
                            getSubRowDetails={this.getSubRowDetails}
                            minHeight={550}
                            onGridRowsUpdated={this.updateRow}
                            onGridSort={this.determineSort}
                            rowGetter={rowGetter}
                            rowsCount={sortedRows.length}
                            rowSelection={{
                                enableShiftSelect: true,
                                onRowsDeselected: this.deselectRows,
                                onRowsSelected: this.selectRows,
                                selectBy: {
                                    keys: {
                                        rowKey: "key",
                                        values: selectedRows,
                                    },
                                },
                            }}
                            onCellExpand={this.onCellExpand}
                        />
                        :
                        <p className={styles.alignCenter}>No Uploads</p>
                    }
                </div>
            </>
        );
    }

    private renderFormat = (row: UploadJobTableRow,
                            label: string,
                            value: any,
                            childElement?: React.ReactNode | React.ReactNodeArray,
                            required?: boolean,
                            className?: string): React.ReactElement => {
<<<<<<< HEAD
        if (required && !this.props.fileToAnnotationHasValueMap[row.file][label]) {
=======
        let childElement = children;
        if (required && (isNil(value) || isEmpty(value))) {
>>>>>>> cd3e0f55
            childElement = (
                <FormControl
                    className={classNames(styles.formatterContainer, className)}
                    error={`${label} is required, current value is: ${value}`}
                >
                    {childElement || value}
                </FormControl>
            );
        }
        return (
            <div className={classNames(styles.formatterContainer, className)} onDrop={this.onDrop(row)}>
                {childElement ? childElement : value}
            </div>
        );
    }

    private uploadColumns = (innerColumns: UploadJobColumn[]): UploadJobColumn[] => ([
        {
            formatter: ({ row, value }: FormatterProps) =>
                this.renderFormat(
                    row,
                    "file",
                    value,
                    (
                        <FileFormatter
                            addScenes={this.addScenes(row)}
                            channelOptions={this.props.channels}
                            row={row}
                            value={value}
                        />
                    )
                ),
            key: "file",
            name: "File",
            resizable: true,
            sortable: true,
            width: 250,
        },
        ...innerColumns,
        {
            editable: true,
            formatter: ({ row, value }: FormatterProps) => (
                this.renderFormat(
                    row,
                    "notes",
                    value,
                    (
                        <NoteIcon
                            handleError={this.handleError}
                            notes={row.notes}
                            saveNotes={this.saveNotesByRow(row)}
                        />
                    ))
            ),
            key: "notes",
            name: "Notes",
            width: 80,
        },
    ])

    private getColumns = (): UploadJobColumn[] => {
        if (!this.props.uploads.length) {
            return [];
        }
        let basicColumns;
        if (this.props.uploads[0].barcode) {
            basicColumns = this.uploadColumns(this.WELL_UPLOAD_COLUMNS);
        } else {
            basicColumns = this.uploadColumns(this.WORKFLOW_UPLOAD_COLUMNS);
        }
        if  (!this.props.template) {
            return basicColumns;
        }
        const schemaColumns = this.props.template.annotations.map((column: TemplateAnnotation) => {
            const {name,  annotationTypeId,  annotationOptions, required } = column;
            const annotationType = this.props.annotationTypes.find((a) => a.annotationTypeId === annotationTypeId);
            if (!annotationType) {
                throw new Error(`Could not get annotation type for annotation ${column.name}. Contact Software`);
            }
            const type = annotationType.name;
            const columns: UploadJobColumn = {
                cellClass:  styles.formatterContainer,
                dropdownValues: annotationOptions,
                editable: true,
                key: name,
                name,
                resizable: true,
                type,
            };
            // Use custom editor for everything except TEXT types which will use the default editor
            if (type !== ColumnType.TEXT) {
                columns.editor = Editor;
            }
            // The date selectors need a certain width to function, this helps the grid start off in an initially
            // acceptable width for them
            if (type === ColumnType.DATE) {
                columns.width = 170;
            }
            if (type === ColumnType.BOOLEAN) {
                columns.formatter = (props) =>
                    BooleanFormatter({...props, rowKey: name, saveValue: this.saveByRow});
            } else {
                columns.formatter = ({ row, value }: FormatterProps) => (
<<<<<<< HEAD
                    this.renderFormat(row, label, value, undefined, required)
=======
                    this.renderFormat(row, value, undefined, required, name)
>>>>>>> cd3e0f55
                );
            }
            return columns;
        });
        return basicColumns.concat(schemaColumns);
    }

    // This method currently only supports file, barcode, and wellLabels due to typescript constraints on allowing
    // indexing of objects with a key of type: string since TS7017: Element implicitly has an 'any' type because type
    // 'UploadJobTableRow' has no index signature. Can update this to include more columns or search inside an array
    // of "editableColumns"
    private determineSort = (sortColumn: string, sortDirection: SortDirections) => {
        if  (sortColumn !== "barcode" && sortColumn !== "file" && sortColumn !== "wellLabels") {
            Logger.error(`Invalid column sort attempted with column: ${sortColumn}`);
        } else {
            this.setState({ sortColumn, sortDirection });
        }
    }

    // This method converts the value at the key to string to allow this sort of generic comparison with localCompare
    private sortRows = (rows: UploadJobTableRow[],
                        sortColumn?: SortableColumns,
                        sortDirection?: SortDirections)
        : UploadJobTableRow[] => {
        if  (sortColumn && sortDirection === "ASC") {
            return rows.sort((a: UploadJobTableRow, b: UploadJobTableRow) =>
                `${a[sortColumn]}`.localeCompare(`${b[sortColumn]}`)
            );
        }
        if (sortColumn && sortDirection === "DESC") {
            return rows.sort((a: UploadJobTableRow, b: UploadJobTableRow) =>
                `${b[sortColumn]}`.localeCompare(`${a[sortColumn]}`)
            );
        }
        return this.props.uploads;
    }

    private selectRows = (rows: Array<{row: UploadJobTableRow, rowIdx: number}>) => {
        const rowKeys = rows.map((r) => r.row.key);
        this.setState({selectedRows:  [...this.state.selectedRows, ...rowKeys] });
    }

    private deselectRows = (rows: Array<{row: UploadJobTableRow, rowIdx: number}>) => {
        const rowKeys = rows.map((r) => r.row.key);
        const selectedRows = without(this.state.selectedRows, ...rowKeys);
        this.setState({selectedRows});
    }

    private updateRow = (e: AdazzleReactDataGrid.GridRowsUpdatedEvent<UploadJobTableRow>) => {
        const {fromRow,  toRow, updated } = e;
        // Updated is a {key:  value }
        if (updated) {
            for  (let i = fromRow; i <=  toRow; i++) {
                const { channel, file, positionIndex } = this.props.uploads[i];
                this.props.updateUpload(getUploadRowKey(file, positionIndex, get(channel, "channelId")), updated);
            }
        }
    }

    private removeSelectedRows = (): void => {
        this.props.removeUploads(this.state.selectedRows);
        this.setState({selectedRows:  [] });
    }

    private onDrop = ({channel, file, positionIndex}: UploadJobTableRow) => (
        async (e: React.DragEvent<HTMLDivElement>) => {
            e.preventDefault();
            const notes = await onDrop(e.dataTransfer.files, this.handleError);
            this.props.updateUpload(getUploadRowKey(file, positionIndex, get(channel, "channelId")), {notes});
        }
    )

    private saveNotesByRow = (row: UploadJobTableRow): (notes: string | undefined) => void => {
        return (notes: string | undefined) => this.saveByRow(notes, "notes", row);
    }

    private saveWellsByRow = (tableRow: UploadJobTableRow) => {
        return (wells: Well[]) => {
            const wellLabels: string[] = wells.map(({col, row}) => getWellLabel({col, row}));
            const wellIds = wells.map((w) => w.wellId);
            this.saveByRow(wellLabels, "wellLabels", tableRow);
            this.saveByRow(wellIds, "wellIds", tableRow);
        };
    }

    private saveByRow = (value: any, key: keyof UploadMetadata, {channel, file, positionIndex}: UploadJobTableRow) => {
        this.props.updateUpload(getUploadRowKey(file, positionIndex, get(channel, "channelId")), { [key]: value });
    }

    private handleError = (error: string) => {
        this.props.setAlert({
            message:  error,
            type: AlertType.WARN,
        });
    }

    private onCellExpand = (args: OnExpandArgs) => this.props.toggleRowExpanded(args.rowData.key);

    private getSubRowDetails = (rowItem: UploadJobTableRow) => {
        const { expandedRows } = this.props;
        return {
            ...rowItem,
            expanded: expandedRows[rowItem.key] || false,
            field: "file",
        };
    }

    private addScenes = (row: UploadJobTableRow) => (positionIndexes: number[], channels: Channel[]) => {
        this.props.updateScenes(row, positionIndexes, channels);
    }
}

export default CustomDataGrid;<|MERGE_RESOLUTION|>--- conflicted
+++ resolved
@@ -14,25 +14,19 @@
 import {
     AnnotationType,
     ColumnType,
-<<<<<<< HEAD
-    RemoveSchemaFilepathAction,
-    SchemaDefinition,
-} from "../../state/setting/types";
+    Template,
+    TemplateAnnotation,
+} from "../../state/template/types";
 import { getUploadRowKey } from "../../state/upload/constants";
 import {
     RemoveUploadsAction,
     UpdateScenesAction,
-    UpdateUploadAction, UpdateUploadsAction,
-    UploadJobTableRow, UploadMetadata,
+    UpdateUploadAction,
+    UpdateUploadsAction,
+    UploadJobTableRow,
+    UploadMetadata,
 } from "../../state/upload/types";
 import { getWellLabel, onDrop } from "../../util";
-=======
-    Template,
-    TemplateAnnotation,
-} from "../../state/template/types";
-import { RemoveUploadsAction, UpdateUploadAction, UploadJobTableRow } from "../../state/upload/types";
-import { onDrop } from "../../util";
->>>>>>> cd3e0f55
 import BooleanFormatter from "../BooleanHandler/BooleanFormatter";
 import FormControl from "../FormControl";
 import Editor from "./Editor";
@@ -45,11 +39,8 @@
 type SortDirections = "ASC" | "DESC" | "NONE";
 
 interface Props {
-<<<<<<< HEAD
     allWellsForSelectedPlate: Well[][];
-=======
     annotationTypes: AnnotationType[];
->>>>>>> cd3e0f55
     canUndo: boolean;
     canRedo: boolean;
     channels: Channel[];
@@ -212,12 +203,7 @@
                             childElement?: React.ReactNode | React.ReactNodeArray,
                             required?: boolean,
                             className?: string): React.ReactElement => {
-<<<<<<< HEAD
         if (required && !this.props.fileToAnnotationHasValueMap[row.file][label]) {
-=======
-        let childElement = children;
-        if (required && (isNil(value) || isEmpty(value))) {
->>>>>>> cd3e0f55
             childElement = (
                 <FormControl
                     className={classNames(styles.formatterContainer, className)}
@@ -315,17 +301,15 @@
             // acceptable width for them
             if (type === ColumnType.DATE) {
                 columns.width = 170;
+            } else if (type === ColumnType.DATETIME) {
+                columns.width = 250;
             }
             if (type === ColumnType.BOOLEAN) {
                 columns.formatter = (props) =>
                     BooleanFormatter({...props, rowKey: name, saveValue: this.saveByRow});
             } else {
                 columns.formatter = ({ row, value }: FormatterProps) => (
-<<<<<<< HEAD
-                    this.renderFormat(row, label, value, undefined, required)
-=======
-                    this.renderFormat(row, value, undefined, required, name)
->>>>>>> cd3e0f55
+                    this.renderFormat(row, name, value, undefined, required)
                 );
             }
             return columns;
