--- conflicted
+++ resolved
@@ -306,28 +306,6 @@
         <div className={classNames(styles.dataGrid, className)}>
           {sortedRows.length ? (
             <>
-<<<<<<< HEAD
-              <ReactDataGrid
-                cellNavigationMode="changeRow"
-                columns={this.getColumns()}
-                enableCellSelect={true}
-                getSubRowDetails={this.getSubRowDetails}
-                minHeight={
-                  sortedRows.length * GRID_ROW_HEIGHT + GRID_BOTTOM_PADDING
-                }
-                onGridRowsUpdated={(e) => this.updateRows(e, sortedRows)}
-                onGridSort={this.determineSort}
-                rowGetter={rowGetter}
-                rowsCount={sortedRows.length}
-                rowSelection={{
-                  enableShiftSelect: true,
-                  onRowsDeselected: this.deselectRows,
-                  onRowsSelected: this.selectRows,
-                  selectBy: {
-                    keys: {
-                      rowKey: "key",
-                      values: selectedRows,
-=======
               <TutorialTooltip
                 step={TutorialStep.INPUT_MULTIPLE_VALUES}
                 title="Add Multiple Values"
@@ -337,7 +315,6 @@
                   cellNavigationMode="changeRow"
                   columns={this.getColumns()}
                   enableCellSelect={true}
-                  enableDragAndDrop={true}
                   getSubRowDetails={this.getSubRowDetails}
                   minHeight={
                     sortedRows.length * GRID_ROW_HEIGHT + GRID_BOTTOM_PADDING
@@ -355,7 +332,6 @@
                         rowKey: "key",
                         values: selectedRows,
                       },
->>>>>>> 4240da69
                     },
                   }}
                   onCellExpand={this.onCellExpand}
