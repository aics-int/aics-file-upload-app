--- conflicted
+++ resolved
@@ -157,6 +157,7 @@
         const {
             selectedRows,
         } = this.state;
+        console.log(uploads)
 
         const sortedRows = this.sortRows(uploads, this.state.sortColumn, this.state.sortDirection);
         const rowGetter = (idx: number) => sortedRows[idx];
@@ -332,15 +333,9 @@
                 column.width = 250;
             }
 
-<<<<<<< HEAD
-            if (type === ColumnType.BOOLEAN) {
-                column.formatter = (props) =>
-                    BooleanFormatter({...props, rowKey: name, saveValue: this.saveByRow});
-=======
             // eventually we may want to allow undefined Booleans as well but for now, the default value is False
             if (type === ColumnType.BOOLEAN && !formatterNeedsModal) {
                 column.formatter = BooleanFormatter;
->>>>>>> c398be47
             } else {
                 column.formatter = ({ row, value }: FormatterProps<UploadJobTableRow>) => {
                     let childEl;
