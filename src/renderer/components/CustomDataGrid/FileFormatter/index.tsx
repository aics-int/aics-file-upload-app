import { Alert, Icon, Modal, Select, Tooltip } from "antd";
import { isEmpty, isNil, uniq } from "lodash";
import { basename } from "path";
import * as React from "react";

import { Channel } from "../../../state/metadata/types";
import { UploadJobTableRow } from "../../../state/upload/types";

import LabeledInput from "../../LabeledInput";
import PrinterFormatInput from "../../PrinterFormatInput";
import { FormatterProps } from "../index";

const styles = require("./styles.pcss");

<<<<<<< HEAD
interface Props extends FormatterProps<UploadJobTableRow> {
    addScenes: (positionIndexes: number[], channels: Channel[]) => void;
=======
interface Props extends FormatterProps {
    addScenes: (files: string[], positionIndexes: number[], channels: Channel[]) => void;
>>>>>>> 81286087
    channelOptions: Channel[];
    fileOptions: string[];
}

interface FileFormatterState {
    errorMessage?: string;
    files: string[];
    showModal: boolean;
    positionIndexes: string;
    channels: Channel[];
}

/**
 * This is used in the custom data grid. It displays a file path within a grid cell and provides a button that
 * opens a modal to add scenes and channels to the file.
 */
class FileFormatter extends React.Component<Props, FileFormatterState> {
    private static convertChannels(channelIds: number[] = [], channelOptions: Channel[]): Channel[] {
        return channelIds
            .map((id: number) => channelOptions.find((o: Channel) => o.channelId === id))
            .filter(Boolean) as Channel[];
    }

    private static convertPositionIndexes(positionIndexes: number[] = []): string {
        return positionIndexes ? positionIndexes.join(", ") : "";
    }

    private static isEditing({ channelIds, positionIndexes }: UploadJobTableRow): boolean {
        return !isEmpty(channelIds) || !isEmpty(positionIndexes)
    }

    constructor(props: Props) {
        super(props);
        this.state = {
            ...this.getInitialState(),
            showModal: false,
        };
    }

    public componentDidUpdate(prevProps: Readonly<Props>, prevState: Readonly<FileFormatterState>): void {
        if (prevState.showModal !== this.state.showModal && this.state.showModal) {
            this.setState(this.getInitialState());
        }
    }

    public render() {
        const {
            channelOptions,
            fileOptions,
            row,
            value,
        } = this.props;
        const {
            channels,
            files,
            errorMessage,
            positionIndexes,
            showModal,
        } = this.state;

        if (row.channel) {
            let content = row.channel.name;
            if (isNil(row.positionIndex)) {
                content += " (all positions)";
            }

            return (
                <div className={styles.container}>
                    {content}
                </div>
            );
        }

        if (!isNil(row.positionIndex)) {
            return (
                <div className={styles.container}>
                    Position {row.positionIndex}
                </div>
            );
        }

        const fileName = basename(value);
        const isEditing = FileFormatter.isEditing(row);
        const action = isEditing ? "Update" : "Add";
        const title = `${action} Scenes and channels for "${fileName}"`;

        return (
            <div>
                <Tooltip title={value} className={styles.fileCell}>
                    <span className={styles.fileCellText}>{fileName}</span>
                    <Icon
                        className={styles.addSceneIcon}
                        onClick={this.openModal}
                        type={isEditing ? "edit" : "plus-circle"}
                    />
                </Tooltip>
                <Modal
                    width="50%"
                    title={title}
                    visible={showModal}
                    onOk={this.addFilesScenesAndChannels}
                    onCancel={this.closeModal}
                    okText={action}
                    okButtonProps={{disabled: this.getOkButtonDisabled()}}
                >
                    <p className={styles.modalHelpText}>
                        If this is a microscopy image (3i, czi, ome.tiff) you can add scene positions or channels.
                        This will allow you to add annotations for specific scenes and channels within a file.
                    </p>
                    <Alert
                        className={styles.alert}
                        type="warning"
                        showIcon={true}
                        closable={true}
                        message="Adding scenes will clear out direct file-well associations made on the previous page"
                    />
                    {this.state.files.length > 1 && (
                        <Alert
                            className={styles.alert}
                            type="warning"
                            showIcon={true}
                            closable={true}
                            message="Adding scenes/channels to other files removes scenes/channels they already have"
                        />
                    )}
                    <LabeledInput label="Files">
                        <Select
                            className={styles.input}
                            allowClear={true}
                            onChange={this.selectFiles}
                            placeholder="Select Files"
                            mode="tags"
                            value={files}
                        >
                            {fileOptions.map((file: string) => (
                                <Select.Option key={file} value={file}>
                                    {file}
                                </Select.Option>
                            ))}
                        </Select>
                    </LabeledInput>
                    <LabeledInput label="Scene Positions (ex. 1, 4, 5-10)">
                        <PrinterFormatInput
                            value={positionIndexes}
                            onEnter={this.enterScenes}
                            placeholder="Enter Scene Positions"
                        />
                    </LabeledInput>
                    <LabeledInput label="Channels">
                        <Select
                            className={styles.input}
                            allowClear={true}
                            onChange={this.selectChannel}
                            placeholder="Select Channels"
                            mode="tags"
                            value={channels.map((channel) => channel.name)}
                        >
                            {channelOptions.map(({ name }: Channel) => (
                                <Select.Option key={name} value={name}>
                                    {name}
                                </Select.Option>
                            ))}
                        </Select>
                    </LabeledInput>
                    {errorMessage && (<Alert
                        className={styles.alert}
                        type="error"
                        showIcon={true}
                        message={errorMessage}
                    />)}
                </Modal>
            </div>
        );
    }

    private openModal = () => this.setState({showModal: true});

    private closeModal = () => this.setState({
        showModal: false,
    })

    private getInitialState = () => {
        const {channelOptions, row: {channelIds, file, positionIndexes}} = this.props;
        return {
            channels: FileFormatter.convertChannels(channelIds, channelOptions),
            files: [file],
            positionIndexes: FileFormatter.convertPositionIndexes(positionIndexes),
        };
    }

    private addFilesScenesAndChannels = () => {
        const { channels, files, positionIndexes } = this.state;
        const scenes = PrinterFormatInput.extractValues(positionIndexes);
        this.props.addScenes(files, scenes || [], channels);
        this.setState({ showModal: false });
    }

    private selectFiles = (selectedFiles: string[]) => {
        const { fileOptions, row: { file } } = this.props;
        const files = selectedFiles.filter((selectedFile) => fileOptions.includes(selectedFile));
        this.setState({ files: uniq([ file, ...files]) });
    }

    private selectChannel = (names: string[]) => {
        const channels = this.props.channelOptions.filter((channel) => names.includes(channel.name));
        this.setState({ channels });
    }

    private enterScenes = (positionIndexes: string, errorMessage: string | undefined) => {
        this.setState({ positionIndexes, errorMessage });
    }

    private getOkButtonDisabled = (): boolean => {
        const { channels, positionIndexes } = this.state;
        const validationError: boolean = Boolean(PrinterFormatInput.validateInput(positionIndexes));
        if (FileFormatter.isEditing(this.props.row)) {
            return validationError;
        }
        return (isEmpty(channels) && isEmpty(positionIndexes)) || validationError;
    }
}

export default FileFormatter;<|MERGE_RESOLUTION|>--- conflicted
+++ resolved
@@ -12,13 +12,8 @@
 
 const styles = require("./styles.pcss");
 
-<<<<<<< HEAD
 interface Props extends FormatterProps<UploadJobTableRow> {
-    addScenes: (positionIndexes: number[], channels: Channel[]) => void;
-=======
-interface Props extends FormatterProps {
     addScenes: (files: string[], positionIndexes: number[], channels: Channel[]) => void;
->>>>>>> 81286087
     channelOptions: Channel[];
     fileOptions: string[];
 }
