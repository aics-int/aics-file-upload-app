import { Alert, Button, DatePicker, Icon, Modal } from "antd";
import ButtonGroup from "antd/lib/button/button-group";
import { isEmpty, without } from "lodash";
import * as moment from "moment";
import * as React from "react";
import * as ReactDataGrid from "react-data-grid";

import { DATE_FORMAT, DATETIME_FORMAT, LIST_DELIMITER_JOIN } from "../../../constants";
import { ColumnType } from "../../../state/template/types";
import { UploadJobTableRow, UploadMetadata } from "../../../state/upload/types";
import { convertToArray } from "../../../util";
import BooleanFormatter from "../../BooleanHandler/BooleanFormatter";

import { FormatterProps } from "../index";

const styles = require("./styles.pcss");

// Describes the information needed for react-data-grid to display a row in this modal
interface TableRow {
    idx: number;
    [annotationName: string]: any;
}

interface Props {
    annotationName: string;
    annotationType: ColumnType;
    // When the modal gets submitted, the row that it was opened from should get updated
    onOk: (value: any, key: keyof UploadMetadata, row: UploadJobTableRow) => void;
    // Corresponds to the row of the cell that was clicked to open this modal
    row: UploadJobTableRow;
    values?: any[];
}

interface AddValuesModalState {
    error?: string;
    selectedRows: number[];
    values: any[];
    visible: boolean;
}

/*
    This is a special kind of editor for the CustomDataGrid for annotations that support multiple values
    but need more screen space to do so: Dates and Booleans.
 */
class AddValuesModal extends React.Component<Props, AddValuesModalState> {
    private get columns() {
        return [
            {
                formatter: ({ row, value }: FormatterProps<TableRow>) => {
                    const {annotationType} = this.props;
                    if (annotationType === ColumnType.BOOLEAN) {
                        return (
                            <BooleanFormatter
                                className={styles.input}
<<<<<<< HEAD
                                // TODO: When is this used? Isn't the below line already broken?
                                // saveValue={this.updateRow(row)}
=======
>>>>>>> 949de111
                                value={value}
                            />
                        );
                    }

                    const isDatetime = annotationType === ColumnType.DATETIME;
                    return (
                        <DatePicker
                            autoFocus={true}
                            className={styles.input}
                            format={isDatetime ? DATETIME_FORMAT : DATE_FORMAT}
                            onChange={this.updateRow(row)}
                            value={moment(value)}
                            showTime={isDatetime}
                        />
                    );
                },
                key: this.props.annotationName,
                name: this.props.annotationName,
                resizable: true,
            },
        ];
    }

    constructor(props: Props) {
        super(props);
        this.state = {
            selectedRows: [],
            values: convertToArray(props.values),
            visible: false,
        };
    }

    public componentDidUpdate(prevProps: Props): void {
        if (prevProps.values !== this.props.values) {
            this.setState({ values: convertToArray(this.props.values) });
        }
    }

    public render() {
        const { annotationType } = this.props;
        const {error, selectedRows, values, visible} = this.state;
        let formattedValue;
        const savedValues = convertToArray(this.props.values);
        if (annotationType === ColumnType.DATE) {
            formattedValue = savedValues
                .map((v) => moment(v).format(DATE_FORMAT)).join(LIST_DELIMITER_JOIN);
        } else if (annotationType === ColumnType.DATETIME) {
            formattedValue = savedValues
                .map((v) => moment(v).format(DATETIME_FORMAT)).join(LIST_DELIMITER_JOIN);
        } else {
            formattedValue = savedValues.map((v) => v ? "Yes" : "No").join(LIST_DELIMITER_JOIN);
        }

        return (
            <>
                <Modal
                    className={styles.container}
                    width="50%"
                    title="Add Values"
                    visible={visible}
                    onOk={this.submit}
                    onCancel={this.cancel}
                    okText="Save"
                >
                    <ButtonGroup className={styles.buttons}>
                        <Button icon="plus" onClick={this.addRow}/>
                        <Button icon="minus" onClick={this.removeRow} disabled={isEmpty(selectedRows)}/>
                    </ButtonGroup>
                    <ReactDataGrid
                        columns={this.columns}
                        rowGetter={this.rowGetter}
                        rowsCount={values.length}
                        rowSelection={{
                            enableShiftSelect: true,
                            onRowsDeselected: this.deselectRows,
                            onRowsSelected: this.selectRows,
                            selectBy: {
                                indexes: selectedRows,
                            },
                        }}
                    />
                    {error && <Alert type="error" message="Could not save values" description={error}/>}
                </Modal>
                <div className={styles.cell}>
                    <span>{formattedValue}</span>
                    <Icon
                        className={styles.cellBtn}
                        onClick={this.openModal}
                        type={isEmpty(values) ? "plus-circle" : "edit"}
                    />
                </div>
            </>
        );
    }

    private rowGetter = (idx: number) => {
        return ({[this.props.annotationName]: this.state.values[idx], idx});
    }

    private openModal = () => this.setState({visible: true});

    private cancel = () => this.setState({visible: false});

    private updateRow = (row: TableRow) => (value: any) => {
        const values = [...this.state.values];
        values[row.idx] = value;
        this.setState({values});
    }

    private addRow = () => {
        let nextValue: any = false;
        const {annotationType} = this.props;
        if (annotationType === ColumnType.DATE || annotationType === ColumnType.DATETIME) {
            nextValue = new Date();
        }

        this.setState({values: [...this.state.values, nextValue]});
    }

    private removeRow = () => {
        const { selectedRows } = this.state;
        const values = [...this.state.values];
        selectedRows.forEach((r) => values.splice(r, 1));
        this.setState({
            selectedRows: [],
            values,
        });
    }

    private selectRows = (rows: Array<{row: TableRow, rowIdx: number}>) => {
        const rowIndexes = rows.map((r) => r.rowIdx);
        this.setState({selectedRows:  [...this.state.selectedRows, ...rowIndexes] });
    }

    private deselectRows = (rows: Array<{row: TableRow, rowIdx: number}>) => {
        const rowIndexes = rows.map((r) => r.rowIdx);
        const selectedRows = without(this.state.selectedRows, ...rowIndexes);
        this.setState({selectedRows});
    }

    private submit = () => {
        const {values} = this.state;
        const {annotationName, row} = this.props;
        if (annotationName && row) {
            this.props.onOk(values, annotationName, row);
            this.setState({visible: false});
        } else {
            this.setState({error: "AnnotationName or Row info not provided. Contact Software."});
        }
    }
}

export default AddValuesModal;<|MERGE_RESOLUTION|>--- conflicted
+++ resolved
@@ -52,11 +52,6 @@
                         return (
                             <BooleanFormatter
                                 className={styles.input}
-<<<<<<< HEAD
-                                // TODO: When is this used? Isn't the below line already broken?
-                                // saveValue={this.updateRow(row)}
-=======
->>>>>>> 949de111
                                 value={value}
                             />
                         );
