--- conflicted
+++ resolved
@@ -1,14 +1,8 @@
-<<<<<<< HEAD
-import { Modal, Select } from "antd";
-import { castArray } from "lodash";
-import * as React from "react";
-=======
 import { Alert, Button, Icon, Modal } from "antd";
 import ButtonGroup from "antd/lib/button/button-group";
 import { castArray, isEmpty, without } from "lodash";
 import * as React from "react";
 import * as ReactDataGrid from "react-data-grid";
->>>>>>> ebfd35bc
 
 import { ColumnType } from "../../../state/template/types";
 import { UploadJobTableRow, UploadMetadata } from "../../../state/upload/types";
@@ -23,19 +17,10 @@
 }
 
 interface Props {
-<<<<<<< HEAD
-    annotationName?: string;
-    annotationOptions?: string[];
-    annotationType?: ColumnType;
-    onOk: (value: any, key: keyof UploadMetadata, row: UploadJobTableRow) => void;
-    onCancel: () => void;
-    row?: UploadJobTableRow;
-=======
     annotationName: string;
     annotationType: ColumnType;
     onOk: (value: any, key: keyof UploadMetadata, row: UploadJobTableRow) => void;
     row: UploadJobTableRow;
->>>>>>> ebfd35bc
     values?: any[];
 }
 
@@ -65,24 +50,16 @@
     constructor(props: Props) {
         super(props);
         this.state = {
-<<<<<<< HEAD
-            values: castArray(props.values),
-=======
             selectedRows: [],
             values: props.values ? castArray(props.values) : [],
             visible: false,
->>>>>>> ebfd35bc
         };
     }
 
     public componentDidUpdate(prevProps: Props): void {
         if (prevProps.values !== this.props.values) {
             this.setState({
-<<<<<<< HEAD
-                values: castArray(this.props.values),
-=======
                 values: this.props.values ? castArray(this.props.values) : [],
->>>>>>> ebfd35bc
             });
         }
     }
@@ -168,16 +145,10 @@
     private submit = () => {
         const {values} = this.state;
         const {annotationName, row} = this.props;
-<<<<<<< HEAD
-
-        if (annotationName && row) {
-            this.props.onOk(values, annotationName, row);
-=======
         if (annotationName && row) {
             this.props.onOk(values, annotationName, row);
         } else {
             this.setState({error: "AnnotationName or Row info not provided. Contact Software."});
->>>>>>> ebfd35bc
         }
     }
 }
