--- conflicted
+++ resolved
@@ -42,30 +42,12 @@
 
   public constructor(props: EditorProps) {
     super(props);
-<<<<<<< HEAD
     let value: any[] | string = props.value ? [...props.value] : [];
-    switch (props.column.type) {
-      case ColumnType.TEXT:
-      case ColumnType.NUMBER:
-        value = convertToArray(value).join(LIST_DELIMITER_JOIN);
-        break;
-      case ColumnType.BOOLEAN:
-        if (value.length === 0) {
-          value = [true];
-        } else {
-          // For bools, we want to automatically toggle the value when the
-          // user double clicks to edit it.
-          value[0] = !value[0];
-        }
-        break;
-=======
-    let value: any[] | string = [...props.value];
     if (
       props.column.type === ColumnType.TEXT ||
       props.column.type === ColumnType.NUMBER
     ) {
       value = convertToArray(value).join(LIST_DELIMITER_JOIN);
->>>>>>> f9d354bc
     }
     this.state = { value };
   }
