--- conflicted
+++ resolved
@@ -112,12 +112,8 @@
                 input = (
                     <LookupSearch
                         defaultOpen={true}
-<<<<<<< HEAD
                         key={this.props.column.key}
-                        mode={allowMultipleValues ? "multiple" : "default"}
-=======
                         mode="multiple"
->>>>>>> eb78156c
                         lookupAnnotationName={this.props.column.key}
                         selectSearchValue={this.handleOnChange}
                         value={value}
