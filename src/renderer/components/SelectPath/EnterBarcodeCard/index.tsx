--- conflicted
+++ resolved
@@ -1,14 +1,8 @@
 import { Card } from "antd";
 import classNames from "classnames";
 import * as React from "react";
-<<<<<<< HEAD
+
 import BarcodeSearch from "../../../containers/BarcodeSearch";
-
-=======
-
-import LookupSearch from "../../../containers/LookupSearch";
-import { BarcodeSelectorOption } from "../../../containers/SelectUploadType";
->>>>>>> 02f4d038
 import LabeledInput from "../../LabeledInput";
 import SelectedForm from "../SelectedForm";
 
