--- conflicted
+++ resolved
@@ -41,11 +41,7 @@
                         isSelectable={false}
                         onCheck={ON_CHECK}
                         selectedKeys={[]}
-<<<<<<< HEAD
-                        fileToMetadataCount={new Map()}
-=======
                         fileToTags={new Map()}
->>>>>>> a9da55c8
                 />
             );
 
@@ -70,11 +66,7 @@
                     isSelectable={false}
                     onCheck={ON_CHECK}
                     selectedKeys={[]}
-<<<<<<< HEAD
-                    fileToMetadataCount={new Map()}
-=======
                     fileToTags={new Map()}
->>>>>>> a9da55c8
                 />
             );
 
