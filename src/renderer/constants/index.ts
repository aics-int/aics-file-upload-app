--- conflicted
+++ resolved
@@ -2,15 +2,6 @@
 
 export const APP_ID = "file-upload-app";
 
-<<<<<<< HEAD
-// Metadata Management Service
-export const MMS_VERSION = "1.0";
-// todo: FMS-397 use env variables for protocol, host, and port
-export const MMS_BASE_URL = `http://localhost:8080/metadata-management-service/${MMS_VERSION}`;
-
-// Labkey
-=======
->>>>>>> 86b7816f
 const {
     LABKEY_PROTOCOL = "http",
     LABKEY_HOST = "localhost",
