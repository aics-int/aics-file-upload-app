--- conflicted
+++ resolved
@@ -1,13 +1,9 @@
 :root {
   --box-shadow: 10px 0px 15px -5px rgba(173,173,173,0.4);
   --border: 1px solid var(--border-color);
-<<<<<<< HEAD
   --tab-pane-padding: 9px;
   --hidden-border-width: 10px;
-=======
-  --tab-pane-padding: 18px;
   --large-device-width: 992px;
->>>>>>> 48e37ebd
 }
 
 .ellipsis {
